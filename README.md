<<<<<<< HEAD
# PPMI_processing

Repository for PPMI image processing codebase. All the imaging data were downloaded from [PPMI](https://www.ppmi-info.org/), mainly supporting 2 projects:

1. PD subtypying and progression, the corresponding version is **ver-sdMRI**, this is the base version dataset;
2. PD bio-marker reproducibility study, the corresponding version is  [**ver-livingpark**](https://github.com/LivingPark-MRI), all the data in this study but not in **ver-sdMRI** are placed here;
3. All the other versions will be created upon the creations and approvals of new PD related projects.

## Meatadata
The participant.csv. 

## Modalities and protocols
PPMI is a multi-model multi-site imaging collection, we only focus on structrual MRI (T1) and dissuion MRI (DWI). Due to the multi-site nature of PPMI, the protocols used in this data set is complex, and we manage these protocols with a [heuristic file]([HeuDiConv/Heuristics_PPMI_all.py](https://github.com/neurodatascience/mr_proc/blob/fa21c6803a5b11d7da8c0124d11f9fdeac813e79/HeuDiConv/Heuristics_PPMI_all.py)) for our dicoms to bids conversion, refer to [PPMI docs](https://www.ppmi-info.org/study-design/research-documents-and-sops) for detailed acquisition parameters.

## Processing Steps

**1. Datadownload and curation**

1.1. The dataset were downloaded from PPMI imaging collections, and located in ```/data/pd/ppmi/downloads``` on BIC server;

1.2 The dataset includes: a) The imaging data (raw file, the dicom images); 2) The downloading meta data (tsv file, metadata for this download); 3) The imaging metadata (zip file of xml files, descripters for all images); 4) The study data (demographics data, clinical assessments, etc.).

**Issues**

We also have an automatic downloading piepline from livingPark project: [ppmi-scraper](https://github.com/LivingPark-MRI/ppmi-scraper) for automatic subject level download, but the downloading meta data is not avalible. 

**2. BIDS conversion using [HeuDiConv](https://github.com/nipy/heudiconv) ver-0.9.0**

2.1 Fix the potnetial studyID conflicts in dicoms with []();

2.2 Reorganize dicom folders to ```PPMI/sub/session/images/*.dcm``` with [HeuDiConv/reorganize_session.py]

2.3 Heudiconv Run_1 to enlist all the scans and protocols: heudiconv_run1.sh
Example cmd: ```./heudiconv_run1.sh PD* 01 2018```

2.4 Heudiconv Run_2 to create NIFTI files in BIDS format: heudiconv_run2.sh
BIDS validator run_bids_val.sh - this uses Singularity image created from Docker validator

Manual update of heurisitic file using the enlisted protocols from Run_1: Heuristics_qpn.py
Heudiconv Run_2 to create NIFTI files in BIDS format: heudiconv_run2.sh
BIDS validator run_bids_val.sh - this uses Singularity image created from Docker validator
Checks for errors (ignores dwi related bval and bvec errors since they are not relevant to TractoFlow)
Checks for subjects with repeat / multiple runs for a same modality/suffix.
Checks if IntendedFor field is present in fmaps.


**Issues**

**3. Structural image processing using [fMRIPrep](https://github.com/nipreps/fmriprep) ver-20.2.7**

**Issues**

**4. Diffusion image processing using [TractoFlow](https://github.com/scilus/tractoflow) ver-???**

Note done yet.

**Issues**

## Resources and references

1. Ross's Python interface for working with Parkinson's Progression Markers Initiative (PPMI) data [pypmi](https://github.com/rmarkello/pypmi);
2. 
    1. Prepare data: including check and fix the studyID problems with ```HeuDiConv/studyID_fixer.py```;
    2. Run1: HeuDiConv_0.9.0
        1. It has run1 and run2, there should be some summary statistics and exploration for heuristics after run1 before run2, and it should be compared with the download information for validations;
        2. prepare env: 1)in_files, 2)variables, 3)folders;
        3. submit slurm jobs;
        4. collect results: 1)outputs; 2)logs;
    3. Run2: fMRIPrep_20.2.7
        1. prepare env: 1)in_files, 2)variables, 3)folders;
        2. submit slurm jobs;
        3. collect results: 1)outputs; 2)logs;
4. BIDS conventions
    1. field map: fieldmap
    2. directions: dir-
    3. magnitude map: epi
5. tbd 

## References
=======
# mr_proc 
A workflow for standarized MR images processing. 
*Process long and prosper.*

## Objective
This repo will contain container recipes and run scripts to manage MR data organization and image processing. Currently, it offers scripts to 
    1. Standadized data i.e. convert DICOMs into BIDS
    2. Run commonly used image processing pipelines e.g. FreeSurfer, fMRIPrep
    
## Organization
   - metadata: files to track mr_proc progress 
   - scripts: helper code to setup and check status of mr_proc
   - notebooks: helper notebooks for data wrangling
   - workflow: code modules to exectute mr_proc stages and logging

## Workflow steps

### 0. Setup dataset directory structure
   - mr_proc expects following directory tree with several *mandatory* subdirs and files. 
   - You can run `scripts/mr_proc_setup.sh` to create this directory tree. 
   - You can run `scripts/mr_proc_stutus.sh` check status of your dataset

<img src="imgs/data_org.jpg" alt="Drawing" align="middle" width="1000px"/>

### 1. Initialize mr_proc tracker
   - This creates proc_tracker.csv comprising participant IDs from participants.csv 
       - This will track the progress of processing workflow and any issues we encounter. 
       
### 2. Gather MRI acquisition protocols
   - List all the modalities and acquisition protocols used duing scanning e.g. MPRAGE, 3DT1, FLAIR, RS-FMRI etc. in the `mr_proc/workflow/dicom_org/scan_protocols.csv`
   
### 3. DICOM organization
   - Scanner DICOM files are named and stored in various formats and locations. In this step we extract, copy, and rename DICOMs in a single directory for all participants with available imaging data. 
       - Copy "raw dicoms"`<dataset>/scratch/raw_dicoms` directory.
       - Write a script to extract, copy, and rename these raw DICOMs into `<dataset>/dicom`. Ensure `participant_id` naming matches with `participants.csv` in `<dataset>/clinical/demographics` 
   - Copy a single participant (i.e. dicom dir) into `<dataset>/test_data/dicom`. This participant will serve as a test case for various pipelines. 
   
### 4. BIDS conversion using [Heudiconv](https://heudiconv.readthedocs.io/en/latest/) ([tutorial](https://neuroimaging-core-docs.readthedocs.io/en/latest/pages/heudiconv.html))
   - Copy Heudiconv container into: `<dataset>/proc/containers`
   - Run single participant tests: 
       - Modify and run `./heudiconv_run1.sh` with `-t 1` flag and apporpriate local path for mr_proc_dataset_dir. This will generate list of available protocols from DICOM header. This script will use a test participant from test_data/dicom for processing. 
       - sample cmd: `./heudiconv_run1.sh -m ~/scratch/mr_proc/<dataset> -p sub001 -s 01 -d . -t 1` where, 
            - m: mr_proc_root_dir, 
            - p: participant_id
            - s: session_id
            - d: datastore_dir (only needed if your dicoms are symlinks)
            - t: 1 implies a test run

       - Manually update the sample heurisitic file: `mr_proc/workflow/bids_conv/heuristic.py` using the enlisted protocols from run1. 
       - Add updated heuristic file here: `<dataset>/proc/`
       - Modify and run `./heudiconv_run2.sh` with `-t 1` flag and apporpriate local path for mr_proc_dataset_dir. This will convert the DICOMs into NIFTIs along with sidecar JSONs and organize them based on your heuristic file. The BIDS dataset is created under /test_data/bids. 
       - sample cmd: `./heudiconv_run2.sh -m ~/scratch/mr_proc/<dataset> -p sub001 -s 01 -d . -t 1` where, 
            - m: mr_proc_root_dir, 
            - p: participant_id
            - s: session_id
            - d: datastore_dir (only needed if your dicoms are symlinks)
            - t: 1 implies a test run
         
       - Run BIDS validator. There are several options listed [here](https://github.com/bids-standard/bids-validator). Make sure you match the version of Heudiconv and BIDS validator standard. 
   - Run entire dataset (provided single participant test is successful) 
       - Modify and run `./heudiconv_run1.sh` and `./heudiconv_run2.sh` with the `-t 0` flag. This will require you to specify your real DICOM and BIDS dir paths. 
       - The above scripts are written to work for single participant (i.e. single DICOM dir). The entire dataset can be BIDSified using a "for loop" or if you have access to a cluster you can run it parallel using heudiconv_run<>_sge.sh or heudiconv_run<>_slurm.sh queue submission scripts. 
   - Run BIDS validator for the entire dataset.
   - Heudiconv is not perfect! 
       - Heuristic file will also need to be updated if your dataset has different protocols for different participants. Any custom post-hoc changes / fixes your make to BIDS datasets must be added to proc_tracker.csv under "notes" column. 
       - You should also open an issue on this repo with the problems and solutions you encounter during processing. 
   - Once dataset passes BIDS validation, update proc_tracker.csv with BIDS_status column marked as "complete". 
       
### 5. Run processing pipelines
Curating dataset into BIDS format simplifies running several commonly used pipelines. Each pipeline follows similar steps:
   - Specify pipeline container (i.e. Singularity image / recipe) 
   - Run single participant test. This uses sample participant from /test_data/bids as input and generates output in the /test_data/<pipeline> dir. 
   - Run entire dataset (provided single participant test is successful)

#### [fMRIPrep](https://fmriprep.org/en/stable/) (including FreeSurfer) 

#### [MRIQC](https://mriqc.readthedocs.io/en/stable/)

#### [SPM](https://www.fil.ion.ucl.ac.uk/spm/)

#### [TractoFlow](https://github.com/scilus/tractoflow)

#### [MAGeT Brain](https://github.com/CoBrALab/MAGeTbrain)
>>>>>>> fa21c680
<|MERGE_RESOLUTION|>--- conflicted
+++ resolved
@@ -1,4 +1,3 @@
-<<<<<<< HEAD
 # PPMI_processing
 
 Repository for PPMI image processing codebase. All the imaging data were downloaded from [PPMI](https://www.ppmi-info.org/), mainly supporting 2 projects:
@@ -44,7 +43,6 @@
 Checks for subjects with repeat / multiple runs for a same modality/suffix.
 Checks if IntendedFor field is present in fmaps.
 
-
 **Issues**
 
 **3. Structural image processing using [fMRIPrep](https://github.com/nipreps/fmriprep) ver-20.2.7**
@@ -60,7 +58,12 @@
 ## Resources and references
 
 1. Ross's Python interface for working with Parkinson's Progression Markers Initiative (PPMI) data [pypmi](https://github.com/rmarkello/pypmi);
-2. 
+2. [MRIQC](https://mriqc.readthedocs.io/en/stable/)
+3. [TractoFlow](https://github.com/scilus/tractoflow)
+4. [SPM](https://www.fil.ion.ucl.ac.uk/spm/)
+5. [MAGeT Brain](https://github.com/CoBrALab/MAGeTbrain)
+
+
     1. Prepare data: including check and fix the studyID problems with ```HeuDiConv/studyID_fixer.py```;
     2. Run1: HeuDiConv_0.9.0
         1. It has run1 and run2, there should be some summary statistics and exploration for heuristics after run1 before run2, and it should be compared with the download information for validations;
@@ -75,91 +78,4 @@
     1. field map: fieldmap
     2. directions: dir-
     3. magnitude map: epi
-5. tbd 
-
-## References
-=======
-# mr_proc 
-A workflow for standarized MR images processing. 
-*Process long and prosper.*
-
-## Objective
-This repo will contain container recipes and run scripts to manage MR data organization and image processing. Currently, it offers scripts to 
-    1. Standadized data i.e. convert DICOMs into BIDS
-    2. Run commonly used image processing pipelines e.g. FreeSurfer, fMRIPrep
-    
-## Organization
-   - metadata: files to track mr_proc progress 
-   - scripts: helper code to setup and check status of mr_proc
-   - notebooks: helper notebooks for data wrangling
-   - workflow: code modules to exectute mr_proc stages and logging
-
-## Workflow steps
-
-### 0. Setup dataset directory structure
-   - mr_proc expects following directory tree with several *mandatory* subdirs and files. 
-   - You can run `scripts/mr_proc_setup.sh` to create this directory tree. 
-   - You can run `scripts/mr_proc_stutus.sh` check status of your dataset
-
-<img src="imgs/data_org.jpg" alt="Drawing" align="middle" width="1000px"/>
-
-### 1. Initialize mr_proc tracker
-   - This creates proc_tracker.csv comprising participant IDs from participants.csv 
-       - This will track the progress of processing workflow and any issues we encounter. 
-       
-### 2. Gather MRI acquisition protocols
-   - List all the modalities and acquisition protocols used duing scanning e.g. MPRAGE, 3DT1, FLAIR, RS-FMRI etc. in the `mr_proc/workflow/dicom_org/scan_protocols.csv`
-   
-### 3. DICOM organization
-   - Scanner DICOM files are named and stored in various formats and locations. In this step we extract, copy, and rename DICOMs in a single directory for all participants with available imaging data. 
-       - Copy "raw dicoms"`<dataset>/scratch/raw_dicoms` directory.
-       - Write a script to extract, copy, and rename these raw DICOMs into `<dataset>/dicom`. Ensure `participant_id` naming matches with `participants.csv` in `<dataset>/clinical/demographics` 
-   - Copy a single participant (i.e. dicom dir) into `<dataset>/test_data/dicom`. This participant will serve as a test case for various pipelines. 
-   
-### 4. BIDS conversion using [Heudiconv](https://heudiconv.readthedocs.io/en/latest/) ([tutorial](https://neuroimaging-core-docs.readthedocs.io/en/latest/pages/heudiconv.html))
-   - Copy Heudiconv container into: `<dataset>/proc/containers`
-   - Run single participant tests: 
-       - Modify and run `./heudiconv_run1.sh` with `-t 1` flag and apporpriate local path for mr_proc_dataset_dir. This will generate list of available protocols from DICOM header. This script will use a test participant from test_data/dicom for processing. 
-       - sample cmd: `./heudiconv_run1.sh -m ~/scratch/mr_proc/<dataset> -p sub001 -s 01 -d . -t 1` where, 
-            - m: mr_proc_root_dir, 
-            - p: participant_id
-            - s: session_id
-            - d: datastore_dir (only needed if your dicoms are symlinks)
-            - t: 1 implies a test run
-
-       - Manually update the sample heurisitic file: `mr_proc/workflow/bids_conv/heuristic.py` using the enlisted protocols from run1. 
-       - Add updated heuristic file here: `<dataset>/proc/`
-       - Modify and run `./heudiconv_run2.sh` with `-t 1` flag and apporpriate local path for mr_proc_dataset_dir. This will convert the DICOMs into NIFTIs along with sidecar JSONs and organize them based on your heuristic file. The BIDS dataset is created under /test_data/bids. 
-       - sample cmd: `./heudiconv_run2.sh -m ~/scratch/mr_proc/<dataset> -p sub001 -s 01 -d . -t 1` where, 
-            - m: mr_proc_root_dir, 
-            - p: participant_id
-            - s: session_id
-            - d: datastore_dir (only needed if your dicoms are symlinks)
-            - t: 1 implies a test run
-         
-       - Run BIDS validator. There are several options listed [here](https://github.com/bids-standard/bids-validator). Make sure you match the version of Heudiconv and BIDS validator standard. 
-   - Run entire dataset (provided single participant test is successful) 
-       - Modify and run `./heudiconv_run1.sh` and `./heudiconv_run2.sh` with the `-t 0` flag. This will require you to specify your real DICOM and BIDS dir paths. 
-       - The above scripts are written to work for single participant (i.e. single DICOM dir). The entire dataset can be BIDSified using a "for loop" or if you have access to a cluster you can run it parallel using heudiconv_run<>_sge.sh or heudiconv_run<>_slurm.sh queue submission scripts. 
-   - Run BIDS validator for the entire dataset.
-   - Heudiconv is not perfect! 
-       - Heuristic file will also need to be updated if your dataset has different protocols for different participants. Any custom post-hoc changes / fixes your make to BIDS datasets must be added to proc_tracker.csv under "notes" column. 
-       - You should also open an issue on this repo with the problems and solutions you encounter during processing. 
-   - Once dataset passes BIDS validation, update proc_tracker.csv with BIDS_status column marked as "complete". 
-       
-### 5. Run processing pipelines
-Curating dataset into BIDS format simplifies running several commonly used pipelines. Each pipeline follows similar steps:
-   - Specify pipeline container (i.e. Singularity image / recipe) 
-   - Run single participant test. This uses sample participant from /test_data/bids as input and generates output in the /test_data/<pipeline> dir. 
-   - Run entire dataset (provided single participant test is successful)
-
-#### [fMRIPrep](https://fmriprep.org/en/stable/) (including FreeSurfer) 
-
-#### [MRIQC](https://mriqc.readthedocs.io/en/stable/)
-
-#### [SPM](https://www.fil.ion.ucl.ac.uk/spm/)
-
-#### [TractoFlow](https://github.com/scilus/tractoflow)
-
-#### [MAGeT Brain](https://github.com/CoBrALab/MAGeTbrain)
->>>>>>> fa21c680
+5. tbd 