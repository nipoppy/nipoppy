--- conflicted
+++ resolved
@@ -86,24 +86,9 @@
         workflow.dpath_pipeline
 
 
-<<<<<<< HEAD
-def test_setup(config: Config, tmp_path: Path):
-    workflow = BidsConversionRunner(
-        dpath_root=tmp_path / "my_dataset",
-        pipeline_name="heudiconv",
-        pipeline_version="0.12.2",
-        pipeline_step="prepare",
-    )
-    create_empty_dataset(workflow.dpath_root)
-    config.save(workflow.layout.fpath_config)
-
+def test_setup(workflow: BidsConversionRunner):
     # check that the working directory is created
     assert not workflow.dpath_pipeline_work.exists()
-=======
-def test_setup(workflow: BidsConversionRunner):
-    # check that no file/directory is created during setup
-    files_before = set(workflow.dpath_root.rglob("*"))
->>>>>>> 82e1e7a6
     workflow.run_setup()
     assert workflow.dpath_pipeline_work.exists()
 
