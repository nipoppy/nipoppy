"""Tests for BidsConversionWorkflow."""

from pathlib import Path

import pytest
<<<<<<< HEAD
from pytest_mock import MockerFixture
=======
import pytest_mock
>>>>>>> e12abc6f

from nipoppy.config.pipeline import BidsPipelineConfig
from nipoppy.tabular.curation_status import CurationStatusTable
from nipoppy.workflows.bids_conversion import BidsConversionRunner

from .conftest import create_empty_dataset, create_pipeline_config_files, get_config


@pytest.fixture
def workflow(tmp_path: Path) -> BidsConversionRunner:
    workflow = BidsConversionRunner(
        dpath_root=tmp_path / "my_dataset",
        pipeline_name="heudiconv",
        pipeline_version="0.12.2",
        pipeline_step="prepare",
    )
    workflow.config = get_config()
    create_empty_dataset(workflow.dpath_root)
    create_pipeline_config_files(
        workflow.layout.dpath_pipelines,
        bidsification_pipelines=[
            {
                "NAME": "heudiconv",
                "VERSION": "0.12.2",
                "STEPS": [
                    {"NAME": "prepare"},
                    {"NAME": "convert", "UPDATE_STATUS": True},
                ],
            },
            {
                "NAME": "dcm2bids",
                "VERSION": "3.1.0",
                "STEPS": [
                    {"NAME": "prepare"},
                    {"NAME": "convert", "UPDATE_STATUS": True},
                ],
            },
        ],
    )
    return workflow


@pytest.mark.parametrize(
    "pipeline_name,expected_version",
    [
        ("heudiconv", "0.12.2"),
        ("dcm2bids", "3.1.0"),
    ],
)
def test_check_pipeline_version(
    pipeline_name,
    expected_version,
    workflow: BidsConversionRunner,
):
    workflow.pipeline_name = pipeline_name
    workflow.pipeline_version = None
    workflow.check_pipeline_version()
    assert workflow.pipeline_version == expected_version


@pytest.mark.parametrize(
    "pipeline_name,pipeline_version",
    [
        ("heudiconv", "0.12.2"),
        ("dcm2bids", "3.1.0"),
    ],
)
def test_pipeline_config(
    pipeline_name, pipeline_version, workflow: BidsConversionRunner
):
    workflow.pipeline_name = pipeline_name
    workflow.pipeline_version = pipeline_version
    assert isinstance(workflow.pipeline_config, BidsPipelineConfig)


def test_dpath_pipeline_error(workflow: BidsConversionRunner):
    with pytest.raises(
        RuntimeError, match='"dpath_pipeline" attribute is not available for '
    ):
        workflow.dpath_pipeline


def test_setup(workflow: BidsConversionRunner):
    # check that the working directory is created
    assert not workflow.dpath_pipeline_work.exists()
    workflow.run_setup()
    assert workflow.dpath_pipeline_work.exists()


@pytest.mark.parametrize("update_status", [True, False])
def test_run_single(
    update_status, workflow: BidsConversionRunner, mocker: MockerFixture
):
    workflow.curation_status_table = CurationStatusTable()
    workflow.pipeline_step_config.UPDATE_STATUS = update_status

    mocked_process_container_config = mocker.patch.object(
        workflow, "process_container_config"
    )
    mocked_launch_boutiques_run = mocker.patch.object(workflow, "launch_boutiques_run")

    mocked_set_status = mocker.patch.object(
        workflow.curation_status_table, "set_status"
    )

    workflow.run_single("01", "1")

    mocked_process_container_config.assert_called_once()
    mocked_launch_boutiques_run.assert_called_once()

    if update_status:
        mocked_set_status.assert_called_once()
    else:
        mocked_set_status.assert_not_called()


@pytest.mark.parametrize(
    "table",
    [
        CurationStatusTable(),
        CurationStatusTable(
            data={
                CurationStatusTable.col_participant_id: ["01"],
                CurationStatusTable.col_visit_id: ["1"],
                CurationStatusTable.col_session_id: ["1"],
                CurationStatusTable.col_datatype: "['anat']",
                CurationStatusTable.col_participant_dicom_dir: ["01"],
                CurationStatusTable.col_in_pre_reorg: [True],
                CurationStatusTable.col_in_post_reorg: [True],
                CurationStatusTable.col_in_bids: [True],
            }
        ).validate(),
    ],
)
def test_cleanup(table: CurationStatusTable, workflow: BidsConversionRunner):
    workflow.pipeline_step = "convert"
    workflow.curation_status_table = table

    workflow.run_cleanup()

    assert workflow.layout.fpath_curation_status.exists()
    assert CurationStatusTable.load(workflow.layout.fpath_curation_status).equals(table)


def test_cleanup_simulate(workflow: BidsConversionRunner):
    workflow.pipeline_step = "convert"
    workflow.simulate = True
    workflow.curation_status_table = CurationStatusTable()

    workflow.run_cleanup()

    assert not workflow.layout.fpath_curation_status.exists()


def test_cleanup_no_status_update(workflow: BidsConversionRunner):
    workflow.pipeline_step = "prepare"
    workflow.curation_status_table = CurationStatusTable()

    workflow.run_cleanup()

    assert not workflow.layout.fpath_curation_status.exists()


@pytest.mark.parametrize(
    "status_data,participant_id,session_id,expected",
    [
        (
            [
                ["S01", "1", True, False],
                ["S01", "2", True, True],
                ["S02", "3", False, False],
            ],
            None,
            None,
            [("S01", "1")],
        ),
        (
            [
                ["P01", "A", True, False],
                ["P01", "B", True, False],
                ["P02", "B", True, False],
            ],
            "P01",
            "B",
            [("P01", "B")],
        ),
    ],
)
def test_get_participants_sessions_to_run(
    status_data, participant_id, session_id, expected, workflow: BidsConversionRunner
):
    workflow.curation_status_table = CurationStatusTable().add_or_update_records(
        records=[
            {
                CurationStatusTable.col_participant_id: data[0],
                CurationStatusTable.col_session_id: data[1],
                CurationStatusTable.col_in_post_reorg: data[2],
                CurationStatusTable.col_in_bids: data[3],
                CurationStatusTable.col_visit_id: data[1],
                CurationStatusTable.col_datatype: None,
                CurationStatusTable.col_participant_dicom_dir: "",
                CurationStatusTable.col_in_pre_reorg: False,
            }
            for data in status_data
        ]
    )
    assert [
        tuple(x)
        for x in workflow.get_participants_sessions_to_run(
            participant_id=participant_id, session_id=session_id
        )
    ] == expected


@pytest.mark.parametrize(
    "init_params,participant_id,session_id,expected_command",
    [
        (
            {"dpath_root": "/path/to/root", "pipeline_name": "my_pipeline"},
            "P01",
            "1",
            [
                "nipoppy",
                "bidsify",
                "--dataset",
                "/path/to/root",
                "--pipeline",
                "my_pipeline",
                "--participant-id",
                "P01",
                "--session-id",
                "1",
            ],
        ),
        (
            {
                "dpath_root": "/path/to/other/root",
                "pipeline_name": "other_pipeline",
                "pipeline_version": "1.0.0",
                "pipeline_step": "step1",
                "participant_id": "ShouldNotBeUsed",  # should be skipped
                "session_id": "ShouldNotBeUsed",  # should be skipped
                "simulate": True,  # should be skipped
                "keep_workdir": True,
                "hpc": "slurm",  # should be skipped
                "write_list": "/path/to/list",  # should be skipped
                "fpath_layout": "/path/to/layout",
                "dry_run": True,  # should be skipped
                "verbose": True,
            },
            "P01",
            "1",
            [
                "nipoppy",
                "bidsify",
                "--dataset",
                "/path/to/other/root",
                "--pipeline",
                "other_pipeline",
                "--pipeline-version",
                "1.0.0",
                "--pipeline-step",
                "step1",
                "--participant-id",
                "P01",
                "--session-id",
                "1",
                "--keep-workdir",
                "--layout",
                "/path/to/layout",
                "--verbose",
            ],
        ),
    ],
)
def test_generate_cli_command_for_hpc(
    init_params,
    participant_id,
    session_id,
    expected_command,
    mocker: pytest_mock.MockFixture,
):
    mocker.patch("nipoppy.workflows.base.DatasetLayout")
    runner = BidsConversionRunner(**init_params)
    assert (
        runner._generate_cli_command_for_hpc(participant_id, session_id)
        == expected_command
    )<|MERGE_RESOLUTION|>--- conflicted
+++ resolved
@@ -3,11 +3,7 @@
 from pathlib import Path
 
 import pytest
-<<<<<<< HEAD
-from pytest_mock import MockerFixture
-=======
 import pytest_mock
->>>>>>> e12abc6f
 
 from nipoppy.config.pipeline import BidsPipelineConfig
 from nipoppy.tabular.curation_status import CurationStatusTable
@@ -99,7 +95,7 @@
 
 @pytest.mark.parametrize("update_status", [True, False])
 def test_run_single(
-    update_status, workflow: BidsConversionRunner, mocker: MockerFixture
+    update_status, workflow: BidsConversionRunner, mocker: pytest_mock.MockerFixture
 ):
     workflow.curation_status_table = CurationStatusTable()
     workflow.pipeline_step_config.UPDATE_STATUS = update_status
