"""Tests for DicomReorgWorkflow."""

import logging
import shutil
from pathlib import Path

import pytest

from nipoppy.env import LogColor, ReturnCode
from nipoppy.tabular.dicom_dir_map import DicomDirMap
from nipoppy.tabular.doughnut import Doughnut
from nipoppy.tabular.manifest import Manifest
from nipoppy.utils import (
    participant_id_to_bids_participant_id,
    session_id_to_bids_session_id,
)
from nipoppy.workflows.dicom_reorg import DicomReorgWorkflow, is_derived_dicom

from .conftest import DPATH_TEST_DATA, create_empty_dataset, get_config, prepare_dataset


def test_init_attributes(tmp_path: Path):
    workflow = DicomReorgWorkflow(dpath_root=tmp_path)
    assert workflow.copy_files is False
    assert workflow.check_dicoms is False
    assert workflow.n_success == 0
    assert workflow.n_total == 0


@pytest.mark.parametrize(
    "fpath,expected_result",
    [
        (DPATH_TEST_DATA / "dicom-not_derived.dcm", False),
        (DPATH_TEST_DATA / "dicom-derived.dcm", True),
    ],
)
def test_is_derived_dicom(fpath, expected_result):
    assert is_derived_dicom(fpath) == expected_result


@pytest.mark.parametrize(
    "participant_id,session_id,fpaths,participant_first",
    [
        ("01", "1", ["01/1/file1.dcm", "01/1/file2.dcm"], True),
        (
            "02",
            "2",
            ["2/02/001.dcm", "2/02/002.dcm", "2/02/003.dcm"],
            False,
        ),
    ],
)
def test_get_fpaths_to_reorg(
    participant_id, session_id, fpaths, participant_first, tmp_path: Path
):
    dpath_root = tmp_path / "my_dataset"

    manifest = prepare_dataset(
        participants_and_sessions_manifest={participant_id: [session_id]}
    )

    workflow = DicomReorgWorkflow(dpath_root=dpath_root)
    workflow.dicom_dir_map = DicomDirMap.load_or_generate(
        manifest=manifest, fpath_dicom_dir_map=None, participant_first=participant_first
    )
    for fpath in fpaths:
        fpath_full: Path = workflow.layout.dpath_pre_reorg / fpath
        fpath_full.parent.mkdir(parents=True, exist_ok=True)
        fpath_full.touch()

    assert len(
        workflow.get_fpaths_to_reorg(
            participant_id=participant_id,
            session_id=session_id,
        )
    ) == len(fpaths)


def test_get_fpaths_to_reorg_error_not_found(tmp_path: Path):
    dpath_root = tmp_path / "my_dataset"
    participant_id = "XXX"
    session_id = "X"

    workflow = DicomReorgWorkflow(dpath_root=dpath_root)
    manifest = prepare_dataset(
        participants_and_sessions_manifest={participant_id: [session_id]}
    )
    workflow.dicom_dir_map = DicomDirMap.load_or_generate(
        manifest=manifest, fpath_dicom_dir_map=None, participant_first=True
    )

    with pytest.raises(FileNotFoundError, match="Raw DICOM directory not found"):
        workflow.get_fpaths_to_reorg("XXX", "X")


@pytest.mark.parametrize(
    "mapping_func,expected",
    [
        (lambda fname, participant_id, session_id: fname, "123456.dcm"),
        (lambda fname, participant_id, session_id: "dicoms.tar.gz", "dicoms.tar.gz"),
        (
            lambda fname, participant_id, session_id: (
                f"{participant_id}-{session_id}.tar.gz"
            ),
            "01-1.tar.gz",
        ),
    ],
)
def test_apply_fname_mapping(mapping_func, expected, tmp_path: Path):
    dpath_root = tmp_path / "my_dataset"
    workflow = DicomReorgWorkflow(dpath_root=dpath_root)
    workflow.apply_fname_mapping = mapping_func

    fname = "123456.dcm"
    participant_id = "01"
    session_id = "1"
    assert workflow.apply_fname_mapping(fname, participant_id, session_id) == expected


@pytest.mark.parametrize(
    "fname_source,expected",
    [
        ("123456.dcm", "123456.dcm"),
        (Path("123456.dcm"), Path("123456.dcm")),
        ("dicoms.tar.gz", "dicoms.tar.gz"),
    ],
)
def test_apply_fname_mapping_default(fname_source, expected, tmp_path: Path):
    dpath_root = tmp_path / "my_dataset"
    workflow = DicomReorgWorkflow(dpath_root=dpath_root)

    assert (
        workflow.apply_fname_mapping(
            fname_source=fname_source, participant_id="", session_id=""
        )
        == expected
    )


def test_run_single_error_file_exists(tmp_path: Path):
    participant_id = "01"
    session_id = "1"
    dataset_name = "my_dataset"

    workflow = DicomReorgWorkflow(dpath_root=tmp_path / dataset_name)

    manifest = prepare_dataset(
        participants_and_sessions_manifest={participant_id: [session_id]}
    )
    workflow.dicom_dir_map = DicomDirMap.load_or_generate(
        manifest=manifest, fpath_dicom_dir_map=None, participant_first=True
    )

    # create the same file in both the downloaded and organized directories
    fname = "test.dcm"
    for fpath in [
<<<<<<< HEAD
        workflow.layout.dpath_pre_reorg / participant_id / session_id / fname,
        workflow.layout.dpath_post_reorg
        / participant_id_to_bids_participant(participant_id)
        / session_id_to_bids_session(session_id)
=======
        workflow.layout.dpath_raw_imaging / participant_id / session_id / fname,
        workflow.layout.dpath_sourcedata
        / participant_id_to_bids_participant_id(participant_id)
        / session_id_to_bids_session_id(session_id)
>>>>>>> b9882cd8
        / fname,
    ]:
        fpath.parent.mkdir(parents=True, exist_ok=True)
        fpath.touch()

    with pytest.raises(FileExistsError, match="Cannot move file"):
        workflow.run_single(participant_id, session_id)


def test_run_single_invalid_dicom(tmp_path: Path, caplog: pytest.LogCaptureFixture):
    participant_id = "01"
    session_id = "1"
    dataset_name = "my_dataset"
    workflow = DicomReorgWorkflow(dpath_root=tmp_path / dataset_name, check_dicoms=True)

    manifest = prepare_dataset(
        participants_and_sessions_manifest={participant_id: [session_id]}
    )
    workflow.dicom_dir_map = DicomDirMap.load_or_generate(
        manifest=manifest, fpath_dicom_dir_map=None, participant_first=True
    )

    # use derived DICOM file
    fpath_dicom = (
        workflow.layout.dpath_pre_reorg / participant_id / session_id / "test.dcm"
    )
    fpath_dicom.parent.mkdir(parents=True, exist_ok=True)
    shutil.copyfile(DPATH_TEST_DATA / "dicom-derived.dcm", fpath_dicom)

    try:
        workflow.run_single(participant_id, session_id)
    except Exception:
        pass

    assert any(
        [
            "Derived DICOM file detected" in record.message
            and record.levelno == logging.WARNING
            for record in caplog.records
        ]
    )


def test_run_single_error_dicom_read(tmp_path: Path):
    participant_id = "01"
    session_id = "1"
    dataset_name = "my_dataset"
    workflow = DicomReorgWorkflow(dpath_root=tmp_path / dataset_name, check_dicoms=True)

    manifest = prepare_dataset(
        participants_and_sessions_manifest={participant_id: [session_id]}
    )
    workflow.dicom_dir_map = DicomDirMap.load_or_generate(
        manifest=manifest, fpath_dicom_dir_map=None, participant_first=True
    )

    # create an invalid DICOM file
    fname = "test.dcm"
    fpath = workflow.layout.dpath_pre_reorg / participant_id / session_id / fname
    fpath.parent.mkdir(parents=True, exist_ok=True)
    fpath.touch()

    with pytest.raises(RuntimeError, match="Error checking DICOM file"):
        workflow.run_single(participant_id, session_id)


@pytest.mark.parametrize(
    (
        "participants_and_sessions_downloaded"
        ",participants_and_sessions_organized"
        ",expected"
    ),
    [
        (
            {
                "S01": ["1", "2", "3"],
                "S02": ["1", "2"],
                "S03": ["3"],
            },
            {
                "S03": ["3"],
            },
            [
                ("S01", "1"),
                ("S01", "2"),
                ("S01", "3"),
                ("S02", "1"),
                ("S02", "2"),
            ],
        ),
        (
            {
                "S01": ["1", "2", "3"],
                "S02": ["1", "2", "3"],
                "S03": ["1", "2", "3"],
            },
            {
                "S01": ["1", "3"],
            },
            [
                ("S01", "2"),
                ("S02", "1"),
                ("S02", "2"),
                ("S02", "3"),
                ("S03", "1"),
                ("S03", "2"),
                ("S03", "3"),
            ],
        ),
    ],
)
def test_get_participants_sessions_to_run(
    participants_and_sessions_downloaded,
    participants_and_sessions_organized,
    expected,
    tmp_path: Path,
):
    participants_and_sessions_manifest = {
        "S01": ["1", "2", "3"],
        "S02": ["1", "2", "3"],
        "S03": ["1", "2", "3"],
    }
    dataset_name = "my_dataset"
    workflow = DicomReorgWorkflow(dpath_root=tmp_path / dataset_name)
    create_empty_dataset(workflow.layout.dpath_root)

    manifest: Manifest = prepare_dataset(
        participants_and_sessions_manifest=participants_and_sessions_manifest,
        participants_and_sessions_downloaded=participants_and_sessions_downloaded,
        participants_and_sessions_organized=participants_and_sessions_organized,
        dpath_downloaded=workflow.layout.dpath_pre_reorg,
        dpath_organized=workflow.layout.dpath_post_reorg,
    )

    config = get_config(
        dataset_name=dataset_name,
        visit_ids=list(manifest[Manifest.col_visit_id].unique()),
    )

    manifest.save_with_backup(workflow.layout.fpath_manifest)
    config.save(workflow.layout.fpath_config)

    assert [tuple(x) for x in workflow.get_participants_sessions_to_run()] == expected


def test_run_setup(tmp_path: Path):
    dataset_name = "my_dataset"
    participants_and_sessions1 = {"01": ["1"]}
    participants_and_sessions2 = {"01": ["1", "2"], "02": ["1"]}
    workflow = DicomReorgWorkflow(dpath_root=tmp_path / dataset_name)

    create_empty_dataset(workflow.layout.dpath_root)

    manifest1 = prepare_dataset(
        participants_and_sessions_manifest=participants_and_sessions1,
    )
    manifest1.save_with_backup(workflow.layout.fpath_manifest)

    config = get_config(
        dataset_name=dataset_name,
        visit_ids=list(manifest1[Manifest.col_visit_id].unique()),
    )
    config.save(workflow.layout.fpath_config)

    # generate first doughnut with the smaller manifest
    doughnut1 = DicomReorgWorkflow(dpath_root=tmp_path / dataset_name).doughnut

    # update manifest
    manifest2 = prepare_dataset(
        participants_and_sessions_manifest=participants_and_sessions2,
    )
    manifest2.save_with_backup(workflow.layout.fpath_manifest)
    workflow.manifest = manifest2

    # check that doughnut was regenerated
    workflow.run_setup()

    assert not workflow.doughnut.equals(doughnut1)
    assert len(workflow.doughnut) == len(manifest2)


@pytest.mark.parametrize(
    "participants_and_sessions_manifest,participants_and_sessions_downloaded",
    [
        (
            {
                "S01": ["1", "2", "3"],
                "S02": ["1", "2", "3"],
                "S03": ["1", "2", "3"],
            },
            {
                "S01": ["1", "2", "3"],
                "S02": ["1", "2"],
                "S03": ["3"],
            },
        ),
        (
            {
                "P01": ["BL"],
                "P02": ["V01"],
                "P03": ["V03"],
            },
            {
                "P01": ["BL"],
                "P02": ["BL", "V01"],
                "P03": ["BL", "V03"],
            },
        ),
    ],
)
@pytest.mark.parametrize("copy_files", [True, False])
def test_run_main(
    participants_and_sessions_manifest: dict,
    participants_and_sessions_downloaded: dict,
    copy_files: bool,
    tmp_path: Path,
):
    dataset_name = "my_dataset"
    workflow = DicomReorgWorkflow(
        dpath_root=tmp_path / dataset_name, copy_files=copy_files
    )

    manifest: Manifest = prepare_dataset(
        participants_and_sessions_manifest=participants_and_sessions_manifest,
        participants_and_sessions_downloaded=participants_and_sessions_downloaded,
        dpath_downloaded=workflow.layout.dpath_pre_reorg,
    )

    config = get_config(
        dataset_name=dataset_name,
        visit_ids=list(manifest[Manifest.col_visit_id].unique()),
    )

    manifest.save_with_backup(workflow.layout.fpath_manifest)
    config.save(workflow.layout.fpath_config)

    workflow.run_main()

    for participant_id, session_ids in participants_and_sessions_manifest.items():
        for session_id in session_ids:
            dpath_to_check: Path = (
<<<<<<< HEAD
                workflow.layout.dpath_post_reorg
                / participant_id_to_bids_participant(participant_id)
                / session_id_to_bids_session(session_id)
=======
                workflow.layout.dpath_sourcedata
                / participant_id_to_bids_participant_id(participant_id)
                / session_id_to_bids_session_id(session_id)
>>>>>>> b9882cd8
            )

            if (
                participant_id in participants_and_sessions_downloaded
                and session_id in participants_and_sessions_downloaded[participant_id]
            ):
                # check that directory exists
                assert dpath_to_check.exists()

                # make sure it is not empty
                # and that symlinks are created if requested
                count = 0
                for fpath in dpath_to_check.iterdir():
                    if copy_files:
                        assert not fpath.is_symlink()
                    else:
                        assert fpath.is_symlink()
                    count += 1
                assert count > 0

                # check that the doughnut has been updated
                assert workflow.doughnut.get_status(
                    participant_id=participant_id,
                    session_id=session_id,
                    col=workflow.doughnut.col_in_sourcedata,
                )

            else:
                assert not dpath_to_check.exists()

    assert workflow.n_total != 0
    assert workflow.n_success == workflow.n_total


def test_run_main_error(tmp_path: Path):
    dataset_name = "my_dataset"
    workflow = DicomReorgWorkflow(dpath_root=tmp_path / dataset_name)
    create_empty_dataset(workflow.layout.dpath_root)

    manifest: Manifest = prepare_dataset(
        participants_and_sessions_manifest={
            "S01": ["1", "2", "3"],
            "S02": ["1", "2", "3"],
            "S03": ["1", "2", "3"],
        },
    )

    config = get_config(
        dataset_name=dataset_name,
        visit_ids=list(manifest[Manifest.col_visit_id].unique()),
    )

    manifest.save_with_backup(workflow.layout.fpath_manifest)
    config.save(workflow.layout.fpath_config)

    # will cause the workflow to fail because the directories cannot be found
    workflow.doughnut[workflow.doughnut.col_in_raw_imaging] = True

    try:
        workflow.run_main()
    except Exception:
        pass

    assert workflow.return_code == ReturnCode.PARTIAL_SUCCESS


@pytest.mark.parametrize(
    "doughnut",
    [
        Doughnut(),
        Doughnut(
            data={
                Doughnut.col_participant_id: ["01"],
                Doughnut.col_visit_id: ["1"],
                Doughnut.col_session_id: ["1"],
                Doughnut.col_datatype: "['anat']",
                Doughnut.col_participant_dicom_dir: ["01"],
                Doughnut.col_in_raw_imaging: [True],
                Doughnut.col_in_sourcedata: [True],
                Doughnut.col_in_bids: [True],
            }
        ).validate(),
    ],
)
def test_cleanup_doughnut(doughnut: Doughnut, tmp_path: Path):
    workflow = DicomReorgWorkflow(dpath_root=tmp_path / "my_dataset")
    workflow.doughnut = doughnut

    workflow.run_cleanup()

    assert workflow.layout.fpath_doughnut.exists()
    assert Doughnut.load(workflow.layout.fpath_doughnut).equals(doughnut)


@pytest.mark.parametrize(
    "n_success,n_total,expected_message",
    [
        (0, 0, "No participant-session pairs to reorganize"),
        (
            0,
            1,
            f"[{LogColor.FAILURE}]Reorganized files for {{0}} out of {{1}} participant-session pairs",  # noqa: E501
        ),
        (
            1,
            2,
            f"[{LogColor.PARTIAL_SUCCESS}]Reorganized files for {{0}} out of {{1}} participant-session pairs",  # noqa: E501
        ),
        (
            2,
            2,
            f"[{LogColor.SUCCESS}]Successfully reorganized files for {{0}} out of {{1}} participant-session pairs",  # noqa: E501
        ),
    ],
)
def test_run_cleanup_message(
    n_success,
    n_total,
    expected_message: str,
    tmp_path: Path,
    caplog: pytest.LogCaptureFixture,
):
    dataset_name = "my_dataset"
    workflow = DicomReorgWorkflow(dpath_root=tmp_path / dataset_name)
    workflow.doughnut = Doughnut()  # empty doughnut to avoid error

    workflow.n_success = n_success
    workflow.n_total = n_total
    workflow.run_cleanup()

    assert expected_message.format(n_success, n_total) in caplog.text<|MERGE_RESOLUTION|>--- conflicted
+++ resolved
@@ -154,17 +154,10 @@
     # create the same file in both the downloaded and organized directories
     fname = "test.dcm"
     for fpath in [
-<<<<<<< HEAD
         workflow.layout.dpath_pre_reorg / participant_id / session_id / fname,
         workflow.layout.dpath_post_reorg
-        / participant_id_to_bids_participant(participant_id)
-        / session_id_to_bids_session(session_id)
-=======
-        workflow.layout.dpath_raw_imaging / participant_id / session_id / fname,
-        workflow.layout.dpath_sourcedata
         / participant_id_to_bids_participant_id(participant_id)
         / session_id_to_bids_session_id(session_id)
->>>>>>> b9882cd8
         / fname,
     ]:
         fpath.parent.mkdir(parents=True, exist_ok=True)
@@ -406,15 +399,9 @@
     for participant_id, session_ids in participants_and_sessions_manifest.items():
         for session_id in session_ids:
             dpath_to_check: Path = (
-<<<<<<< HEAD
                 workflow.layout.dpath_post_reorg
-                / participant_id_to_bids_participant(participant_id)
-                / session_id_to_bids_session(session_id)
-=======
-                workflow.layout.dpath_sourcedata
                 / participant_id_to_bids_participant_id(participant_id)
                 / session_id_to_bids_session_id(session_id)
->>>>>>> b9882cd8
             )
 
             if (
