--- conflicted
+++ resolved
@@ -290,7 +290,6 @@
     assert_command_success(command)
 
 
-<<<<<<< HEAD
 def test_context_manager_no_exception(mocker):
     """Test that the context manager exits with SUCCESS when no exception occurs."""
     workflow = mocker.Mock()
@@ -330,7 +329,8 @@
 
     assert workflow.return_code == expected_return_code
     mock_exit.assert_called_once_with(expected_return_code)
-=======
+
+
 @pytest.mark.parametrize("command", list_commands(cli))
 def test_no_duplicated_flag(
     command: str,
@@ -341,5 +341,4 @@
     assert not any(
         "Remove its duplicate as parameters should be unique." in str(warning.message)
         for warning in recwarn
-    )
->>>>>>> a0f6f83a
+    )