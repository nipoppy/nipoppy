"""Tests for PipelineInstallWorkflow class."""

import logging
import shutil
import subprocess
from contextlib import nullcontext
from pathlib import Path
from typing import Optional

import pytest
import pytest_mock

from nipoppy.config.main import Config
from nipoppy.config.pipeline import ProcessingPipelineConfig
from nipoppy.container import ApptainerHandler
from nipoppy.env import (
    CURRENT_SCHEMA_VERSION,
    ContainerCommandEnum,
    PipelineTypeEnum,
)
from nipoppy.exceptions import ConfigError, FileOperationError, WorkflowError
from nipoppy.layout import DatasetLayout
from nipoppy.workflows.pipeline_store.install import PipelineInstallWorkflow
from tests.conftest import TEST_PIPELINE, create_pipeline_config_files, get_config


@pytest.fixture(scope="function")
def pipeline_config():
    return ProcessingPipelineConfig(
        **{
            "NAME": "my_pipeline",
            "VERSION": "1.0.0",
            "PIPELINE_TYPE": PipelineTypeEnum.PROCESSING,
            "SCHEMA_VERSION": CURRENT_SCHEMA_VERSION,
            "CONTAINER_INFO": {
                "FILE": "[[NIPOPPY_DPATH_CONTAINERS]]/container.sif",
                "URI": "fake_uri",
            },
        }
    )


@pytest.fixture(scope="function")
def workflow(
    tmp_path: Path,
    pipeline_config: ProcessingPipelineConfig,
    mocker: pytest_mock.MockFixture,
):
    dpath_root = tmp_path / "my_dataset"
    create_pipeline_config_files(
        tmp_path,
        processing_pipelines=[pipeline_config.model_dump(mode="json")],
    )
    workflow = PipelineInstallWorkflow(
        dpath_root=dpath_root,
        source=(
            tmp_path
            / DatasetLayout.pipeline_type_to_dname_map[PipelineTypeEnum.PROCESSING]
            / "my_pipeline-1.0.0"
        ),
        zenodo_api=mocker.MagicMock(),
        assume_yes=True,
    )
    # make the default config have a path placeholder string
    get_config(dicom_dir_map_file="[[NIPOPPY_DPATH_ROOT]]/my_file.tsv").save(
        workflow.study.layout.fpath_config
    )

    # mock singularity/apptainer pull (this is overridden by some tests)
    mocker.patch.object(workflow, "run_command")

    return workflow


@pytest.fixture(scope="function")
def workflow_zenodo(workflow: PipelineInstallWorkflow):  # noqa: F811
    workflow.zenodo_id = "valid_zenodo_id"
    workflow.dpath_pipeline = None

    def _mocked_download_record_files(record_id, output_dir: Path):
        if record_id == "valid_zenodo_id":
            # successful download
            shutil.copytree(TEST_PIPELINE, output_dir, dirs_exist_ok=True)
        else:
            # pretend Zenodo record exists but is not a valid Nipoppy pipeline
            # downloaded bundle is missing config.json file
            output_dir.mkdir(parents=True, exist_ok=True)
            (output_dir / f"{record_id}.txt").touch()

    workflow.zenodo_api.download_record_files.side_effect = (
        _mocked_download_record_files
    )

    return workflow


def _assert_files_copied(dpath_source, dpath_dest):
    paths_source = set(
        path.relative_to(dpath_source) for path in dpath_source.rglob("*")
    )
    paths_dest = set(path.relative_to(dpath_dest) for path in dpath_dest.rglob("*"))
    assert paths_source == paths_dest


def test_warning_not_path_or_zenodo(tmp_path: Path, caplog: pytest.LogCaptureFixture):
    PipelineInstallWorkflow(
        dpath_root=(tmp_path / "my_dataset"),
        source="not_a_path",
    )
    assert any(
        [
            "does not seem like a valid path or Zenodo ID" in record.message
            and record.levelno == logging.WARNING
            for record in caplog.records
        ]
    )


@pytest.mark.parametrize("variables", [{}, {"var1": "description"}])
@pytest.mark.parametrize("dry_run", [False, True])
def test_update_config_and_save(
    workflow: PipelineInstallWorkflow,
    pipeline_config: ProcessingPipelineConfig,
    variables: dict,
    dry_run: bool,
    caplog: pytest.LogCaptureFixture,
):
    pipeline_config.VARIABLES = variables
    workflow.dry_run = dry_run

    new_config = workflow._update_config_and_save(pipeline_config)

    # check that the variables were added to the config file
    assert new_config.PIPELINE_VARIABLES.PROCESSING[pipeline_config.NAME][
        pipeline_config.VERSION
    ] == {variable_name: None for variable_name in variables}

    # check logs
    if variables:
        assert "Adding" in caplog.text
        assert "You must update" in caplog.text
    else:
        assert "Adding" not in caplog.text
        assert "You must update" not in caplog.text


@pytest.mark.parametrize(
    "variables,dry_run", [({}, False), ({"var1": "description"}, True)]
)
def test_update_config_and_save_no_write(
    workflow: PipelineInstallWorkflow,
    pipeline_config: ProcessingPipelineConfig,
    variables: dict,
    dry_run: bool,
    mocker: pytest_mock.MockFixture,
):
    pipeline_config.VARIABLES = variables
    workflow.dry_run = dry_run

    mocked = mocker.patch.object(Config, "save")

    assert isinstance(workflow._update_config_and_save(pipeline_config), Config)

    # should not update the config file if dry_run is True
    # or if there were no variables to add
    mocked.assert_not_called()


def test_update_config_and_save_no_other_change(
    workflow: PipelineInstallWorkflow, pipeline_config: ProcessingPipelineConfig
):
    # cache original config
    original_config = Config.load(
        workflow.study.layout.fpath_config  # , apply_substitutions=False
    )

    # check that placeholder was replaced as expected
    assert original_config != workflow.study.config
    assert workflow.study.config.DICOM_DIR_MAP_FILE.parent == workflow.dpath_root

    # create new config file with the new pipeline variables
    pipeline_config.VARIABLES = {"var1": "description"}
    new_config = workflow._update_config_and_save(pipeline_config)

    # check that the new config file is identical to the old one except for
    # the pipeline variables
    assert new_config.model_dump(
        exclude="PIPELINE_VARIABLES"
    ) == original_config.model_dump(exclude="PIPELINE_VARIABLES")


def test_update_config_and_save_no_overwrite(
    workflow: PipelineInstallWorkflow,
    pipeline_config: ProcessingPipelineConfig,
    caplog: pytest.LogCaptureFixture,
):
    variable_name = "var1"
    variable_value = "some_value"
    pipeline_config.VARIABLES = {
        variable_name: "this is a variable that is important for the pipeline",
    }
    workflow.study.config.PIPELINE_VARIABLES.set_variables(
        pipeline_config.PIPELINE_TYPE,
        pipeline_config.NAME,
        pipeline_config.VERSION,
        {variable_name: variable_value},
    )
    workflow.study.config.save(workflow.study.layout.fpath_config)

    workflow._update_config_and_save(pipeline_config)

    updated_config = workflow.study.config.load(workflow.study.layout.fpath_config)
    assert updated_config.PIPELINE_VARIABLES.get_variables(
        pipeline_config.PIPELINE_TYPE,
        pipeline_config.NAME,
        pipeline_config.VERSION,
    ) == {variable_name: variable_value}

    # should not log any warnings about adding variables
    assert not any([record.levelno == logging.WARNING for record in caplog.records])


def test_download_container(
    workflow: PipelineInstallWorkflow,
    pipeline_config: ProcessingPipelineConfig,
    mocker: pytest_mock.MockFixture,
):
    mocked_get_container_handler = mocker.patch(
        "nipoppy.workflows.pipeline_store.install.get_container_handler",
        return_value=ApptainerHandler(),
    )
    mocked_run_command = mocker.patch.object(workflow, "run_command")

    workflow._download_container(pipeline_config)

    # check that the container handler was created with the correct config
    mocked_get_container_handler.assert_called_once_with(
        workflow.study.config.CONTAINER_CONFIG, logger=workflow.logger
    )

    # check that the container file was downloaded
    mocked_run_command.assert_called_once_with(
        "apptainer pull "
        f"{workflow.study.layout.dpath_containers / pipeline_config.CONTAINER_INFO.FILE.name}"  # noqa: E501
        " fake_uri",
    )
    # first call, positional arg list, first element
    assert not isinstance(mocked_run_command.call_args[0][0][0], ContainerCommandEnum)


@pytest.mark.parametrize("confirm_download", [True, False])
def test_download_container_confirm_true(
    confirm_download: bool,
    workflow: PipelineInstallWorkflow,
    pipeline_config: ProcessingPipelineConfig,
    mocker: pytest_mock.MockFixture,
):
    workflow.assume_yes = False

    mocked_confirm_ask = mocker.patch(
        "nipoppy.workflows.pipeline_store.install.CONSOLE_STDOUT.confirm",
        return_value=confirm_download,
    )

    mock_handler = mocker.MagicMock()
    mock_handler.is_image_downloaded.return_value = False
    mock_handler.get_pull_confirmation_prompt.return_value = "not used"
    mocker.patch(
        "nipoppy.workflows.pipeline_store.install.get_container_handler",
        return_value=mock_handler,
    )

    mocked_run_command = mocker.patch.object(workflow, "run_command")

    workflow._download_container(pipeline_config)
    mocked_confirm_ask.assert_called_once()

    if confirm_download:
        mocked_run_command.assert_called_once()
    else:
        mocked_run_command.assert_not_called()

    mock_handler.get_pull_confirmation_prompt.assert_called_once()


@pytest.mark.parametrize(
    "console,command",
    [
        ("CONSOLE_STDERR", ContainerCommandEnum.APPTAINER),
        ("CONSOLE_STDERR", ContainerCommandEnum.SINGULARITY),
        ("CONSOLE_STDOUT", ContainerCommandEnum.DOCKER),
    ],
)
def test_download_container_status(
    console: str,
    command: ContainerCommandEnum,
    workflow: PipelineInstallWorkflow,
    pipeline_config: ProcessingPipelineConfig,
    mocker: pytest_mock.MockFixture,
):
    mocked_status = mocker.patch(
        f"nipoppy.workflows.pipeline_store.install.{console}.status",
    )
    mocked_run_command = mocker.patch.object(workflow, "run_command")

    workflow.study.config.CONTAINER_CONFIG.COMMAND = command
    workflow._download_container(pipeline_config)

    mocked_status.assert_called_once_with(
        "Downloading the container, this can take a while..."
    )
    mocked_run_command.assert_called_once()


def test_download_container_failed(
    workflow: PipelineInstallWorkflow,
    pipeline_config: ProcessingPipelineConfig,
    mocker: pytest_mock.MockFixture,
    caplog: pytest.LogCaptureFixture,
):
    error_message = "Download failed"
    mocked = mocker.patch.object(
        workflow,
        "run_command",
        side_effect=subprocess.CalledProcessError(1, error_message),
    )

    with pytest.raises(WorkflowError):
        workflow._download_container(pipeline_config)

    mocked.assert_called_once()

    last_record = caplog.records[-1]
    assert last_record.levelno == logging.ERROR
    assert "Failed to download container" in last_record.message
    assert error_message in last_record.message


def test_download_container_no_uri(
    workflow: PipelineInstallWorkflow,
    pipeline_config: ProcessingPipelineConfig,
    mocker: pytest_mock.MockFixture,
):
    pipeline_config.CONTAINER_INFO.URI = None
    mocked = mocker.patch.object(workflow, "run_command")

    workflow._download_container(pipeline_config)

    mocked.assert_not_called()


def test_download_container_image_exists(
    workflow: PipelineInstallWorkflow,
    pipeline_config: ProcessingPipelineConfig,
    mocker: pytest_mock.MockFixture,
):
    fpath_container = (
        workflow.study.layout.dpath_containers
        / pipeline_config.CONTAINER_INFO.FILE.name
    )
    fpath_container.parent.mkdir(parents=True, exist_ok=True)
    fpath_container.touch()
    mocked = mocker.patch.object(workflow, "run_command")

    workflow._download_container(pipeline_config)
    mocked.assert_not_called()


def test_run_main(
    workflow: PipelineInstallWorkflow,
    pipeline_config: ProcessingPipelineConfig,
    caplog: pytest.LogCaptureFixture,
    mocker: pytest_mock.MockFixture,
):
    dpath_installed = workflow.study.layout.get_dpath_pipeline_bundle(
        pipeline_config.PIPELINE_TYPE,
        pipeline_config.NAME,
        pipeline_config.VERSION,
    )

    # make sure directory does not already exist
    # also check that the parent directory will be created without error
    assert not dpath_installed.exists()
    assert not dpath_installed.parent.exists()

    # mock
    mocked_update_config_and_save = mocker.patch.object(
        workflow, "_update_config_and_save"
    )
    mocked_download_container = mocker.patch.object(workflow, "_download_container")

    workflow.run_main()
    _assert_files_copied(
        workflow.dpath_pipeline,
        dpath_installed,
    )
    mocked_update_config_and_save.assert_called_once_with(pipeline_config)
    mocked_download_container.assert_called_once_with(pipeline_config)
    assert "Successfully installed pipeline" in caplog.text


@pytest.mark.parametrize("force", [False, True])
def test_run_main_force(
    workflow: PipelineInstallWorkflow,
    pipeline_config: ProcessingPipelineConfig,
    force: bool,
):
    workflow.force = force

    # create directory where the pipeline is supposed to be installed
    dpath_installed = workflow.study.layout.get_dpath_pipeline_bundle(
        pipeline_config.PIPELINE_TYPE,
        pipeline_config.NAME,
        pipeline_config.VERSION,
    )
    dpath_installed.mkdir(parents=True)

    with (
        nullcontext()
        if force
        else pytest.raises(FileOperationError, match="Use --force to overwrite")
    ):
        workflow.run_main()
        _assert_files_copied(workflow.dpath_pipeline, dpath_installed)


def test_run_main_invalid_zenodo_record(workflow_zenodo: PipelineInstallWorkflow):
    workflow_zenodo.zenodo_id = "bad_zenodo_id"

    with pytest.raises(
        ConfigError,
        match="Pipeline configuration file not found: .* Make sure the record at",
    ):
        workflow_zenodo.run_main()


@pytest.mark.parametrize(
    "zenodo_id,exception", [(None, FileOperationError), ("123456", ConfigError)]
)
def test_run_main_file_not_found(
    workflow: PipelineInstallWorkflow, zenodo_id: Optional[str], exception: Exception
):
    # create a non-existent path
<<<<<<< HEAD
    workflow.dpath_pipeline = (
        workflow.study.layout.dpath_pipelines / "non_existent_path"
    )
=======
    workflow.dpath_pipeline = workflow.layout.dpath_pipelines / "non_existent_path"
    workflow.zenodo_id = zenodo_id
>>>>>>> 80338449
    with pytest.raises(
        exception,
        match="Pipeline configuration file not found: .*/config.json",
    ):
        workflow.run_main()


def test_download(workflow_zenodo: PipelineInstallWorkflow):
    workflow_zenodo.run_main()

    # Check that the pipeline was downloaded and moved correctly
    assert not (
        workflow_zenodo.study.layout.dpath_pipelines / workflow_zenodo.zenodo_id
    ).exists()
    assert (
        workflow_zenodo.study.layout.dpath_pipelines / "processing" / TEST_PIPELINE.name
    ).exists()


@pytest.mark.parametrize("force, fails", [(True, False), (False, True)])
def test_download_dir_exist(
    workflow_zenodo: PipelineInstallWorkflow, force: bool, fails: bool
):
    """Test the behavior when the download directory already exists."""
    workflow_zenodo.force = force

    download_dir = (
        workflow_zenodo.study.layout.dpath_pipelines / workflow_zenodo.zenodo_id
    )
    download_dir.mkdir(parents=True, exist_ok=True)
    assert download_dir.exists()

    with pytest.raises(WorkflowError) if fails else nullcontext():
        workflow_zenodo.run_main()


@pytest.mark.parametrize("force, fails", [(True, False), (False, True)])
def test_download_install_dir_exist(
    workflow_zenodo: PipelineInstallWorkflow, force: bool, fails: bool
):
    workflow_zenodo.force = force

    download_dir = (
        workflow_zenodo.study.layout.dpath_pipelines / "processing" / TEST_PIPELINE.name
    )
    download_dir.mkdir(parents=True, exist_ok=True)
    assert download_dir.exists()

    with (
        pytest.raises(
            FileOperationError,
            match="Pipeline directory exists: .* Use --force to overwrite",
        )
        if fails
        else nullcontext()
    ):
        workflow_zenodo.run_main()<|MERGE_RESOLUTION|>--- conflicted
+++ resolved
@@ -441,14 +441,10 @@
     workflow: PipelineInstallWorkflow, zenodo_id: Optional[str], exception: Exception
 ):
     # create a non-existent path
-<<<<<<< HEAD
     workflow.dpath_pipeline = (
         workflow.study.layout.dpath_pipelines / "non_existent_path"
     )
-=======
-    workflow.dpath_pipeline = workflow.layout.dpath_pipelines / "non_existent_path"
     workflow.zenodo_id = zenodo_id
->>>>>>> 80338449
     with pytest.raises(
         exception,
         match="Pipeline configuration file not found: .*/config.json",
