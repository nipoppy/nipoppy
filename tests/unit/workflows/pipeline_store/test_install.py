--- conflicted
+++ resolved
@@ -238,11 +238,7 @@
 
     # check that the container handler was created with the correct config
     mocked_get_container_handler.assert_called_once_with(
-<<<<<<< HEAD
-        workflow.config.CONTAINER_CONFIG
-=======
-        workflow.study.config.CONTAINER_CONFIG, logger=workflow.logger
->>>>>>> 38ade259
+        workflow.study.config.CONTAINER_CONFIG
     )
 
     # check that the container file was downloaded
