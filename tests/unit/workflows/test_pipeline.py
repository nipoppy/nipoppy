--- conflicted
+++ resolved
@@ -37,11 +37,8 @@
     ReturnCode,
     WorkflowError,
 )
-<<<<<<< HEAD
+from nipoppy.layout import LayoutError
 from nipoppy.logger import get_logger
-=======
-from nipoppy.layout import LayoutError
->>>>>>> 80338449
 from nipoppy.utils.utils import DPATH_HPC, FPATH_HPC_TEMPLATE, get_pipeline_tag
 from nipoppy.workflows.pipeline import (
     BasePipelineWorkflow,
