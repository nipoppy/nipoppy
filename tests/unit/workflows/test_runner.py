--- conflicted
+++ resolved
@@ -444,15 +444,10 @@
     assert f"Failed to tar {dpath_to_tar}" in caplog.text
 
 
-<<<<<<< HEAD
-def test_tar_directory_warning_not_found(runner: PipelineRunner):
+def test_tar_directory_warning_not_found(runner: ProcessingRunner):
     with pytest.raises(
         FileNotFoundError, match="Not tarring .* since it does not exist"
     ):
-=======
-def test_tar_directory_warning_not_found(runner: ProcessingRunner):
-    with pytest.raises(RuntimeError, match="Not tarring .* since it does not exist"):
->>>>>>> 53775061
         runner.tar_directory("invalid_path")
 
 
