--- conflicted
+++ resolved
@@ -6,13 +6,9 @@
 import pytest
 import pytest_mock
 
-<<<<<<< HEAD
-from nipoppy.tabular.curation_status import CurationStatusTable
-=======
-from nipoppy.config.main import Config
 from nipoppy.exceptions import FileOperationError
 from nipoppy.layout import LayoutError
->>>>>>> 80338449
+from nipoppy.tabular.curation_status import CurationStatusTable
 from nipoppy.tabular.dicom_dir_map import DicomDirMap
 from nipoppy.workflows.base import BaseDatasetWorkflow
 from tests.conftest import (
@@ -110,30 +106,8 @@
     assert list(workflow.study.layout.dpath_logs.iterdir()) == []
 
 
-<<<<<<< HEAD
 def test_config(workflow: BaseDatasetWorkflow):
     assert id(workflow.study.config) == id(workflow.study.config)
-=======
-@pytest.mark.parametrize(
-    "fpath_config",
-    [
-        FPATH_SAMPLE_CONFIG,
-        DPATH_TEST_DATA / "config1.json",
-        DPATH_TEST_DATA / "config2.json",
-        DPATH_TEST_DATA / "config3.json",
-    ],
-)
-def test_config(workflow: BaseDatasetWorkflow, fpath_config):
-    workflow.layout.fpath_config.parent.mkdir(parents=True, exist_ok=True)
-    shutil.copy(fpath_config, workflow.layout.fpath_config)
-    assert isinstance(workflow.config, Config)
-
-
-def test_config_not_found(workflow: BaseDatasetWorkflow):
-    workflow.layout.fpath_config.unlink()
-    with pytest.raises(FileOperationError):
-        workflow.config
->>>>>>> 80338449
 
 
 def test_manifest(workflow: BaseDatasetWorkflow):
@@ -153,16 +127,9 @@
     assert workflow.study.layout.fpath_curation_status.exists()
 
 
-<<<<<<< HEAD
 def test_processing_status_file_empty_if_not_found(workflow: BaseDatasetWorkflow):
     assert not workflow.study.layout.fpath_processing_status.exists()
     assert len(workflow.processing_status_table) == 0
-=======
-def test_manifest_not_found(workflow: BaseDatasetWorkflow):
-    workflow.layout.fpath_manifest.unlink()
-    with pytest.raises(FileOperationError):
-        workflow.manifest
->>>>>>> 80338449
 
 
 def test_dicom_dir_map(workflow: BaseDatasetWorkflow):
@@ -175,17 +142,6 @@
 
 
 def test_dicom_dir_map_not_found(workflow: BaseDatasetWorkflow):
-<<<<<<< HEAD
     workflow.study.config.DICOM_DIR_MAP_FILE = "fake_path"
-    with pytest.raises(FileNotFoundError, match="DICOM directory map file not found"):
-        workflow.dicom_dir_map
-=======
-    workflow.config.DICOM_DIR_MAP_FILE = "fake_path"
     with pytest.raises(FileOperationError, match="DICOM directory map file not found"):
-        workflow.dicom_dir_map
-
-
-def test_bagel_empty_if_not_found(workflow: BaseDatasetWorkflow):
-    assert not workflow.layout.fpath_curation_status.exists()
-    assert len(workflow.curation_status_table) == 0
->>>>>>> 80338449
+        workflow.dicom_dir_map