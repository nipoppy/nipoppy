"""Tests for container option handlers."""

import logging
from pathlib import Path
from typing import Type

import pytest
import pytest_mock

from nipoppy.config.container import ContainerConfig
from nipoppy.container import (
    ApptainerHandler,
    ContainerError,
    ContainerHandler,
    DockerHandler,
    SingularityHandler,
    get_container_handler,
)


class _TestHandler(ContainerHandler):
    """Class name starts with underscore to avoid Pytest collection."""

    command = "test"
    bind_flags = ("-B", "--bind")

    def is_image_downloaded(self, uri, fpath_container):
        return True

    def get_pull_confirmation_prompt(self):
        return "not_used"

    def get_pull_command(self, uri, fpath_container):
        return "not_used"


@pytest.fixture
def handler() -> ContainerHandler:
    return _TestHandler()


@pytest.mark.parametrize(
    "subclass",
    [ApptainerHandler, SingularityHandler, DockerHandler],
)
def test_subclass(subclass: Type[ContainerHandler]):
    # try to instantiate subclass
    handler = subclass()
    assert isinstance(handler, ContainerHandler)
    assert len(handler.bind_flags) == 2


@pytest.mark.parametrize(
    "args,expected_args", [(None, []), (["--some-arg"], ["--some-arg"])]
)
def test_init_args(args, expected_args):
    handler = _TestHandler(args=args)
    assert handler.args == expected_args
    assert handler.args is not args


@pytest.mark.parametrize("logger", [None, logging.getLogger("test_logger")])
def test_init_logger(logger):
    handler = _TestHandler(logger=logger)
    assert isinstance(handler.logger, logging.Logger)


def test_check_command_exists(
    handler: ContainerHandler, mocker: pytest_mock.MockerFixture
):
    # should not raise error
    mocked_which = mocker.patch(
        "nipoppy.container.shutil.which", return_value="/some/path/to/command"
    )
    handler.check_command_exists()
    mocked_which.assert_called_once_with(handler.command)


def test_check_command_exists_error(
    handler: ContainerHandler, mocker: pytest_mock.MockerFixture
):
    mocker.patch("nipoppy.container.shutil.which", return_value=None)
    with pytest.raises(ContainerError, match="Container executable not found"):
        handler.check_command_exists()


@pytest.mark.parametrize(
    "args,path_local,path_inside_container,mode,expected",
    [
        (
            [],
            "/my/local/path",
            "my/container/path",
            "ro",
            ["-B", "/my/local/path:my/container/path:ro"],
        ),
        (
            ["other_arg"],
            "/my/local/path",
            None,
            "ro",
            ["other_arg", "-B", "/my/local/path:/my/local/path:ro"],
        ),
        (
            [],
            "relative_path",
            None,
            "rw",
            [
                "-B",
                f"{Path('relative_path').resolve()}:{Path('relative_path').resolve()}:rw",  # noqa: E501
            ],
        ),
    ],
)
def test_add_bind_arg(
    handler: ContainerHandler,
    args,
    path_local,
    path_inside_container,
    mode,
    expected,
):
    handler.args = args

    handler.add_bind_arg(
        path_src=path_local,
        path_dest=path_inside_container,
        mode=mode,
    )
    assert handler.args == expected


@pytest.mark.parametrize(
    "args",
    [
        [],
        ["--cleanenv"],
        ["--cleanenv", "-B", "/"],
        ["-B", "/", "-B", "/:relative_path_in_container", "-B", "/:/:ro"],
    ],
)
def test_fix_bind_args(args, handler: ContainerHandler, caplog):
    handler.args = args
    handler.fix_bind_args()

    # no change to arguments
    assert handler.args == args


@pytest.mark.parametrize("bind_flag", ["-B", "--bind"])
def test_fix_bind_args_relative(
    bind_flag, handler: ContainerHandler, caplog: pytest.LogCaptureFixture
):
    handler.args = [bind_flag, "."]
    caplog.set_level(logging.DEBUG, logger=handler.logger.name)

    handler.fix_bind_args()

    assert handler.args == [bind_flag, str(Path(".").resolve())]
    assert "Resolving path" in caplog.text


def test_fix_bind_args_symlink(
    handler: ContainerHandler, tmp_path: Path, caplog: pytest.LogCaptureFixture
):
    path_symlink = tmp_path / "symlink"
    path_real = tmp_path / "file.txt"
    path_real.touch()
    path_symlink.symlink_to(path_real)

    handler.args = ["-B", str(path_symlink)]
    caplog.set_level(logging.DEBUG, logger=handler.logger.name)

    handler.fix_bind_args()

    assert handler.args == ["-B", str(path_real)]
    assert "Resolving path" in caplog.text


def test_fix_bind_args_missing(
    handler: ContainerHandler, tmp_path: Path, caplog: pytest.LogCaptureFixture
):
    dpath = tmp_path / "missing"
    assert not dpath.exists()

    handler.args = ["-B", str(dpath)]
    caplog.set_level(logging.DEBUG, logger=handler.logger.name)

    handler.fix_bind_args()

    assert dpath.exists()
    assert "Creating missing directory" in caplog.text


def test_fix_bind_args_error(handler: ContainerHandler):
    handler.args = ["-B"]
    with pytest.raises(ContainerError, match="Error parsing"):
        handler.fix_bind_args()


def test_add_env_arg(handler: ContainerHandler):
    handler.add_env_arg("VAR1", "1")
    assert handler.args == ["--env", "VAR1=1"]


@pytest.mark.parametrize(
    "handler,subcommand,expected",
    [
        (
            ApptainerHandler(args=["--env", "VAR1=1"]),
            "run",
            "apptainer run --env VAR1=1",
        ),
        (
            SingularityHandler(args=["--cleanenv"]),
            "exec",
            "singularity exec --cleanenv",
        ),
        (
            DockerHandler(
                args=["--volume", ".:/container/path:ro", "--env", "VAR2=value"]
            ),
            "run",
            f"docker run --volume {Path('.').resolve()}:/container/path:ro --env VAR2=value",  # noqa: E501
        ),
    ],
)
def test_get_shell_command(
    handler: ContainerHandler,
    subcommand: str,
    expected: str,
    mocker: pytest_mock.MockerFixture,
):
    # pretend command exists
    mocked_check_command_exists = mocker.patch.object(handler, "check_command_exists")
    assert handler.get_shell_command(subcommand=subcommand) == expected
    mocked_check_command_exists.assert_called_once()


@pytest.mark.parametrize(
    "uri,fname_container,exists",
    [
        ("docker://test/test:latest", "exists.sif", True),
        ("docker://test/test:latest", "does_not_exist.sif", False),
    ],
)
@pytest.mark.parametrize("handler", [ApptainerHandler(), SingularityHandler()])
def test_is_image_downloaded_apptainer_singularity(
    handler: ContainerHandler,
    uri,
    fname_container,
    exists,
    tmp_path: Path,
):
    (tmp_path / "exists.sif").touch()

    assert handler.is_image_downloaded(uri, tmp_path / fname_container) == exists


@pytest.mark.parametrize("handler", [ApptainerHandler(), SingularityHandler()])
def test_is_image_downloaded_apptainer_singularity_error(
    handler: ContainerHandler,
):
    with pytest.raises(
        ContainerError, match="Path to container image must be specified"
    ):
        handler.is_image_downloaded("ignored", None)


@pytest.mark.parametrize(
    "uri,exists",
    [
        ("docker://test/downloaded_image:latest", True),
        ("test/downloaded_image:latest", True),
        ("docker://test/missing_image:latest", False),
        ("missing_image:latest", False),
    ],
)
def test_is_image_downloaded_docker(
    uri,
    exists,
    mocker: pytest_mock.MockerFixture,
):
    handler = DockerHandler()

    # mock subprocess.run to simulate docker image existing
    def mock_run(cmd, *args, **kwargs):
        class MockCompletedProcess:
            def __init__(self, returncode, stdout):
                self.returncode = returncode
                self.stdout = stdout

        if cmd == ["docker", "image", "inspect", "test/downloaded_image:latest"]:
            return MockCompletedProcess(0, "test/downloaded_image:latest\n")
        else:
            return MockCompletedProcess(1, "")

    mocker.patch("nipoppy.container.subprocess.run", side_effect=mock_run)

    assert handler.is_image_downloaded(uri, "not_used") == exists


def test_is_image_downloaded_docker_error():
    handler = DockerHandler()

    with pytest.raises(ContainerError, match="URI must be specified"):
        assert handler.is_image_downloaded(None, "not_used")


@pytest.mark.parametrize(
    "handler,uri,expected_command,machine",
    [
        (
            ApptainerHandler(),
            "docker://test/test:latest",
            "apptainer pull path/to/container.sif docker://test/test:latest",
            "not_used",
        ),
        (
            SingularityHandler(),
            "docker://test/test:latest",
            "singularity pull path/to/container.sif docker://test/test:latest",
            "not_used",
        ),
        (
            DockerHandler(),
            "docker://test/test:latest",
            "docker pull test/test:latest",
            "x86_64",
        ),
        (
            DockerHandler(),
            "test/test:latest",
            "docker pull --platform=linux/amd64 test/test:latest",
            "amd64",
        ),
    ],
)
def test_get_pull_command(
    handler: ContainerHandler,
    uri,
    expected_command,
    mocker: pytest_mock.MockerFixture,
    machine,
):
    mocker.patch("platform.machine", return_value=machine)
    fpath_container = "path/to/container.sif"
    assert handler.get_pull_command(uri, fpath_container) == expected_command


@pytest.mark.parametrize(
    "handler,uri,fpath_container,error_message",
    [
        (
            ApptainerHandler(),
            "docker://test/test:latest",
            None,
            "Both URI and path to container image must be specified",
        ),
        (
            ApptainerHandler(),
            None,
            "path/to/container.sif",
            "Both URI and path to container image must be specified",
        ),
        (
            SingularityHandler(),
            "docker://test/test:latest",
            None,
            "Both URI and path to container image must be specified",
        ),
        (
            SingularityHandler(),
            None,
            "path/to/container.sif",
            "Both URI and path to container image must be specified",
        ),
        (
            DockerHandler(),
            None,
            "ignored",
            "URI must be specified",
        ),
    ],
)
def test_get_pull_command_error(
    handler: ContainerHandler, uri, fpath_container, error_message
):
    with pytest.raises(ContainerError, match=error_message):
        handler.get_pull_command(uri, fpath_container)


@pytest.mark.parametrize(
    "config,expected",
    [
        (
            ContainerConfig(
                COMMAND="apptainer",
                ARGS=["--cleanenv", "--bind", "fake_path"],
                ENV_VARS={"VAR1": "1"},
            ),
            ApptainerHandler(
                args=["--cleanenv", "--bind", "fake_path", "--env", "VAR1=1"],
            ),
        ),
        (
            ContainerConfig(
                COMMAND="singularity",
                ARGS=[],
            ),
            SingularityHandler(
                args=[],
            ),
        ),
        (
            ContainerConfig(
                COMMAND="docker",
                ARGS=["--volume", "path"],
                ENV_VARS={"VAR3": "123"},
            ),
            DockerHandler(
                args=["--volume", "path", "--env", "VAR3=123"],
            ),
        ),
    ],
)
def test_get_container_handler(config: ContainerConfig, expected: ContainerHandler):
    handler = get_container_handler(config)
    assert isinstance(handler, expected.__class__)
    assert handler.env_flag == expected.env_flag
    assert handler.command == expected.command
    assert handler.bind_flags == expected.bind_flags
    assert handler.args == expected.args


def test_get_container_handler_error():
    config = ContainerConfig()
    config.COMMAND = "unknown_command"
<<<<<<< HEAD
    with pytest.raises(ContainerError, match="No container handler for command:"):
        get_container_handler(config)
=======
    with pytest.raises(ValueError, match="No container handler for command:"):
        get_container_handler(config)


@pytest.mark.parametrize(
    "handler, expected",
    [
        (
            ApptainerHandler(),
            "This pipeline is containerized: do you want to download the container "
            "(to [magenta]{fpath_container}[/])?",
        ),
        (
            SingularityHandler(),
            "This pipeline is containerized: do you want to download the container "
            "(to [magenta]{fpath_container}[/])?",
        ),
        (
            DockerHandler(),
            "This pipeline is containerized: do you want to download the container "
            "locally?",
        ),
    ],
)
def test_confirmation_prompt(handler: ContainerHandler, expected: str):
    FPATH_CONTAINER = "test_container.sif"
    prompt = handler.get_pull_confirmation_prompt(FPATH_CONTAINER)
    # This is ignored when there is nothing to format
    assert prompt == expected.format(fpath_container=FPATH_CONTAINER)
>>>>>>> 10876d62
<|MERGE_RESOLUTION|>--- conflicted
+++ resolved
@@ -437,11 +437,7 @@
 def test_get_container_handler_error():
     config = ContainerConfig()
     config.COMMAND = "unknown_command"
-<<<<<<< HEAD
     with pytest.raises(ContainerError, match="No container handler for command:"):
-        get_container_handler(config)
-=======
-    with pytest.raises(ValueError, match="No container handler for command:"):
         get_container_handler(config)
 
 
@@ -469,5 +465,4 @@
     FPATH_CONTAINER = "test_container.sif"
     prompt = handler.get_pull_confirmation_prompt(FPATH_CONTAINER)
     # This is ignored when there is nothing to format
-    assert prompt == expected.format(fpath_container=FPATH_CONTAINER)
->>>>>>> 10876d62
+    assert prompt == expected.format(fpath_container=FPATH_CONTAINER)