"""Test that all supported pipelines can run successfully in simulate mode."""

import warnings
from collections import defaultdict
from pathlib import Path

import pytest
import pytest_mock
from boutiques import bosh
from packaging.version import Version

from nipoppy.config.main import Config
from nipoppy.config.pipeline import BasePipelineConfig
from nipoppy.env import DEFAULT_PIPELINE_STEP_NAME
from nipoppy.layout import DatasetLayout
from nipoppy.utils import (
    DPATH_SAMPLE_PIPELINES,
    FPATH_SAMPLE_CONFIG,
    FPATH_SAMPLE_CONFIG_FULL,
    TEMPLATE_REPLACE_PATTERN,
)
from nipoppy.workflows import (
    BidsConversionRunner,
    ExtractionRunner,
    PipelineRunner,
    PipelineTracker,
)

from .conftest import create_empty_dataset, prepare_dataset


@pytest.fixture()
def single_subject_dataset(
    tmp_path: Path, mocker: pytest_mock.MockerFixture
) -> DatasetLayout:
    dataset_root = tmp_path / "my_dataset"
    participant_id = "01"
    session_id = "01"
    container_command = "apptainer"
    substitutions = {
        "[[NIPOPPY_DPATH_PIPELINES]]": str(DPATH_SAMPLE_PIPELINES),
        "[[NIPOPPY_DPATH_CONTAINERS]]": "[[NIPOPPY_DPATH_CONTAINERS]]",
        "[[HEUDICONV_HEURISTIC_FILE]]": str(tmp_path / "heuristic.py"),
        "[[DCM2BIDS_CONFIG_FILE]]": str(tmp_path / "dcm2bids_config.json"),
        "[[FREESURFER_LICENSE_FILE]]": str(tmp_path / "freesurfer_license.txt"),
        "[[TEMPLATEFLOW_HOME]]": str(tmp_path / "templateflow"),
    }

    participants_and_sessions = {participant_id: [session_id]}

    layout = DatasetLayout(dataset_root)
    create_empty_dataset(dataset_root)
    manifest = prepare_dataset(
        participants_and_sessions_manifest=participants_and_sessions,
        participants_and_sessions_bidsified=participants_and_sessions,
        dpath_bidsified=layout.dpath_bids,
    )
    manifest.save_with_backup(layout.fpath_manifest)

    config = Config.load(FPATH_SAMPLE_CONFIG_FULL, apply_substitutions=False)
    config.SUBSTITUTIONS = substitutions
    config.save(layout.fpath_config)

    for placeholder, fpath in substitutions.items():
        if "FILE" in placeholder:
            Path(fpath).touch()

    # patch so that the test runs even if the command is not available
    mocker.patch(
        "nipoppy.config.container.check_container_command",
        return_value=container_command,
    )

    return layout, participant_id, session_id


def get_fpaths_descriptors() -> list[str]:
    return [
        str(fpath) for fpath in Path(DPATH_SAMPLE_PIPELINES).glob("*/descriptor*.json")
    ]


def get_fmriprep_output_paths(
    participant_id, session_id, pipeline_version=None
) -> list[str]:
    fpaths = [
        f"sub-{participant_id}/ses-{session_id}/anat/sub-{participant_id}_ses-{session_id}_desc-preproc_T1w.json",  # noqa E501
        f"sub-{participant_id}/ses-{session_id}/anat/sub-{participant_id}_ses-{session_id}_desc-preproc_T1w.nii.gz",  # noqa E501
        f"sub-{participant_id}/ses-{session_id}/anat/sub-{participant_id}_ses-{session_id}_desc-brain_mask.json",  # noqa E501
        f"sub-{participant_id}/ses-{session_id}/anat/sub-{participant_id}_ses-{session_id}_desc-brain_mask.nii.gz",  # noqa E501
        f"sub-{participant_id}/ses-{session_id}/anat/sub-{participant_id}_ses-{session_id}_dseg.nii.gz",  # noqa E501
        f"sub-{participant_id}/ses-{session_id}/anat/sub-{participant_id}_ses-{session_id}_label-CSF_probseg.nii.gz",  # noqa E501
        f"sub-{participant_id}/ses-{session_id}/anat/sub-{participant_id}_ses-{session_id}_label-GM_probseg.nii.gz",  # noqa E501
        f"sub-{participant_id}/ses-{session_id}/anat/sub-{participant_id}_ses-{session_id}_label-WM_probseg.nii.gz",  # noqa E501
    ]

    if pipeline_version == "20.2.7":
        fpaths = [f"fmriprep/{fpath}" for fpath in fpaths]

    return fpaths


def get_mriqc_output_paths(
    participant_id, session_id, pipeline_version=None
) -> list[str]:
    return [
        f"sub-{participant_id}/ses-{session_id}/anat/sub-{participant_id}_ses-{session_id}_T1w.json",  # noqa E501
        f"sub-{participant_id}_ses-{session_id}_T1w.html",
    ]


def get_qsiprep_output_paths(
    participant_id, session_id, pipeline_version=None
) -> list[str]:
    if pipeline_version == "0.23.0":
        fpaths = [
            f"ses-{session_id}/sub-{participant_id}/anat/sub-{participant_id}_desc-preproc_T1w.json",  # noqa E501
            f"ses-{session_id}/sub-{participant_id}/anat/sub-{participant_id}_from-T1w_to-MNI152NLin2009cAsym_mode-image_xfm.h5",  # noqa E501
            f"ses-{session_id}/sub-{participant_id}/anat/sub-{participant_id}_desc-preproc_T1w.nii.gz",  # noqa E501
            f"ses-{session_id}/sub-{participant_id}/anat/sub-{participant_id}_desc-brain_mask.nii.gz",  # noqa E501
            f"ses-{session_id}/sub-{participant_id}/anat/sub-{participant_id}_from-T1wNative_to-T1wACPC_mode-image_xfm.mat",  # noqa E501
            f"ses-{session_id}/sub-{participant_id}/anat/sub-{participant_id}_from-MNI152NLin2009cAsym_to-T1w_mode-image_xfm.h5",  # noqa E501
            f"ses-{session_id}/sub-{participant_id}/anat/sub-{participant_id}_desc-aseg_dseg.nii.gz",  # noqa E501
            f"ses-{session_id}/sub-{participant_id}/anat/sub-{participant_id}_from-T1wACPC_to-T1wNative_mode-image_xfm.mat",  # noqa E501
            f"ses-{session_id}/sub-{participant_id}/anat/sub-{participant_id}_dseg.nii.gz",  # noqa E501
            f"ses-{session_id}/sub-{participant_id}/ses-{session_id}/dwi/sub-{participant_id}_ses-{session_id}_space-T1w_desc-preproc_dwi.b",  # noqa E501
            f"ses-{session_id}/sub-{participant_id}/ses-{session_id}/dwi/sub-{participant_id}_ses-{session_id}_confounds.tsv",  # noqa E501
            f"ses-{session_id}/sub-{participant_id}/ses-{session_id}/dwi/sub-{participant_id}_ses-{session_id}_space-T1w_desc-brain_mask.nii.gz",  # noqa E501
            f"ses-{session_id}/sub-{participant_id}/ses-{session_id}/dwi/sub-{participant_id}_ses-{session_id}_desc-SliceQC_dwi.json",  # noqa E501
            f"ses-{session_id}/sub-{participant_id}/ses-{session_id}/dwi/sub-{participant_id}_ses-{session_id}_space-T1w_dwiref.nii.gz",  # noqa E501
            f"ses-{session_id}/sub-{participant_id}/ses-{session_id}/dwi/sub-{participant_id}_ses-{session_id}_desc-ImageQC_dwi.csv",  # noqa E501
            f"ses-{session_id}/sub-{participant_id}/ses-{session_id}/dwi/sub-{participant_id}_ses-{session_id}_space-T1w_desc-preproc_dwi.b_table.txt",  # noqa E501
            f"ses-{session_id}/sub-{participant_id}/ses-{session_id}/dwi/sub-{participant_id}_ses-{session_id}_space-T1w_desc-preproc_dwi.nii.gz",  # noqa E501
            f"ses-{session_id}/sub-{participant_id}/ses-{session_id}/dwi/sub-{participant_id}_ses-{session_id}_space-T1w_desc-preproc_dwi.bvec",  # noqa E501
            f"ses-{session_id}/sub-{participant_id}/ses-{session_id}/dwi/sub-{participant_id}_ses-{session_id}_space-T1w_desc-eddy_cnr.nii.gz",  # noqa E501
            f"ses-{session_id}/sub-{participant_id}/ses-{session_id}/dwi/sub-{participant_id}_ses-{session_id}_space-T1w_desc-preproc_dwi.bval",  # noqa E501
            f"ses-{session_id}/sub-{participant_id}/ses-{session_id}/anat/sub-{participant_id}_ses-{session_id}_from-orig_to-T1w_mode-image_xfm.txt",  # noqa E501
        ]
    elif pipeline_version == "0.24.0":
        fpaths = [
            f"sub-{participant_id}/ses-{session_id}/anat/sub-{participant_id}_ses-{session_id}_space-ACPC_desc-brain_mask.nii.gz",  # noqa E501
            f"sub-{participant_id}/ses-{session_id}/anat/sub-{participant_id}_ses-{session_id}_space-ACPC_desc-preproc_T1w.nii.gz",  # noqa E501
            f"sub-{participant_id}/ses-{session_id}/anat/sub-{participant_id}_ses-{session_id}_space-ACPC_desc-preproc_T1w.json",  # noqa E501
            f"sub-{participant_id}/ses-{session_id}/anat/sub-{participant_id}_ses-{session_id}_from-ACPC_to-MNI152NLin2009cAsym_mode-image_xfm.h5",  # noqa E501
            f"sub-{participant_id}/ses-{session_id}/anat/sub-{participant_id}_ses-{session_id}_from-MNI152NLin2009cAsym_to-ACPC_mode-image_xfm.h5",  # noqa E501
            f"sub-{participant_id}/ses-{session_id}/dwi/sub-{participant_id}_ses-{session_id}_space-ACPC_desc-brain_mask.nii.gz",  # noqa E501
            f"sub-{participant_id}/ses-{session_id}/dwi/sub-{participant_id}_ses-{session_id}_space-ACPC_desc-preproc_dwi.nii.gz",  # noqa E501
            f"sub-{participant_id}/ses-{session_id}/dwi/sub-{participant_id}_ses-{session_id}_space-ACPC_desc-preproc_dwi.json",  # noqa E501
            f"sub-{participant_id}/ses-{session_id}/dwi/sub-{participant_id}_ses-{session_id}_space-ACPC_desc-preproc_dwi.b",  # noqa E501
            f"sub-{participant_id}/ses-{session_id}/dwi/sub-{participant_id}_ses-{session_id}_space-ACPC_desc-preproc_dwi.bval",  # noqa E501
            f"sub-{participant_id}/ses-{session_id}/dwi/sub-{participant_id}_ses-{session_id}_space-ACPC_desc-preproc_dwi.bvec",  # noqa E501
        ]
    return fpaths


def test_sample_configs():
    def get_pipelines(
        pipeline_configs: list[BasePipelineConfig],
    ) -> list[tuple[str, str]]:
        return [(pipeline.NAME, pipeline.VERSION) for pipeline in pipeline_configs]

    def get_latest_pipelines(pipelines: list[tuple[str, str]]) -> list[tuple[str, str]]:
        pipelines_latest = defaultdict(lambda: "0")
        for pipeline_name, pipeline_version in pipelines:
            if Version(pipeline_version) > Version(pipelines_latest[pipeline_name]):
                pipelines_latest[pipeline_name] = pipeline_version
        return list(pipelines_latest.items())

    config_full = Config.load(FPATH_SAMPLE_CONFIG_FULL)
    config_latest = Config.load(FPATH_SAMPLE_CONFIG)

    bids_pipelines = get_pipelines(config_full.BIDS_PIPELINES)
    proc_pipelines = get_pipelines(config_full.PROC_PIPELINES)
    bids_pipelines_latest = get_latest_pipelines(bids_pipelines)
    proc_pipelines_latest = get_latest_pipelines(proc_pipelines)

    # check that config_latest is a subset of config_full
    config_full.BIDS_PIPELINES = [
        bids_pipeline
        for bids_pipeline in config_full.BIDS_PIPELINES
        if (bids_pipeline.NAME, bids_pipeline.VERSION) in bids_pipelines_latest
    ]
    config_full.PROC_PIPELINES = [
        proc_pipeline
        for proc_pipeline in config_full.PROC_PIPELINES
        if (proc_pipeline.NAME, proc_pipeline.VERSION) in proc_pipelines_latest
    ]
    assert config_full == config_latest, "Sample config files are not in sync"


@pytest.mark.parametrize("fpath_descriptor", get_fpaths_descriptors())
def test_boutiques_descriptors(fpath_descriptor):
    bosh(["validate", fpath_descriptor])


@pytest.mark.parametrize(
    "pipeline_name,pipeline_version",
    [
        ("fmriprep", "20.2.7"),
        ("fmriprep", "23.1.3"),
        ("fmriprep", "24.1.1"),
        ("mriqc", "23.1.0"),
        ("qsiprep", "0.23.0"),
    ],
)
def test_pipeline_runner(
    pipeline_name,
    pipeline_version,
    single_subject_dataset,
):
    layout, participant_id, session_id = single_subject_dataset
    layout: DatasetLayout
    runner = PipelineRunner(
        dpath_root=layout.dpath_root,
        pipeline_name=pipeline_name,
        pipeline_version=pipeline_version,
        simulate=True,
    )

    runner.pipeline_config.get_fpath_container().touch()

    invocation_str, descriptor_str = runner.run_single(
        participant_id=participant_id, session_id=session_id
    )

    assert TEMPLATE_REPLACE_PATTERN.search(invocation_str) is None
    assert TEMPLATE_REPLACE_PATTERN.search(descriptor_str) is None


@pytest.mark.parametrize(
    "pipeline_name,pipeline_version,pipeline_step",
    [
        ("heudiconv", "0.12.2", "prepare"),
        ("heudiconv", "0.12.2", "convert"),
        ("dcm2bids", "3.1.0", "prepare"),
        ("dcm2bids", "3.1.0", "convert"),
        ("bidscoin", "4.3.2", "prepare"),
        ("bidscoin", "4.3.2", "edit"),
        ("bidscoin", "4.3.2", "convert"),
    ],
)
def test_bids_conversion_runner(
    pipeline_name, pipeline_version, pipeline_step, single_subject_dataset
):
    layout, participant_id, session_id = single_subject_dataset
    layout: DatasetLayout
    runner = BidsConversionRunner(
        dpath_root=layout.dpath_root,
        pipeline_name=pipeline_name,
        pipeline_version=pipeline_version,
        pipeline_step=pipeline_step,
        simulate=True,
    )

    fpath_container = runner.pipeline_config.get_fpath_container()
    if fpath_container is not None:
        runner.pipeline_config.get_fpath_container().touch()

    invocation_str, descriptor_str = runner.run_single(
        participant_id=participant_id, session_id=session_id
    )

    assert TEMPLATE_REPLACE_PATTERN.search(invocation_str) is None
    assert TEMPLATE_REPLACE_PATTERN.search(descriptor_str) is None


def test_bids_pipeline_configs():
    config = Config.load(FPATH_SAMPLE_CONFIG_FULL)
    for pipeline_config in config.BIDS_PIPELINES:
        count = sum([step.UPDATE_DOUGHNUT for step in pipeline_config.STEPS])
        assert count == 1, (
            f"BIDS pipeline {pipeline_config.NAME} {pipeline_config.VERSION}"
            f" should have exactly one step with UPDATE_DOUGHNUT=true (got {count})"
        )


@pytest.mark.parametrize(
    "pipeline_name,pipeline_version,pipeline_step",
    [
        ("fmriprep", "20.2.7", DEFAULT_PIPELINE_STEP_NAME),
        ("fmriprep", "23.1.3", DEFAULT_PIPELINE_STEP_NAME),
        ("fmriprep", "24.1.1", DEFAULT_PIPELINE_STEP_NAME),
        ("freesurfer", "6.0.1", DEFAULT_PIPELINE_STEP_NAME),
        ("freesurfer", "7.3.2", DEFAULT_PIPELINE_STEP_NAME),
        ("mriqc", "23.1.0", DEFAULT_PIPELINE_STEP_NAME),
        ("qsiprep", "0.23.0", DEFAULT_PIPELINE_STEP_NAME),
    ],
)
def test_tracker(
    pipeline_name, pipeline_version, pipeline_step, single_subject_dataset
):
    layout, participant_id, session_id = single_subject_dataset
    layout: DatasetLayout
    tracker = PipelineTracker(
        dpath_root=layout.dpath_root,
        pipeline_name=pipeline_name,
        pipeline_version=pipeline_version,
        pipeline_step=pipeline_step,
    )

    # make sure all template strings are replaced
    with warnings.catch_warnings():
        warnings.simplefilter("error")
        tracker.run_single(participant_id=participant_id, session_id=session_id)


@pytest.mark.parametrize(
    "pipeline_name,pipeline_version,pipeline_step,fn_fpaths_generator",
    [
        ("fmriprep", "20.2.7", DEFAULT_PIPELINE_STEP_NAME, get_fmriprep_output_paths),
        ("fmriprep", "23.1.3", DEFAULT_PIPELINE_STEP_NAME, get_fmriprep_output_paths),
        ("fmriprep", "24.1.1", DEFAULT_PIPELINE_STEP_NAME, get_fmriprep_output_paths),
        ("mriqc", "23.1.0", DEFAULT_PIPELINE_STEP_NAME, get_mriqc_output_paths),
        ("qsiprep", "0.23.0", DEFAULT_PIPELINE_STEP_NAME, get_qsiprep_output_paths),
    ],
)
def test_tracker_paths(
    pipeline_name,
    pipeline_version,
    pipeline_step,
    fn_fpaths_generator,
    single_subject_dataset,
):
    layout, participant_id, session_id = single_subject_dataset
    layout: DatasetLayout
    tracker = PipelineTracker(
        dpath_root=layout.dpath_root,
        pipeline_name=pipeline_name,
        pipeline_version=pipeline_version,
        pipeline_step=pipeline_step,
    )

    # create files
    for fpath_relative in fn_fpaths_generator(
        participant_id, session_id, pipeline_version
    ):
        fpath: Path = tracker.dpath_pipeline_output / fpath_relative
        fpath.parent.mkdir(parents=True, exist_ok=True)
        fpath.touch()

    # run tracker
    tracker.run_single(participant_id=participant_id, session_id=session_id)

    # check status
    assert (
        tracker.bagel.loc[
            (
                (tracker.bagel[tracker.bagel.col_participant_id] == participant_id)
                & (tracker.bagel[tracker.bagel.col_session_id] == session_id)
            ),
            tracker.bagel.col_status,
        ].item()
        == tracker.bagel.status_success
    )


@pytest.mark.parametrize(
    "pipeline_name,pipeline_version",
    [
<<<<<<< HEAD
        ("freesurfer_stats_and_qc", "0.1.0"),
        ("static_FC", "0.1.0"),
=======
        ("fs_stats", "0.2.0"),
>>>>>>> 63f4ed5c
    ],
)
def test_extractor(
    pipeline_name,
    pipeline_version,
    single_subject_dataset,
):
    layout, participant_id, session_id = single_subject_dataset
    layout: DatasetLayout
    runner = ExtractionRunner(
        dpath_root=layout.dpath_root,
        pipeline_name=pipeline_name,
        pipeline_version=pipeline_version,
        simulate=True,
    )

    if (fpath_container := runner.pipeline_config.get_fpath_container()) is not None:
        fpath_container.touch()

    invocation_str, descriptor_str = runner.run_single(
        participant_id=participant_id, session_id=session_id
    )

    assert TEMPLATE_REPLACE_PATTERN.search(invocation_str) is None
    assert TEMPLATE_REPLACE_PATTERN.search(descriptor_str) is None<|MERGE_RESOLUTION|>--- conflicted
+++ resolved
@@ -357,12 +357,8 @@
 @pytest.mark.parametrize(
     "pipeline_name,pipeline_version",
     [
-<<<<<<< HEAD
-        ("freesurfer_stats_and_qc", "0.1.0"),
+        ("fs_stats", "0.2.0"),
         ("static_FC", "0.1.0"),
-=======
-        ("fs_stats", "0.2.0"),
->>>>>>> 63f4ed5c
     ],
 )
 def test_extractor(
