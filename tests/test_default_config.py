--- conflicted
+++ resolved
@@ -203,11 +203,7 @@
         pipeline_step=pipeline_step,
         simulate=True,
     )
-<<<<<<< HEAD
     runner.layout = layout
-
-=======
->>>>>>> f1e95cf6
     runner.pipeline_config.get_fpath_container().touch()
     invocation_str, descriptor_str = runner.run_single(
         participant_id=participant_id, session_id=session_id
