--- conflicted
+++ resolved
@@ -29,12 +29,7 @@
 TEST_PIPELINE = DPATH_TEST_DATA / "fmriprep-24.1.1"
 PASSWORD_FILE = DPATH_TEST_DATA / "zenodo_password.txt"
 
-<<<<<<< HEAD
-ATTR_TO_DPATH_MAP = {
-    "dpath_nipoppy": ".nipoppy",
-=======
 ATTR_TO_REQUIRED_DPATH_MAP = {
->>>>>>> da1f636b
     "dpath_bids": "bids",
     "dpath_derivatives": "derivatives",
     "dpath_sourcedata": "sourcedata",
@@ -56,6 +51,7 @@
 ATTR_TO_DPATH_MAP = {
     **ATTR_TO_REQUIRED_DPATH_MAP,
     "dpath_hpc": "code/hpc",
+    "dpath_nipoppy": ".nipoppy",
 }
 
 ATTR_TO_REQUIRED_FPATH_MAP = {
