--- conflicted
+++ resolved
@@ -51,14 +51,9 @@
 
 ATTR_TO_FPATH_MAP = {
     **ATTR_TO_REQUIRED_FPATH_MAP,
-<<<<<<< HEAD
-    "fpath_doughnut": "sourcedata/imaging/doughnut.csv",
-    "fpath_imaging_bagel": "derivatives/bagel.csv",
-    "fpath_demographics": "tabular/demographics.csv",
-=======
-    "fpath_doughnut": "scratch/raw_imaging/doughnut.tsv",
+    "fpath_doughnut": "sourcedata/imaging/doughnut.tsv",
     "fpath_imaging_bagel": "derivatives/bagel.tsv",
->>>>>>> 9f38f2ce
+    "fpath_demographics": "tabular/demographics.tsv",
 }
 
 MOCKED_DATETIME = datetime.datetime(2024, 4, 4, 12, 34, 56, 789000)
