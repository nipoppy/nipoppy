"""Tests for the pipeline step configuration class."""

from contextlib import nullcontext

import pytest
from pydantic import BaseModel, ValidationError

from nipoppy.config.pipeline_step import (
    AnalysisLevelType,
    BasePipelineStepConfig,
    BidsPipelineStepConfig,
    ProcPipelineStepConfig,
)

FIELDS_STEP_BASE = [
    "NAME",
    "DESCRIPTOR_FILE",
    "INVOCATION_FILE",
    "CONTAINER_CONFIG",
    "ANALYSIS_LEVEL",
]

<<<<<<< HEAD
FIELDS_STEP_PROC = FIELDS_STEP_BASE + ["PYBIDS_IGNORE_FILE", "TRACKER_CONFIG_FILE"]
=======
FIELDS_STEP_PROC = FIELDS_STEP_BASE + ["PYBIDS_IGNORE_FILE", "GENERATE_PYBIDS_DATABASE"]
>>>>>>> 379ace12
FIELDS_STEP_BIDS = FIELDS_STEP_BASE + ["UPDATE_DOUGHNUT"]


@pytest.mark.parametrize(
    "step_class,fields,data_list",
    [
        (
            BasePipelineStepConfig,
            FIELDS_STEP_BASE,
            [
                {"NAME": "step_name"},
                {"DESCRIPTOR_FILE": "PATH_TO_DESCRIPTOR_FILE"},
                {"INVOCATION_FILE": "PATH_TO_INVOCATION_FILE"},
                {"CONTAINER_CONFIG": {}},
            ],
        ),
        (
            BidsPipelineStepConfig,
            FIELDS_STEP_BIDS,
            [{"UPDATE_DOUGHNUT": True}],
        ),
        (
            ProcPipelineStepConfig,
            FIELDS_STEP_PROC,
            [{"PYBIDS_IGNORE_FILE": "PATH_TO_PYBIDS_IGNORE_FILE"}],
        ),
    ],
)
def test_field_base(step_class: type[BaseModel], fields, data_list):
    for data in data_list:
        pipeline_step_config = step_class(**data)
        for field in fields:
            assert hasattr(pipeline_step_config, field)

        assert len(set(pipeline_step_config.model_fields.keys())) == len(fields)


@pytest.mark.parametrize(
    "model_class",
    [ProcPipelineStepConfig, BidsPipelineStepConfig],
)
def test_no_extra_field(model_class):
    with pytest.raises(ValidationError, match="Extra inputs are not permitted"):
        model_class(not_a_field="a")


@pytest.mark.parametrize(
    "analysis_level", ["participant_session", "participant", "session", "group"]
)
def test_analysis_level(analysis_level):
    assert BasePipelineStepConfig(ANALYSIS_LEVEL=analysis_level)


def test_analysis_level_invalid():
    with pytest.raises(ValidationError):
        BasePipelineStepConfig(ANALYSIS_LEVEL="invalid")


@pytest.mark.parametrize("step_class", [ProcPipelineStepConfig, BidsPipelineStepConfig])
def test_substitutions(step_class):
    step_config = step_class(
        NAME="step_name",
        DESCRIPTOR_FILE="[[STEP_NAME]].json",
    )
    assert str(step_config.DESCRIPTOR_FILE) == "step_name.json"


@pytest.mark.parametrize(
    "analysis_level,expect_error",
    [
        (AnalysisLevelType.participant_session, False),
        (AnalysisLevelType.participant, True),
        (AnalysisLevelType.session, True),
        (AnalysisLevelType.group, True),
    ],
)
def test_tracker_config_analysis_level(analysis_level, expect_error):
    with (
        pytest.raises(
            ValidationError,
            match=(
                "cannot be set if ANALYSIS_LEVEL is not "
                f"{AnalysisLevelType.participant_session}"
            ),
        )
        if expect_error
        else nullcontext()
    ):
        ProcPipelineStepConfig(
            TRACKER_CONFIG_FILE="tracker_config.json",
            ANALYSIS_LEVEL=analysis_level,
        )<|MERGE_RESOLUTION|>--- conflicted
+++ resolved
@@ -20,11 +20,11 @@
     "ANALYSIS_LEVEL",
 ]
 
-<<<<<<< HEAD
-FIELDS_STEP_PROC = FIELDS_STEP_BASE + ["PYBIDS_IGNORE_FILE", "TRACKER_CONFIG_FILE"]
-=======
-FIELDS_STEP_PROC = FIELDS_STEP_BASE + ["PYBIDS_IGNORE_FILE", "GENERATE_PYBIDS_DATABASE"]
->>>>>>> 379ace12
+FIELDS_STEP_PROC = FIELDS_STEP_BASE + [
+    "PYBIDS_IGNORE_FILE",
+    "TRACKER_CONFIG_FILE",
+    "GENERATE_PYBIDS_DATABASE",
+]
 FIELDS_STEP_BIDS = FIELDS_STEP_BASE + ["UPDATE_DOUGHNUT"]
 
 
