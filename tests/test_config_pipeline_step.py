"""Tests for the pipeline step configuration class."""

<<<<<<< HEAD
from typing import Type
=======
from contextlib import nullcontext
>>>>>>> 5f6a1f61

import pytest
from pydantic import BaseModel, ValidationError

from nipoppy.config.pipeline_step import (
    AnalysisLevelType,
    BasePipelineStepConfig,
    BidsPipelineStepConfig,
    ExtractionPipelineStepConfig,
    ProcPipelineStepConfig,
)

FIELDS_STEP_BASE = [
    "NAME",
    "DESCRIPTOR_FILE",
    "INVOCATION_FILE",
    "CONTAINER_CONFIG",
    "ANALYSIS_LEVEL",
]

FIELDS_STEP_PROC = FIELDS_STEP_BASE + [
    "PYBIDS_IGNORE_FILE",
    "TRACKER_CONFIG_FILE",
    "GENERATE_PYBIDS_DATABASE",
]
FIELDS_STEP_BIDS = FIELDS_STEP_BASE + ["UPDATE_DOUGHNUT"]
FIELDS_STEP_EXTRACTION = FIELDS_STEP_BASE


@pytest.mark.parametrize(
    "step_class,fields,data_list",
    [
        (
            BasePipelineStepConfig,
            FIELDS_STEP_BASE,
            [
                {"NAME": "step_name"},
                {"DESCRIPTOR_FILE": "PATH_TO_DESCRIPTOR_FILE"},
                {"INVOCATION_FILE": "PATH_TO_INVOCATION_FILE"},
                {"CONTAINER_CONFIG": {}},
            ],
        ),
        (
            BidsPipelineStepConfig,
            FIELDS_STEP_BIDS,
            [{"UPDATE_DOUGHNUT": True}],
        ),
        (
            ProcPipelineStepConfig,
            FIELDS_STEP_PROC,
            [{"PYBIDS_IGNORE_FILE": "PATH_TO_PYBIDS_IGNORE_FILE"}],
        ),
        (
            ExtractionPipelineStepConfig,
            FIELDS_STEP_EXTRACTION,
            [],
        ),
    ],
)
def test_field_base(step_class: type[BaseModel], fields, data_list):
    for data in data_list:
        pipeline_step_config = step_class(**data)
        for field in fields:
            assert hasattr(pipeline_step_config, field)

        assert len(set(pipeline_step_config.model_fields.keys())) == len(fields)


@pytest.mark.parametrize(
    "model_class",
    [ProcPipelineStepConfig, BidsPipelineStepConfig, ExtractionPipelineStepConfig],
)
def test_no_extra_field(model_class):
    with pytest.raises(ValidationError, match="Extra inputs are not permitted"):
        model_class(not_a_field="a")


@pytest.mark.parametrize(
    "analysis_level", ["participant_session", "participant", "session", "group"]
)
def test_analysis_level(analysis_level):
    assert BasePipelineStepConfig(ANALYSIS_LEVEL=analysis_level)


def test_analysis_level_invalid():
    with pytest.raises(ValidationError):
        BasePipelineStepConfig(ANALYSIS_LEVEL="invalid")


@pytest.mark.parametrize(
    "step_class",
    [ProcPipelineStepConfig, BidsPipelineStepConfig, ExtractionPipelineStepConfig],
)
def test_substitutions(step_class: Type[BasePipelineStepConfig]):
    step_config = step_class(
        NAME="step_name",
        DESCRIPTOR_FILE="[[STEP_NAME]].json",
    )
    assert str(step_config.DESCRIPTOR_FILE) == "step_name.json"


@pytest.mark.parametrize(
    "analysis_level,expect_error",
    [
        (AnalysisLevelType.participant_session, False),
        (AnalysisLevelType.participant, True),
        (AnalysisLevelType.session, True),
        (AnalysisLevelType.group, True),
    ],
)
def test_tracker_config_analysis_level(analysis_level, expect_error):
    with (
        pytest.raises(
            ValidationError,
            match=(
                "cannot be set if ANALYSIS_LEVEL is not "
                f"{AnalysisLevelType.participant_session}"
            ),
        )
        if expect_error
        else nullcontext()
    ):
        ProcPipelineStepConfig(
            TRACKER_CONFIG_FILE="tracker_config.json",
            ANALYSIS_LEVEL=analysis_level,
        )<|MERGE_RESOLUTION|>--- conflicted
+++ resolved
@@ -1,10 +1,7 @@
 """Tests for the pipeline step configuration class."""
 
-<<<<<<< HEAD
+from contextlib import nullcontext
 from typing import Type
-=======
-from contextlib import nullcontext
->>>>>>> 5f6a1f61
 
 import pytest
 from pydantic import BaseModel, ValidationError
