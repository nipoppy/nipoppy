"""Tests for the config module."""

import json
from contextlib import nullcontext
from pathlib import Path

import pytest
from pydantic import ValidationError

from nipoppy.config.container import ContainerConfig
from nipoppy.config.main import Config, get_pipeline_config, get_pipeline_version
from nipoppy.config.pipeline import BasePipelineConfig, ProcPipelineConfig
from nipoppy.utils import FPATH_SAMPLE_CONFIG

from .conftest import DPATH_TEST_DATA

REQUIRED_FIELDS_CONFIG = ["DATASET_NAME", "VISIT_IDS", "PROC_PIPELINES"]
FIELDS_CONFIG = REQUIRED_FIELDS_CONFIG + [
    "SESSION_IDS",
    "SUBSTITUTIONS",
    "BIDS_PIPELINES",
    "CUSTOM",
    "CONTAINER_CONFIG",
    "DICOM_DIR_MAP_FILE",
    "DICOM_DIR_PARTICIPANT_FIRST",
<<<<<<< HEAD
    "HPC_PREAMBLE",
=======
    "EXTRACTION_PIPELINES",
>>>>>>> c96920ea
]


@pytest.fixture(scope="function")
def valid_config_data():
    return {
        "DATASET_NAME": "my_dataset",
        "VISIT_IDS": ["1"],
        "SESSION_IDS": ["1"],
        "HPC_PREAMBLE": "module load preamble",
        "BIDS_PIPELINES": [
            {
                "NAME": "bids_converter",
                "VERSION": "1.0",
                "CONTAINER_INFO": {"FILE": "path"},
                "STEPS": [{"NAME": "step1"}, {"NAME": "step2"}],
            },
            {
                "NAME": "bids_converter",
                "VERSION": "older_version",
            },
        ],
        "PROC_PIPELINES": [
            {"NAME": "pipeline1", "VERSION": "v1"},
            {
                "NAME": "pipeline1",
                "VERSION": "v2",
                "CONTAINER_INFO": {"FILE": "other_path"},
            },
            {"NAME": "pipeline2", "VERSION": "1.0", "CONTAINER_INFO": {"URI": "uri"}},
            {
                "NAME": "pipeline2",
                "VERSION": "2.0",
                "STEPS": [{"INVOCATION_FILE": "path"}],
            },
        ],
        "EXTRACTION_PIPELINES": [
            {
                "NAME": "extractor1",
                "VERSION": "0.1.0",
                "PROC_DEPENDENCIES": [{"NAME": "pipeline1", "VERSION": "v1"}],
            },
        ],
    }


def test_fields(valid_config_data: dict):
    config = Config(
        **{k: v for (k, v) in valid_config_data.items() if k in REQUIRED_FIELDS_CONFIG}
    )
    for field in FIELDS_CONFIG:
        assert hasattr(config, field)
    assert len(config.model_fields) == len(FIELDS_CONFIG)


def test_no_extra_fields(valid_config_data):
    with pytest.raises(ValidationError):
        Config(**valid_config_data, NOT_A_FIELD="x")


@pytest.mark.parametrize(
    "visit_ids,expected_session_ids",
    [
        (["V01", "V02"], ["V01", "V02"]),
        (["1", "2"], ["1", "2"]),
    ],
)
def test_sessions_inferred(visit_ids, expected_session_ids):
    data = {
        "DATASET_NAME": "my_dataset",
        "VISIT_IDS": visit_ids,
        "PROC_PIPELINES": [],
    }
    config = Config(**data)
    assert config.SESSION_IDS == expected_session_ids


@pytest.mark.parametrize(
    "dicom_dir_map_file,dicom_dir_participant_first,is_valid",
    [
        (None, None, True),
        ("path", None, True),
        (None, True, True),
        (None, False, True),
        ("path", True, False),
    ],
)
def test_check_dicom_dir_options(
    valid_config_data, dicom_dir_map_file, dicom_dir_participant_first, is_valid
):
    valid_config_data["DICOM_DIR_MAP_FILE"] = dicom_dir_map_file
    valid_config_data["DICOM_DIR_PARTICIPANT_FIRST"] = dicom_dir_participant_first
    with (
        pytest.raises(ValueError, match="Cannot specify both")
        if not is_valid
        else nullcontext()
    ):
        assert isinstance(Config(**valid_config_data), Config)


@pytest.mark.parametrize(
    "data_root,data_pipeline,data_step,data_expected",
    [
        (
            {"ARGS": ["--cleanenv"]},
            {"ARGS": ["--fakeroot"]},
            {"ARGS": ["--no-home"]},
            {"ARGS": ["--no-home", "--fakeroot", "--cleanenv"]},
        ),
        (
            {"ARGS": ["--cleanenv"]},
            {"ARGS": ["--fakeroot"], "INHERIT": "false"},
            {},
            {"ARGS": ["--fakeroot"], "INHERIT": "true"},
        ),
        (
            {"ARGS": ["--cleanenv"]},
            {"ARGS": ["--fakeroot"]},
            {"ARGS": ["--no-home"], "INHERIT": "false"},
            {"ARGS": ["--no-home"], "INHERIT": "false"},
        ),
        (
            {"ARGS": ["--cleanenv"]},
            {},
            {"ARGS": ["--bind", "[[HEUDICONV_HEURISTIC_FILE]]"]},
            {"ARGS": ["--bind", "[[HEUDICONV_HEURISTIC_FILE]]", "--cleanenv"]},
        ),
        (
            {"ENV_VARS": {"VAR1": "1"}},
            {"ENV_VARS": {"VAR2": "2"}},
            {},
            {"ENV_VARS": {"VAR1": "1", "VAR2": "2"}},
        ),
        (
            {"ENV_VARS": {"VAR1": "1"}},
            {},
            {"ENV_VARS": {"VAR2": "2"}, "INHERIT": "false"},
            {"ENV_VARS": {"VAR2": "2"}, "INHERIT": "false"},
        ),
    ],
)
@pytest.mark.parametrize("pipeline_field", ["PROC_PIPELINES", "BIDS_PIPELINES"])
def test_propagate_container_config(
    valid_config_data,
    data_root,
    data_pipeline,
    data_step,
    data_expected,
    pipeline_field,
):
    pipeline_name = "pipeline1"
    pipeline_version = "1.0"
    step_name = "step1"
    data = valid_config_data
    container_config_key = "CONTAINER_CONFIG"
    data[container_config_key] = data_root
    data[pipeline_field] = [
        {
            "NAME": pipeline_name,
            "VERSION": pipeline_version,
            container_config_key: data_pipeline,
            "STEPS": [{"NAME": step_name, container_config_key: data_step}],
        }
    ]

    config = Config(**data).propagate_container_config()
    container_config = (
        get_pipeline_config(
            pipeline_name, pipeline_version, getattr(config, pipeline_field)
        )
        .get_step_config(step_name)
        .get_container_config()
    )

    assert container_config == ContainerConfig(**data_expected)


@pytest.mark.parametrize(
    "pipeline_name,pipeline_field,expected_version",
    [
        ("pipeline1", "PROC_PIPELINES", "v1"),
        ("pipeline2", "PROC_PIPELINES", "1.0"),
        ("bids_converter", "BIDS_PIPELINES", "1.0"),
        ("extractor1", "EXTRACTION_PIPELINES", "0.1.0"),
    ],
)
def test_get_pipeline_version(
    valid_config_data, pipeline_name, pipeline_field, expected_version
):
    config = Config(**valid_config_data)
    assert (
        get_pipeline_version(pipeline_name, getattr(config, pipeline_field))
        == expected_version
    )


@pytest.mark.parametrize(
    "pipeline_name,pipeline_field",
    [
        ("pipeline1", "BIDS_PIPELINES"),
        ("not_a_pipeline", "PROC_PIPELINES"),
    ],
)
def test_get_pipeline_version_invalid_name(
    valid_config_data, pipeline_name, pipeline_field
):
    config = Config(**valid_config_data)
    with pytest.raises(ValueError, match="No config found for pipeline"):
        get_pipeline_version(pipeline_name, getattr(config, pipeline_field))


@pytest.mark.parametrize(
    "pipeline,version,pipeline_field",
    [
        ("pipeline1", "v1", "PROC_PIPELINES"),
        ("pipeline2", "2.0", "PROC_PIPELINES"),
        ("bids_converter", "1.0", "BIDS_PIPELINES"),
        ("extractor1", "0.1.0", "EXTRACTION_PIPELINES"),
    ],
)
def test_get_pipeline_config(pipeline, version, pipeline_field, valid_config_data):
    config = Config(**valid_config_data)
    assert isinstance(
        get_pipeline_config(pipeline, version, getattr(config, pipeline_field)),
        BasePipelineConfig,
    )


@pytest.mark.parametrize(
    "pipeline,version,pipeline_field",
    [
        ("not_a_pipeline", "v1", "PROC_PIPELINES"),
        ("pipeline2", "not_a_version", "PROC_PIPELINES"),
        ("pipeline2", "2.0", "BIDS_PIPELINES"),
        ("bids_converter", "1.0", "PROC_PIPELINES"),
    ],
)
def test_get_pipeline_config_missing(
    pipeline, version, pipeline_field, valid_config_data
):
    config = Config(**valid_config_data)
    with pytest.raises(ValueError):
        get_pipeline_config(pipeline, version, getattr(config, pipeline_field))


def test_save(tmp_path: Path, valid_config_data):
    fpath_out = tmp_path / "config.json"
    config = Config(**valid_config_data)
    config.save(fpath_out)
    assert fpath_out.exists()
    with fpath_out.open("r") as file:
        assert isinstance(json.load(file), dict)


@pytest.mark.parametrize(
    "substitutions,json_obj,expected",
    [
        (
            {"VALUE1": "AAA", "VALUE2": "BBB"},
            {"KEY": "VALUE1 VALUE2"},
            {"KEY": "AAA BBB"},
        ),
        (
            {"VALUE1": "CCC", "VALUE2": "DDD"},
            ["AAA BBB VALUE1", "VALUE2"],
            ["AAA BBB CCC", "DDD"],
        ),
    ],
)
def test_apply_substitutions(valid_config_data, substitutions, json_obj, expected):
    config = Config(**valid_config_data, SUBSTITUTIONS=substitutions)
    assert config.apply_substitutions_to_json(json_obj) == expected


@pytest.mark.parametrize(
    "path",
    [
        FPATH_SAMPLE_CONFIG,
        DPATH_TEST_DATA / "config1.json",
        DPATH_TEST_DATA / "config2.json",
        DPATH_TEST_DATA / "config3.json",
    ],
)
def test_load(path):
    config = Config.load(path)
    assert isinstance(config, Config)
    for field in REQUIRED_FIELDS_CONFIG:
        assert hasattr(config, field)


@pytest.mark.parametrize(
    "path",
    [
        DPATH_TEST_DATA / "config_invalid1.json",  # missing required
        DPATH_TEST_DATA / "config_invalid2.json",  # invalid sessions
    ],
)
def test_load_invalid(path):
    with pytest.raises(ValueError):
        Config.load(path)


def test_load_apply_substitutions(valid_config_data, tmp_path: Path):
    pattern_to_replace1 = "[[FREESURFER_LICENSE_FILE]]"
    replacement_value1 = "/path/to/license.txt"
    pattern_to_replace2 = "[[TEMPLATEFLOW_HOME]]"
    replacement_value2 = "/path/to/templateflow"

    substitutions = {
        pattern_to_replace1: replacement_value1,
        pattern_to_replace2: replacement_value2,
    }
    valid_config_data["SUBSTITUTIONS"] = substitutions
    valid_config_data["PROC_PIPELINES"] = [
        {
            "NAME": "fmriprep",
            "VERSION": "23.1.3",
            "STEPS": [
                {
                    "INVOCATION_FILE": "path/to/invocation.json",
                    "CONTAINER_CONFIG": {
                        "ARGS": [
                            "--bind",
                            pattern_to_replace1,
                            "--bind",
                            pattern_to_replace2,
                        ],
                        "ENV_VARS": {"TEMPLATEFLOW_HOME": pattern_to_replace2},
                    },
                },
            ],
        },
    ]

    fpath = tmp_path / "config.json"
    Config(**valid_config_data).save(fpath)
    config_to_check = Config.load(fpath, apply_substitutions=True)
    assert config_to_check.PROC_PIPELINES[0] == ProcPipelineConfig(
        **{
            "NAME": "fmriprep",
            "VERSION": "23.1.3",
            "STEPS": [
                {
                    "INVOCATION_FILE": "path/to/invocation.json",
                    "CONTAINER_CONFIG": {
                        "ARGS": [
                            "--bind",
                            replacement_value1,
                            "--bind",
                            replacement_value2,
                        ],
                        "ENV_VARS": {"TEMPLATEFLOW_HOME": replacement_value2},
                    },
                },
            ],
        },
    )

    # also check that the SUBSTITUTIONS field remains the same
    assert config_to_check.SUBSTITUTIONS == substitutions


@pytest.mark.parametrize(
    "apply_substitutions,substitutions",
    [
        (False, {"[[PATTERN1]]": "replacement1", "[[PATTERN2]]": "replacement2"}),
        (True, {}),
    ],
)
def test_load_no_substitutions(
    valid_config_data, tmp_path: Path, apply_substitutions, substitutions
):
    valid_config_data["SUBSTITUTIONS"] = substitutions
    valid_config_data["PROC_PIPELINES"] = [
        {
            "NAME": "fmriprep",
            "VERSION": "23.1.3",
            "STEPS": [
                {
                    "INVOCATION_FILE": "path/to/invocation.json",
                    "CONTAINER_CONFIG": {
                        "ARGS": [
                            "--bind",
                            "[[PATTERN1]]",
                            "--bind",
                            "[[PATERN2]]",
                        ],
                        "ENV_VARS": {"TEMPLATEFLOW_HOME": "[[PATTERN2]]"},
                    },
                },
            ],
        },
    ]

    fpath = tmp_path / "config.json"
    config_expected = Config(**valid_config_data)
    config_expected.save(fpath)

    # check that the loaded config is the same
    assert (
        Config.load(fpath, apply_substitutions=apply_substitutions) == config_expected
    )<|MERGE_RESOLUTION|>--- conflicted
+++ resolved
@@ -23,11 +23,8 @@
     "CONTAINER_CONFIG",
     "DICOM_DIR_MAP_FILE",
     "DICOM_DIR_PARTICIPANT_FIRST",
-<<<<<<< HEAD
     "HPC_PREAMBLE",
-=======
     "EXTRACTION_PIPELINES",
->>>>>>> c96920ea
 ]
 
 
