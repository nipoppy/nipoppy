"""Tests for the config module."""

import json
from contextlib import nullcontext
from pathlib import Path

import pytest
from pydantic import ValidationError

from nipoppy.config.container import ContainerConfig
from nipoppy.config.main import Config, PipelineVariables
from nipoppy.config.pipeline import BasePipelineConfig
from nipoppy.env import PipelineTypeEnum
from nipoppy.utils import FPATH_SAMPLE_CONFIG

from .conftest import DPATH_TEST_DATA

<<<<<<< HEAD
REQUIRED_FIELDS_CONFIG = []
=======
FIELDS_PIPELINE_VARIABLES = ["BIDSIFICATION", "PROCESSING", "EXTRACTION"]

REQUIRED_FIELDS_CONFIG = ["DATASET_NAME", "VISIT_IDS"]
>>>>>>> 4a2bd8ea
FIELDS_CONFIG = REQUIRED_FIELDS_CONFIG + [
    "SUBSTITUTIONS",
    "CUSTOM",
    "CONTAINER_CONFIG",
    "DICOM_DIR_MAP_FILE",
    "DICOM_DIR_PARTICIPANT_FIRST",
    "PIPELINE_VARIABLES",
]


@pytest.fixture(scope="function")
def valid_config_data():
    return {}


@pytest.fixture(scope="function")
def pipeline_variables():
    data = {
        "BIDSIFICATION": {
            "bids_pipeline": {
                "0.0.1": {
                    "bids1": "val1",
                    "bids2": "val2",
                },
            },
        },
        "PROCESSING": {
            "proc_pipeline": {
                "0.1.0": {
                    "proc1": "val1",
                },
                "0.2.0": {
                    "proc1": "val1",
                    "proc2": "val2",
                },
            },
        },
        "EXTRACTION": {
            "extraction_pipeline": {
                "1.0.0": {},
            },
        },
    }
    return PipelineVariables(**data)


def test_fields(valid_config_data: dict):
    config = Config(
        **{k: v for (k, v) in valid_config_data.items() if k in REQUIRED_FIELDS_CONFIG}
    )
    for field in FIELDS_CONFIG:
        assert hasattr(config, field)
    assert len(config.model_fields) == len(FIELDS_CONFIG)


def test_no_extra_fields(valid_config_data):
    with pytest.raises(ValidationError):
        Config(**valid_config_data, NOT_A_FIELD="x")


@pytest.mark.parametrize(
    "deprecated_field", ["DATASET_NAME", "VISIT_IDS", "SESSION_IDS"]
)
def test_deprecated_fields(deprecated_field, valid_config_data):
    with pytest.warns(DeprecationWarning):
        Config(**valid_config_data, **{deprecated_field: "x"})


@pytest.mark.parametrize(
    "dicom_dir_map_file,dicom_dir_participant_first,is_valid",
    [
        (None, None, True),
        ("path", None, True),
        (None, True, True),
        (None, False, True),
        ("path", True, False),
    ],
)
def test_check_dicom_dir_options(
    valid_config_data, dicom_dir_map_file, dicom_dir_participant_first, is_valid
):
    valid_config_data["DICOM_DIR_MAP_FILE"] = dicom_dir_map_file
    valid_config_data["DICOM_DIR_PARTICIPANT_FIRST"] = dicom_dir_participant_first
    with (
        pytest.raises(ValueError, match="Cannot specify both")
        if not is_valid
        else nullcontext()
    ):
        assert isinstance(Config(**valid_config_data), Config)


@pytest.mark.parametrize(
    "data_root,data_pipeline,data_step,data_expected",
    [
        (
            {"ARGS": ["--cleanenv"]},
            {"ARGS": ["--fakeroot"]},
            {"ARGS": ["--no-home"]},
            {"ARGS": ["--no-home", "--fakeroot", "--cleanenv"]},
        ),
        (
            {"ARGS": ["--cleanenv"]},
            {"ARGS": ["--fakeroot"], "INHERIT": "false"},
            {},
            {"ARGS": ["--fakeroot"], "INHERIT": "true"},
        ),
        (
            {"ARGS": ["--cleanenv"]},
            {"ARGS": ["--fakeroot"]},
            {"ARGS": ["--no-home"], "INHERIT": "false"},
            {"ARGS": ["--no-home"], "INHERIT": "false"},
        ),
        (
            {"ARGS": ["--cleanenv"]},
            {},
            {"ARGS": ["--bind", "[[HEUDICONV_HEURISTIC_FILE]]"]},
            {"ARGS": ["--bind", "[[HEUDICONV_HEURISTIC_FILE]]", "--cleanenv"]},
        ),
        (
            {"ENV_VARS": {"VAR1": "1"}},
            {"ENV_VARS": {"VAR2": "2"}},
            {},
            {"ENV_VARS": {"VAR1": "1", "VAR2": "2"}},
        ),
        (
            {"ENV_VARS": {"VAR1": "1"}},
            {},
            {"ENV_VARS": {"VAR2": "2"}, "INHERIT": "false"},
            {"ENV_VARS": {"VAR2": "2"}, "INHERIT": "false"},
        ),
    ],
)
def test_propagate_container_config(
    valid_config_data,
    data_root,
    data_pipeline,
    data_step,
    data_expected,
):
    pipeline_name = "pipeline1"
    pipeline_version = "1.0"
    step_name = "step1"
    data = valid_config_data
    container_config_key = "CONTAINER_CONFIG"
    data[container_config_key] = data_root
    pipeline_config = BasePipelineConfig(
        **{
            "NAME": pipeline_name,
            "VERSION": pipeline_version,
            container_config_key: data_pipeline,
            "STEPS": [{"NAME": step_name, container_config_key: data_step}],
        }
    )

    Config(**data).propagate_container_config_to_pipeline(pipeline_config)
    container_config = pipeline_config.get_step_config(step_name).get_container_config()

    assert container_config == ContainerConfig(**data_expected)


def test_save(tmp_path: Path, valid_config_data):
    fpath_out = tmp_path / "config.json"
    config = Config(**valid_config_data)
    config.save(fpath_out)
    assert fpath_out.exists()
    with fpath_out.open("r") as file:
        assert isinstance(json.load(file), dict)


@pytest.mark.parametrize(
    "path",
    [
        FPATH_SAMPLE_CONFIG,
        DPATH_TEST_DATA / "config1.json",
        DPATH_TEST_DATA / "config2.json",
        DPATH_TEST_DATA / "config3.json",
    ],
)
def test_load(path):
    config = Config.load(path)
    assert isinstance(config, Config)
    for field in REQUIRED_FIELDS_CONFIG:
        assert hasattr(config, field)


@pytest.mark.parametrize(
    "path",
    [
        DPATH_TEST_DATA / "config_invalid1.json",  # has PROC_PIPELINES (old)
    ],
)
def test_load_invalid(path):
    with pytest.raises(ValueError):
        Config.load(path)


def test_load_apply_substitutions(valid_config_data, tmp_path: Path):
    pattern_to_replace1 = "[[FREESURFER_LICENSE_FILE]]"
    replacement_value1 = "/path/to/license.txt"
    pattern_to_replace2 = "[[TEMPLATEFLOW_HOME]]"
    replacement_value2 = "/path/to/templateflow"

    substitutions = {
        pattern_to_replace1: replacement_value1,
        pattern_to_replace2: replacement_value2,
    }
    valid_config_data["SUBSTITUTIONS"] = substitutions

    fpath = tmp_path / "config.json"
    Config(**valid_config_data).save(fpath)
    config_to_check = Config.load(fpath, apply_substitutions=True)

    # also check that the SUBSTITUTIONS field remains the same
    assert config_to_check.SUBSTITUTIONS == substitutions


@pytest.mark.parametrize(
    "apply_substitutions,substitutions",
    [
        (False, {"[[PATTERN1]]": "replacement1", "[[PATTERN2]]": "replacement2"}),
        (True, {}),
    ],
)
def test_load_no_substitutions(
    valid_config_data, tmp_path: Path, apply_substitutions, substitutions
):
    valid_config_data["SUBSTITUTIONS"] = substitutions

    fpath = tmp_path / "config.json"
    config_expected = Config(**valid_config_data)
    config_expected.save(fpath)

    # check that the loaded config is the same
    assert (
        Config.load(fpath, apply_substitutions=apply_substitutions) == config_expected
    )


@pytest.mark.parametrize(
    "pipeline_type,pipeline_name,pipeline_version,json_obj,expected",
    [
        (
            PipelineTypeEnum.BIDSIFICATION,
            "bids_pipeline",
            "0.0.1",
            {"some_key": "123_[[bids1]]"},
            {"some_key": "123_val1"},
        ),
        (
            PipelineTypeEnum.PROCESSING,
            "proc_pipeline",
            "0.2.0",
            {"[[proc1]]_key": "123_[[bids1]]"},
            {"val1_key": "123_[[bids1]]"},
        ),
        (
            PipelineTypeEnum.EXTRACTION,
            "extraction_pipeline",
            "1.0.0",
            {"some_key": "123_[[bids1]]"},
            {"some_key": "123_[[bids1]]"},
        ),
    ],
)
def test_apply_pipeline_variables(
    valid_config_data,
    pipeline_variables,
    pipeline_type,
    pipeline_name,
    pipeline_version,
    json_obj,
    expected,
):
    config = Config(**valid_config_data)
    config.PIPELINE_VARIABLES = pipeline_variables
    assert (
        config.apply_pipeline_variables(
            pipeline_type, pipeline_name, pipeline_version, json_obj
        )
        == expected
    )


def test_pipeline_variables(valid_config_data: dict):
    config = Config(
        **{k: v for (k, v) in valid_config_data.items() if k in REQUIRED_FIELDS_CONFIG}
    )
    pipeline_vars = config.PIPELINE_VARIABLES
    for field in FIELDS_PIPELINE_VARIABLES:
        assert hasattr(pipeline_vars, field)


def test_pipeline_variables_not_extra_fields():
    with pytest.raises(ValidationError):
        PipelineVariables(NOT_A_FIELD="x")


@pytest.mark.parametrize(
    "pipeline_type,pipeline_name,pipeline_version,expected",
    [
        (
            PipelineTypeEnum.BIDSIFICATION,
            "bids_pipeline",
            "0.0.1",
            {"bids1": "val1", "bids2": "val2"},
        ),
        (PipelineTypeEnum.PROCESSING, "proc_pipeline", "0.1.0", {"proc1": "val1"}),
        (
            PipelineTypeEnum.PROCESSING,
            "proc_pipeline",
            "0.2.0",
            {"proc1": "val1", "proc2": "val2"},
        ),
        (PipelineTypeEnum.EXTRACTION, "extraction_pipelines", "1.0.0", {}),
    ],
)
def test_pipeline_variables_get_variables(
    pipeline_variables, pipeline_type, pipeline_name, pipeline_version, expected
):
    assert (
        pipeline_variables.get_variables(pipeline_type, pipeline_name, pipeline_version)
        == expected
    )


def test_pipeline_variables_get_variables_error_pipeline_type(pipeline_variables):
    with pytest.raises(ValueError, match="Invalid pipeline type"):
        pipeline_variables.get_variables("INVALID", "pipeline1", "version1")


def test_pipeline_variables_get_variables_unknown(pipeline_variables):
    assert (
        pipeline_variables.get_variables(PipelineTypeEnum.PROCESSING, "xyz", "123")
        == {}
    )


def test_pipeline_variables_validation(pipeline_variables):
    # test the conversion to defaultdict
    # any unknown pipeline should have an empty dict
    assert pipeline_variables.BIDSIFICATION["unknown_pipeline"]["v1"] == {}
    assert pipeline_variables.PROCESSING["unknown_pipeline2"]["v2"] == {}
    assert pipeline_variables.EXTRACTION["unknown_pipeline3"]["v3"] == {}<|MERGE_RESOLUTION|>--- conflicted
+++ resolved
@@ -15,13 +15,8 @@
 
 from .conftest import DPATH_TEST_DATA
 
-<<<<<<< HEAD
+FIELDS_PIPELINE_VARIABLES = ["BIDSIFICATION", "PROCESSING", "EXTRACTION"]
 REQUIRED_FIELDS_CONFIG = []
-=======
-FIELDS_PIPELINE_VARIABLES = ["BIDSIFICATION", "PROCESSING", "EXTRACTION"]
-
-REQUIRED_FIELDS_CONFIG = ["DATASET_NAME", "VISIT_IDS"]
->>>>>>> 4a2bd8ea
 FIELDS_CONFIG = REQUIRED_FIELDS_CONFIG + [
     "SUBSTITUTIONS",
     "CUSTOM",
