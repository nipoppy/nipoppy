"""Tests for the PipelineTracker class."""

import json
from pathlib import Path

import pytest

from nipoppy.config.main import Config
from nipoppy.env import DEFAULT_PIPELINE_STEP_NAME
from nipoppy.tabular.bagel import Bagel
from nipoppy.tabular.doughnut import Doughnut
from nipoppy.tabular.manifest import Manifest
from nipoppy.workflows.tracker import PipelineTracker

from .conftest import create_empty_dataset, get_config, prepare_dataset


@pytest.fixture(scope="function")
def tracker(tmp_path: Path):

    participants_and_sessions = {
        "01": ["1", "2"],
        "02": ["1", "2"],
    }

    tracker = PipelineTracker(
        dpath_root=tmp_path / "my_dataset",
        pipeline_name="test_pipeline",
        pipeline_version="0.1.0",
        pipeline_step=DEFAULT_PIPELINE_STEP_NAME,
    )

    create_empty_dataset(tracker.dpath_root)

    manifest: Manifest = prepare_dataset(
        participants_and_sessions_manifest=participants_and_sessions,
        participants_and_sessions_bidsified=participants_and_sessions,
    )
    manifest.save_with_backup(tracker.layout.fpath_manifest)

    fpath_tracker_config = tmp_path / "tracker_config.json"
<<<<<<< HEAD
    tracker_config = {
        "PATHS": [
            "[[NIPOPPY_PARTICIPANT_ID]]/[[NIPOPPY_BIDS_SESSION]]/results.txt",
            "file.txt",
        ],
    }

=======
    tracker_config = [
        {
            "NAME": "pipeline_complete",
            "PATHS": [
                "[[NIPOPPY_PARTICIPANT_ID]]/[[NIPOPPY_BIDS_SESSION_ID]]/results.txt",
                "file.txt",
            ],
        },
    ]
>>>>>>> 9dce861d
    fpath_tracker_config.write_text(json.dumps(tracker_config))

    config: Config = get_config(
        visit_ids=["1", "2"],
        proc_pipelines=[
            {
                "NAME": tracker.pipeline_name,
                "VERSION": tracker.pipeline_version,
                "STEPS": [
                    {
                        "NAME": tracker.pipeline_step,
                        "TRACKER_CONFIG_FILE": fpath_tracker_config,
                    }
                ],
            },
        ],
    )
    config.save(tracker.layout.fpath_config)

    return tracker


def test_run_setup(tracker: PipelineTracker):
    tracker.run_setup()
    assert tracker.bagel.empty


def test_run_setup_existing_bagel(tracker: PipelineTracker):
    bagel = Bagel(
        data={
            Bagel.col_participant_id: ["01"],
            Bagel.col_session_id: ["1"],
            Bagel.col_pipeline_name: ["some_pipeline"],
            Bagel.col_pipeline_version: ["some_version"],
            Bagel.col_pipeline_step: ["some_step"],
            Bagel.col_status: [Bagel.status_success],
        }
    ).validate()
    bagel.save_with_backup(tracker.layout.fpath_imaging_bagel)

    tracker.run_setup()

    assert tracker.bagel.equals(bagel)


@pytest.mark.parametrize(
    "relative_paths,expected_status",
    [
        (["01_ses-1.txt", "file.txt"], Bagel.status_success),
        (["01_ses-1.txt", "file.txt", "missing.txt"], Bagel.status_fail),
    ],
)
def test_check_status(tracker: PipelineTracker, relative_paths, expected_status):
    for relative_path_to_write in ["01_ses-1.txt", "file.txt"]:
        fpath = tracker.dpath_pipeline_output / relative_path_to_write
        fpath.mkdir(parents=True, exist_ok=True)
        fpath.touch()

    assert tracker.check_status(relative_paths) == expected_status


@pytest.mark.parametrize(
    "doughnut_data,participant_id,session_id,expected",
    [
        (
            [
                ["S01", "1", False],
                ["S01", "2", True],
                ["S02", "3", False],
            ],
            None,
            None,
            [("S01", "2")],
        ),
        (
            [
                ["P01", "A", False],
                ["P01", "B", True],
                ["P02", "B", True],
            ],
            "P01",
            "B",
            [("P01", "B")],
        ),
    ],
)
def test_get_participants_sessions_to_run(
    doughnut_data, participant_id, session_id, expected, tmp_path: Path
):
    tracker = PipelineTracker(
        dpath_root=tmp_path,
        pipeline_name="",
        pipeline_version="",
    )
    tracker.doughnut = Doughnut().add_or_update_records(
        records=[
            {
                Doughnut.col_participant_id: data[0],
                Doughnut.col_session_id: data[1],
                Doughnut.col_visit_id: data[1],
                Doughnut.col_in_bids: data[2],
                Doughnut.col_datatype: None,
                Doughnut.col_participant_dicom_dir: "",
                Doughnut.col_in_raw_imaging: False,
                Doughnut.col_in_sourcedata: False,
            }
            for data in doughnut_data
        ]
    )

    assert [
        tuple(x)
        for x in tracker.get_participants_sessions_to_run(
            participant_id=participant_id, session_id=session_id
        )
    ] == expected


@pytest.mark.parametrize(
    "participant_id,session_id,expected_status",
    [("01", "1", Bagel.status_success), ("02", "2", Bagel.status_fail)],
)
def test_run_single(
    participant_id, session_id, expected_status, tracker: PipelineTracker
):
    for relative_path_to_write in [
        "01/ses-1/results.txt",
        "file.txt",
        "02/ses-1/results.txt",
    ]:
        fpath = tracker.dpath_pipeline_output / relative_path_to_write
        fpath.mkdir(parents=True, exist_ok=True)
        fpath.touch()

    assert tracker.run_single(participant_id, session_id) == expected_status

    assert (
        tracker.bagel.set_index([Bagel.col_participant_id, Bagel.col_session_id])
        .loc[:, Bagel.col_status]
        .item()
    ) == expected_status


def test_run_single_no_config(tracker: PipelineTracker):
    tracker.pipeline_config.STEPS[0].TRACKER_CONFIG_FILE = None
    with pytest.raises(ValueError, match="No tracker config file specified for"):
        tracker.run_single("01", "1")


@pytest.mark.parametrize(
    "bagel",
    [
        Bagel(),
        Bagel(
            data={
                Bagel.col_participant_id: ["01"],
                Bagel.col_session_id: ["1"],
                Bagel.col_pipeline_name: ["some_pipeline"],
                Bagel.col_pipeline_version: ["some_version"],
                Bagel.col_pipeline_step: ["some_step"],
                Bagel.col_status: [Bagel.status_success],
            }
        ).validate(),
    ],
)
def test_run_cleanup(tracker: PipelineTracker, bagel: Bagel):
    tracker.bagel = bagel
    tracker.run_cleanup()

    assert tracker.layout.fpath_imaging_bagel.exists()
    assert Bagel.load(tracker.layout.fpath_imaging_bagel).equals(bagel)


def test_run_no_create_work_directory(tracker: PipelineTracker):
    tracker.run()
    assert not tracker.dpath_pipeline_work.exists()


def test_run_no_rm_work_directory(tracker: PipelineTracker):
    tracker.dpath_pipeline_work.mkdir(parents=True)
    tracker.run()
    assert tracker.dpath_pipeline_work.exists()<|MERGE_RESOLUTION|>--- conflicted
+++ resolved
@@ -39,25 +39,13 @@
     manifest.save_with_backup(tracker.layout.fpath_manifest)
 
     fpath_tracker_config = tmp_path / "tracker_config.json"
-<<<<<<< HEAD
     tracker_config = {
         "PATHS": [
-            "[[NIPOPPY_PARTICIPANT_ID]]/[[NIPOPPY_BIDS_SESSION]]/results.txt",
+            "[[NIPOPPY_PARTICIPANT_ID]]/[[NIPOPPY_BIDS_SESSION_ID]]/results.txt",
             "file.txt",
         ],
     }
 
-=======
-    tracker_config = [
-        {
-            "NAME": "pipeline_complete",
-            "PATHS": [
-                "[[NIPOPPY_PARTICIPANT_ID]]/[[NIPOPPY_BIDS_SESSION_ID]]/results.txt",
-                "file.txt",
-            ],
-        },
-    ]
->>>>>>> 9dce861d
     fpath_tracker_config.write_text(json.dumps(tracker_config))
 
     config: Config = get_config(
