import pytest
import pytest_mock

from nipoppy.config.pipeline import BasePipelineConfig
from nipoppy.env import PipelineTypeEnum
from nipoppy.pipeline_validation import _load_pipeline_config_file
from nipoppy.workflows.pipeline_store.zenodo import (
    ZenodoUploadWorkflow,
    _is_same_pipeline,
)
from nipoppy.zenodo_api import ZenodoAPI, ZenodoAPIError

from .conftest import TEST_PIPELINE

DATASET_PATH = "my_dataset"


def test_upload(mocker: pytest_mock.MockerFixture):
    upload_pipeline = mocker.patch(
        "nipoppy.zenodo_api.ZenodoAPI.upload_pipeline",
    )
    get_pipeline_metadata = mocker.patch(
        "nipoppy.workflows.pipeline_store.zenodo.ZenodoUploadWorkflow._get_pipeline_metadata",
    )
    validator = mocker.patch(
        "nipoppy.workflows.pipeline_store.zenodo.check_pipeline_bundle",
    )

    zenodo_api = ZenodoAPI(sandbox=True)
    workflow = ZenodoUploadWorkflow(
        dpath_pipeline=TEST_PIPELINE,
        zenodo_api=zenodo_api,
        assume_yes=True,
    )
    workflow.run_main()

    upload_pipeline.assert_called_once()
    get_pipeline_metadata.assert_called_once()
    validator.assert_called_once()


def test_get_pipeline_metadata(datetime_fixture):  # noqa F811
    expected = {
        "metadata": {
            "title": "Upload test",
            "description": "This is a test upload",
            "creators": [
                {
                    "person_or_org": {
                        "given_name": "Nipoppy",
                        "family_name": "Test",
                        "type": "personal",
                    }
                }
            ],
            "publication_date": "2024-04-04",
            "publisher": "Nipoppy",
            "resource_type": {"id": "software"},
            "subjects": [
                {"subject": "Nipoppy"},
                {"subject": "pipeline_type:processing"},
                {"subject": "pipeline_name:fmriprep"},
                {"subject": "pipeline_version:24.1.1"},
                {"subject": "schema_version:1"},
            ],
        }
    }

    zenodo_api = ZenodoAPI(sandbox=True)
    workflow = ZenodoUploadWorkflow(
        dpath_pipeline=TEST_PIPELINE,
        zenodo_api=zenodo_api,
    )

    pipeline_config = _load_pipeline_config_file(TEST_PIPELINE / "config.json")

    results = workflow._get_pipeline_metadata(
        zenodo_metadata_file=TEST_PIPELINE / "zenodo.json",
        pipeline_config=pipeline_config,
    )

    assert results == expected


<<<<<<< HEAD
@pytest.mark.parametrize(
    "pipeline_config, zenodo_metadata, expected",
    [
        (
            BasePipelineConfig(
                PIPELINE_TYPE=PipelineTypeEnum.PROCESSING,
                NAME="fmriprep",
                VERSION="24.1.1",
                SCHEMA_VERSION="1",
            ),
            {
                "keywords": [
                    "Nipoppy",
                    "pipeline_type:processing",
                    "pipeline_name:fmriprep",
                    "pipeline_version:24.1.1",
                    "schema_version:1",
                ]
            },
            True,
        ),
        (
            BasePipelineConfig(
                PIPELINE_TYPE=PipelineTypeEnum.PROCESSING,
                NAME="mriqc",
                VERSION="23.1.0",
                SCHEMA_VERSION="1",
            ),
            {
                "keywords": [
                    "Nipoppy",
                    "pipeline_type:processing",
                    "pipeline_name:fmriprep",
                    "pipeline_version:24.1.1",
                    "schema_version:1",
                ]
            },
            False,
        ),
    ],
)
def test_is_same_pipeline(pipeline_config, zenodo_metadata, expected):
    assert _is_same_pipeline(pipeline_config, zenodo_metadata) == expected


def test_upload_same_pipeline(mocker: pytest_mock.MockerFixture):
    zenodo_api = ZenodoAPI(sandbox=True)
    workflow = ZenodoUploadWorkflow(
        dpath_pipeline=TEST_PIPELINE,  # fMRIprep 24.1.1
        zenodo_api=zenodo_api,
        record_id="1234567",
    )

    get_record_metadata = mocker.patch.object(
        workflow.zenodo_api, "get_record_metadata"
    )
    # Mismatched pipeline metadata
    get_record_metadata.return_value = {
        "keywords": [
            "Nipoppy",
            "pipeline_type:processing",
            "pipeline_name:mriqc",
            "pipeline_version:23.1.0",
            "schema_version:1",
        ]
    }

    with pytest.raises(
        ZenodoAPIError, match="The pipeline metadata does not match the existing record"
    ):
        workflow.run()
=======
def test_confirm_upload_no(
    mocker: pytest_mock.MockerFixture, caplog: pytest.LogCaptureFixture
):
    mocker.patch(
        "nipoppy.workflows.pipeline_store.zenodo.Confirm.ask",
        return_value=False,
    )
    zenodo_api = ZenodoAPI(sandbox=True)
    workflow = ZenodoUploadWorkflow(
        dpath_pipeline="not_used",
        zenodo_api=zenodo_api,
        assume_yes=False,
    )

    with pytest.raises(SystemExit):
        workflow.run_main()

    assert "Zenodo upload cancelled." in caplog.text
>>>>>>> e2f73df4
<|MERGE_RESOLUTION|>--- conflicted
+++ resolved
@@ -82,7 +82,6 @@
     assert results == expected
 
 
-<<<<<<< HEAD
 @pytest.mark.parametrize(
     "pipeline_config, zenodo_metadata, expected",
     [
@@ -134,6 +133,7 @@
         dpath_pipeline=TEST_PIPELINE,  # fMRIprep 24.1.1
         zenodo_api=zenodo_api,
         record_id="1234567",
+        assume_yes=True,
     )
 
     get_record_metadata = mocker.patch.object(
@@ -154,7 +154,8 @@
         ZenodoAPIError, match="The pipeline metadata does not match the existing record"
     ):
         workflow.run()
-=======
+
+
 def test_confirm_upload_no(
     mocker: pytest_mock.MockerFixture, caplog: pytest.LogCaptureFixture
 ):
@@ -172,5 +173,4 @@
     with pytest.raises(SystemExit):
         workflow.run_main()
 
-    assert "Zenodo upload cancelled." in caplog.text
->>>>>>> e2f73df4
+    assert "Zenodo upload cancelled." in caplog.text