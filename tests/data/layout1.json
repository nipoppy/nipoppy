--- conflicted
+++ resolved
@@ -30,29 +30,9 @@
     "dpath_containers": {
         "path": "proc/containers"
     },
-<<<<<<< HEAD
-    "dpath_descriptors": {
-        "path": "proc/descriptors"
-    },
-    "dpath_invocations": {
-        "path": "proc/invocations"
-    },
-    "dpath_tracker_configs": {
-        "path": "proc/tracker_configs"
-=======
-    "dpath_pybids": {
-        "path": "proc/pybids"
->>>>>>> 83bd5639
-    },
     "dpath_pybids_db": {
         "path": "proc/pybids/bids_db"
     },
-<<<<<<< HEAD
-    "dpath_pybids_ignore_patterns": {
-        "path": "proc/pybids/ignore_patterns"
-    },
-=======
->>>>>>> 83bd5639
     "dpath_scratch": {
         "path": "scratch"
     },
