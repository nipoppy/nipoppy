{
    "dpath_derivatives": {
        "path": "derivatives"
    },
    "dpath_post_reorg": {
        "path": "sourcedata"
    },
    "dpath_sourcedata": {
        "path": "scratch"
    },
    "dpath_src_tabular": {
        "path": "scratch/tabular"
    },
    "dpath_src_imaging": {
        "path": "scratch/imaging"
    },
    "dpath_downloads": {
        "path": "downloads"
    },
    "dpath_code": {
        "path": "code"
    },
    "dpath_pipelines": {
        "path": "code"
    },
    "dpath_containers": {
        "path": "code/containers"
    },
    "dpath_pybids_db": {
        "path": "code/pybids/bids_db"
    },
    "dpath_scratch": {
        "path": "scratch"
    },
    "dpath_work": {
        "path": "scratch"
    },
    "dpath_pre_reorg": {
        "path": "scratch/raw_imaging"
    },
    "dpath_logs": {
        "path": "scratch/logs"
    },
    "dpath_tabular": {
        "path": "tabular"
    },
    "dpath_assessments": {
        "path": "tabular/assessments"
    },
    "fpath_config": {
        "path": "code/global_config.json"
    },
    "fpath_doughnut": {
        "path": "scratch/raw_dicom/doughnut.tsv"
    },
    "fpath_manifest": {
        "path": "tabular/manifest.tsv"
    },
    "fpath_imaging_bagel": {
<<<<<<< HEAD
        "path": "derivatives/bagel.csv"
    },
    "fpath_demographics": {
        "path": "tabular/demographics.csv"
=======
        "path": "derivatives/bagel.tsv"
>>>>>>> 9f38f2ce
    }
}<|MERGE_RESOLUTION|>--- conflicted
+++ resolved
@@ -57,13 +57,9 @@
         "path": "tabular/manifest.tsv"
     },
     "fpath_imaging_bagel": {
-<<<<<<< HEAD
-        "path": "derivatives/bagel.csv"
+        "path": "derivatives/bagel.tsv"
     },
     "fpath_demographics": {
-        "path": "tabular/demographics.csv"
-=======
-        "path": "derivatives/bagel.tsv"
->>>>>>> 9f38f2ce
+        "path": "tabular/demographics.tsv"
     }
 }