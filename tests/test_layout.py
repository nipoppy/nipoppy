"""Tests for dataset layout class."""

import shutil
from pathlib import Path

import pytest
from pydantic import ValidationError

from nipoppy.env import PipelineTypeEnum
from nipoppy.layout import DatasetLayout, PathInfo
from nipoppy.utils import DPATH_LAYOUTS, FPATH_DEFAULT_LAYOUT

from .conftest import (
    ATTR_TO_DPATH_MAP,
    ATTR_TO_REQUIRED_FPATH_MAP,
    DPATH_TEST_DATA,
    create_empty_dataset,
)


@pytest.fixture(params=["my_dataset", "dataset_dir"])
def dpath_root(request: pytest.FixtureRequest, tmp_path: Path) -> Path:
    return tmp_path / request.param


def create_invalid_dataset(dpath_root: Path, paths_to_delete: list[str]):
    create_empty_dataset(dpath_root)
    for path in paths_to_delete:
        path_to_delete = dpath_root / path
        if path_to_delete.is_file():
            path_to_delete.unlink()
        else:
            shutil.rmtree(path_to_delete, ignore_errors=True)


def test_config_path_infos():
    config = DatasetLayout("my_dataset").config
    assert all([isinstance(path_info, PathInfo) for path_info in config.path_infos])


def test_init_default(dpath_root):
    layout = DatasetLayout(dpath_root=dpath_root)
    for attr, path in {**ATTR_TO_DPATH_MAP, **ATTR_TO_REQUIRED_FPATH_MAP}.items():
        assert getattr(layout, attr) == Path(dpath_root) / path


@pytest.mark.parametrize(
    "fpath_spec",
    [
        None,
        FPATH_DEFAULT_LAYOUT,
        DPATH_LAYOUTS / "layout-0.1.0.json",
        DPATH_LAYOUTS / "layout-0.2.x.json",
        DPATH_TEST_DATA / "layout1.json",
        DPATH_TEST_DATA / "layout2.json",
    ],
)
def test_init_custom_layout(dpath_root, fpath_spec):
    DatasetLayout(dpath_root=dpath_root, fpath_config=fpath_spec)


@pytest.mark.parametrize(
    "fpath_spec",
    [
        DPATH_TEST_DATA / "layout_invalid1.json",
        DPATH_TEST_DATA / "layout_invalid2.json",
    ],
)
def test_init_invalid_layout(dpath_root, fpath_spec):
    with pytest.raises(ValidationError):
        DatasetLayout(dpath_root=dpath_root, fpath_config=fpath_spec)


def test_init_config_not_found(dpath_root):
    with pytest.raises(FileNotFoundError, match="Layout config file not found"):
        DatasetLayout(dpath_root=dpath_root, fpath_config="fake_path")


@pytest.mark.parametrize(
    "dpath_root,path,expected",
    [
        ("my_dataset", "relative/path", Path("my_dataset/relative/path")),
        ("my_dataset", Path("relative/path"), Path("my_dataset/relative/path")),
        (Path("my_dataset"), "relative/path", Path("my_dataset/relative/path")),
        ("dataset_root", "other/path", Path("dataset_root/other/path")),
    ],
)
def test_get_full_path(dpath_root: Path, path, expected):
    layout = DatasetLayout(dpath_root=dpath_root)
    assert layout.get_full_path(path) == expected


def test_dpaths(dpath_root: Path):
    layout = DatasetLayout(dpath_root=dpath_root)
    dpaths = layout.dpaths
    for path in ATTR_TO_DPATH_MAP.values():
        assert Path(dpath_root / path) in dpaths


def test_fpaths(dpath_root: Path):
    layout = DatasetLayout(dpath_root=dpath_root)
    fpaths = layout.fpaths
    for path in ATTR_TO_REQUIRED_FPATH_MAP.values():
        assert Path(dpath_root / path) in fpaths


@pytest.mark.parametrize(
    "paths_to_delete",
    [
        [],
        ["sourcedata/imaging/post_reorg", "sourcedata/imaging/downloads"],
        ["bids", "derivatives"],
        [
            "pipelines",
        ],
        [
            "scratch",
            "scratch/pybids_db",
            "scratch/work",
            "logs",
        ],
        [
            "tabular",
            "manifest.tsv",
            "tabular/assessments",
        ],
    ],
)
def test_find_missing_paths(dpath_root: Path, paths_to_delete: list[str]):
    create_invalid_dataset(dpath_root, paths_to_delete)
    layout = DatasetLayout(dpath_root=dpath_root)
    assert len(layout._find_missing_paths()) == len(paths_to_delete)


def test_validate(dpath_root: Path):
    create_empty_dataset(dpath_root)
    assert DatasetLayout(dpath_root=dpath_root).validate()


def test_validate_no_doughnut_or_bagel(dpath_root: Path):
    create_empty_dataset(dpath_root)
    assert DatasetLayout(dpath_root=dpath_root).validate()


def test_dpath_descriptions():
    fpath_spec = DPATH_TEST_DATA / "layout1.json"
    layout = DatasetLayout(dpath_root="my_dataset", fpath_config=fpath_spec)
    assert layout.dpath_descriptions == [(Path("my_dataset/bids"), "BIDS data")]


@pytest.mark.parametrize(
    "paths_to_delete",
    [
        ["sourcedata", "downloads"],
        ["bids", "derivatives"],
        ["pipelines"],
        ["tabular"],
    ],
)
def test_validate_error(dpath_root: Path, paths_to_delete: list[str]):
    create_invalid_dataset(dpath_root, paths_to_delete)
    layout = DatasetLayout(dpath_root=dpath_root)
    with pytest.raises(FileNotFoundError, match="Missing"):
        layout.validate()


@pytest.mark.parametrize(
    "pipeline_name,pipeline_version,expected",
    [
        ("my_pipeline", "v1", "derivatives/my_pipeline/v1"),
        ("pipeline", "v2", "derivatives/pipeline/v2"),
    ],
)
def test_get_dpath_pipeline(
    dpath_root: Path, pipeline_name, pipeline_version, expected
):
    layout = DatasetLayout(dpath_root=dpath_root)
    assert (
        layout.get_dpath_pipeline(
            pipeline_name=pipeline_name, pipeline_version=pipeline_version
        )
        == dpath_root / expected
    )


@pytest.mark.parametrize(
    "pipeline_name,pipeline_version,participant_id,session_id,expected",
    [
        (
            "my_pipeline",
            "v1",
            None,
            None,
            "scratch/work/my_pipeline-v1/my_pipeline-v1",
        ),
        (
            "pipeline",
            "v2",
            "3000",
            None,
            "scratch/work/pipeline-v2/pipeline-v2-3000",
        ),
        (
            "pipeline",
            "v2",
            "01",
            "1",
            "scratch/work/pipeline-v2/pipeline-v2-01-1",
        ),
    ],
)
def test_get_dpath_pipeline_work(
    dpath_root: Path,
    pipeline_name,
    pipeline_version,
    participant_id,
    session_id,
    expected,
):
    layout = DatasetLayout(dpath_root=dpath_root)
    assert (
        layout.get_dpath_pipeline_work(
            pipeline_name=pipeline_name,
            pipeline_version=pipeline_version,
            participant_id=participant_id,
            session_id=session_id,
        )
        == dpath_root / expected
    )


@pytest.mark.parametrize(
    "pipeline_name,pipeline_version,expected",
    [
        ("my_pipeline", "v1", "derivatives/my_pipeline/v1/output"),
        ("pipeline", "v2", "derivatives/pipeline/v2/output"),
    ],
)
def test_get_dpath_pipeline_output(
    dpath_root: Path, pipeline_name, pipeline_version, expected
):
    layout = DatasetLayout(dpath_root=dpath_root)
    assert (
        layout.get_dpath_pipeline_output(
            pipeline_name=pipeline_name, pipeline_version=pipeline_version
        )
        == dpath_root / expected
    )


@pytest.mark.parametrize(
    "pipeline_name,pipeline_version,expected",
    [
        ("my_pipeline", "v1", "derivatives/my_pipeline/v1/idp"),
        ("pipeline", "v2", "derivatives/pipeline/v2/idp"),
    ],
)
def test_get_dpath_pipeline_idps(
    dpath_root: Path, pipeline_name, pipeline_version, expected
):
    layout = DatasetLayout(dpath_root=dpath_root)
    assert (
        layout.get_dpath_pipeline_idp(
            pipeline_name=pipeline_name, pipeline_version=pipeline_version
        )
        == dpath_root / expected
    )


@pytest.mark.parametrize(
    "pipeline_name,pipeline_version,participant_id,session_id,expected",
    [
        (
            "my_pipeline",
            "v1",
            None,
            None,
            Path(ATTR_TO_DPATH_MAP["dpath_pybids_db"]) / "my_pipeline-v1",
        ),
        (
            "pipeline",
            "v2",
            "01",
            "1",
            Path(ATTR_TO_DPATH_MAP["dpath_pybids_db"]) / "pipeline-v2-01-1",
        ),
    ],
)
def test_get_dpath_pybids_db(
    dpath_root: Path,
    pipeline_name,
    pipeline_version,
    participant_id,
    session_id,
    expected,
):
    layout = DatasetLayout(dpath_root=dpath_root)
    assert (
        layout.get_dpath_pybids_db(
            pipeline_name=pipeline_name,
            pipeline_version=pipeline_version,
            participant_id=participant_id,
            session_id=session_id,
        )
        == dpath_root / expected
    )


@pytest.mark.parametrize(
    "pipeline_type,expected_path_relative",
    [
        (PipelineTypeEnum.BIDSIFICATION, "pipelines/bids"),
        (PipelineTypeEnum.PROCESSING, "pipelines/proc"),
        (PipelineTypeEnum.EXTRACTION, "pipelines/extraction"),
    ],
)
def test_get_dpath_pipeline_store(dpath_root, pipeline_type, expected_path_relative):
    layout = DatasetLayout(dpath_root=dpath_root)
    assert (
        layout.get_dpath_pipeline_store(pipeline_type)
        == layout.dpath_root / expected_path_relative
    )


@pytest.mark.parametrize(
    "pipeline_type,pipeline_name,pipeline_version,expected_path_relative",
    [
        (PipelineTypeEnum.BIDSIFICATION, "A", "1.0", "pipelines/bids/A-1.0"),
        (PipelineTypeEnum.PROCESSING, "B", "0.2", "pipelines/proc/B-0.2"),
        (PipelineTypeEnum.EXTRACTION, "C", "0.0.1", "pipelines/extraction/C-0.0.1"),
    ],
)
def test_get_dpath_pipeline_bundle(
    dpath_root,
    pipeline_type,
    pipeline_name,
    pipeline_version,
    expected_path_relative,
):
    layout = DatasetLayout(dpath_root=dpath_root)
<<<<<<< HEAD
=======
    assert (
        layout.get_dpath_catalog_bids()
        == layout.dpath_root / "pipelines" / "bidsification"
    )
    assert (
        layout.get_dpath_catalog_proc()
        == layout.dpath_root / "pipelines" / "processing"
    )
>>>>>>> 54445351
    assert (
        layout.get_dpath_pipeline_bundle(pipeline_type, pipeline_name, pipeline_version)
        == layout.dpath_root / expected_path_relative
    )


def test_doughnut_parent_directory(dpath_root: Path):
    layout = DatasetLayout(dpath_root=dpath_root)
    assert layout.fpath_doughnut.parent == layout.dpath_root / "sourcedata" / "imaging"<|MERGE_RESOLUTION|>--- conflicted
+++ resolved
@@ -309,8 +309,8 @@
 @pytest.mark.parametrize(
     "pipeline_type,expected_path_relative",
     [
-        (PipelineTypeEnum.BIDSIFICATION, "pipelines/bids"),
-        (PipelineTypeEnum.PROCESSING, "pipelines/proc"),
+        (PipelineTypeEnum.BIDSIFICATION, "pipelines/bidsification"),
+        (PipelineTypeEnum.PROCESSING, "pipelines/processing"),
         (PipelineTypeEnum.EXTRACTION, "pipelines/extraction"),
     ],
 )
@@ -325,8 +325,8 @@
 @pytest.mark.parametrize(
     "pipeline_type,pipeline_name,pipeline_version,expected_path_relative",
     [
-        (PipelineTypeEnum.BIDSIFICATION, "A", "1.0", "pipelines/bids/A-1.0"),
-        (PipelineTypeEnum.PROCESSING, "B", "0.2", "pipelines/proc/B-0.2"),
+        (PipelineTypeEnum.BIDSIFICATION, "A", "1.0", "pipelines/bidsification/A-1.0"),
+        (PipelineTypeEnum.PROCESSING, "B", "0.2", "pipelines/processing/B-0.2"),
         (PipelineTypeEnum.EXTRACTION, "C", "0.0.1", "pipelines/extraction/C-0.0.1"),
     ],
 )
@@ -338,17 +338,6 @@
     expected_path_relative,
 ):
     layout = DatasetLayout(dpath_root=dpath_root)
-<<<<<<< HEAD
-=======
-    assert (
-        layout.get_dpath_catalog_bids()
-        == layout.dpath_root / "pipelines" / "bidsification"
-    )
-    assert (
-        layout.get_dpath_catalog_proc()
-        == layout.dpath_root / "pipelines" / "processing"
-    )
->>>>>>> 54445351
     assert (
         layout.get_dpath_pipeline_bundle(pipeline_type, pipeline_name, pipeline_version)
         == layout.dpath_root / expected_path_relative
