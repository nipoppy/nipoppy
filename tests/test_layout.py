--- conflicted
+++ resolved
@@ -306,7 +306,6 @@
     )
 
 
-<<<<<<< HEAD
 @pytest.mark.parametrize(
     "pipeline_type,expected_path_relative",
     [
@@ -345,10 +344,7 @@
     )
 
 
-def test_doughnut_parent_directory(dpath_root: Path):
-=======
 def test_curation_status_file_parent_directory(dpath_root: Path):
->>>>>>> a3851f1f
     layout = DatasetLayout(dpath_root=dpath_root)
     assert (
         layout.fpath_curation_status.parent
