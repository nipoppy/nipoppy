"""Tests for PipelineRunner."""

import json
import tarfile
from pathlib import Path

import pytest
import pytest_mock
from bids import BIDSLayout
from fids import fids

from nipoppy.config.tracker import TrackerConfig
from nipoppy.tabular.bagel import Bagel
from nipoppy.tabular.doughnut import Doughnut
from nipoppy.tabular.manifest import Manifest
from nipoppy.workflows.runner import PipelineRunner

from .conftest import (
    create_empty_dataset,
    create_pipeline_config_files,
    get_config,
    prepare_dataset,
)


@pytest.fixture(scope="function")
def runner(tmp_path: Path):
    runner = PipelineRunner(
        dpath_root=tmp_path / "my_dataset",
        pipeline_name="dummy_pipeline",
        pipeline_version="1.0.0",
    )

    create_empty_dataset(runner.layout.dpath_root)

    runner.config = get_config(
        container_config={
            "COMMAND": "echo",  # dummy command
            "ARGS": ["--flag1"],
        },
    )

    fname_descriptor = "descriptor.json"
    fname_invocation = "invocation.json"

    create_pipeline_config_files(
        runner.layout.dpath_pipelines,
<<<<<<< HEAD
        processing_pipelines=[
=======
        proc_pipelines=[
>>>>>>> f437b599
            {
                "NAME": "dummy_pipeline",
                "VERSION": "1.0.0",
                "CONTAINER_CONFIG": {"ARGS": ["--flag2"]},
                "STEPS": [
                    {
                        "DESCRIPTOR_FILE": fname_descriptor,
                        "INVOCATION_FILE": fname_invocation,
                        "CONTAINER_CONFIG": {"ARGS": ["--flag3"]},
                    }
                ],
            },
        ],
    )

    descriptor = {
        "name": "dummy_pipeline",
        "tool-version": "1.0.0",
        "description": "A dummy pipeline for testing",
        "schema-version": "0.5",
        "command-line": "echo [ARG1] [ARG2] [[NIPOPPY_DPATH_BIDS]]",
        "inputs": [
            {
                "id": "arg1",
                "name": "arg1",
                "type": "String",
                "command-line-flag": "--arg1",
                "value-key": "[ARG1]",
            },
            {
                "id": "arg2",
                "name": "arg2",
                "type": "Number",
                "command-line-flag": "--arg2",
                "value-key": "[ARG2]",
            },
        ],
        "custom": {"nipoppy": {"CONTAINER_SUBCOMMAND": "exec"}},
    }
    invocation = {
        "arg1": "[[NIPOPPY_PARTICIPANT_ID]] [[NIPOPPY_BIDS_SESSION_ID]]",
        "arg2": 10,
    }
    (runner.dpath_pipeline_bundle / fname_descriptor).write_text(json.dumps(descriptor))
    (runner.dpath_pipeline_bundle / fname_invocation).write_text(json.dumps(invocation))
    return runner


def test_run_setup(runner: PipelineRunner, mocker: pytest_mock.MockFixture):
    mocked_check_tar_conditions = mocker.patch.object(runner, "_check_tar_conditions")
    runner.run_setup()
    assert runner.dpath_pipeline_output.exists()
    assert runner.dpath_pipeline_work.exists()
    mocked_check_tar_conditions.assert_called_once()


@pytest.mark.parametrize("keep_workdir", [True, False])
def test_run_cleanup(runner: PipelineRunner, keep_workdir):
    runner.keep_workdir = keep_workdir
    dpaths = [runner.dpath_pipeline_bids_db, runner.dpath_pipeline_work]
    for dpath in dpaths:
        dpath.mkdir(parents=True)
    runner.run_cleanup()
    for dpath in dpaths:
        if keep_workdir:
            assert dpath.exists()
        else:
            assert not dpath.exists()


@pytest.mark.parametrize("n_success", [1, 2])
def test_run_failed_cleanup(runner: PipelineRunner, n_success):
    runner.keep_workdir = False
    runner.n_success = n_success
    runner.n_total = 2
    dpaths = [runner.dpath_pipeline_bids_db, runner.dpath_pipeline_work]
    for dpath in dpaths:
        dpath.mkdir(parents=True)
    runner.run_cleanup()
    if runner.n_success == runner.n_total:
        assert not dpath.exists()
    else:
        assert dpath.exists()


@pytest.mark.parametrize("simulate", [True, False])
def test_launch_boutiques_run(simulate, runner: PipelineRunner):
    runner.simulate = simulate

    participant_id = "01"
    session_id = "BL"

    fids.create_fake_bids_dataset(
        runner.layout.dpath_bids,
        subjects=participant_id,
        sessions=session_id,
    )

    runner.dpath_pipeline_output.mkdir(parents=True, exist_ok=True)
    runner.dpath_pipeline_work.mkdir(parents=True, exist_ok=True)
    descriptor_str, invocation_str = runner.launch_boutiques_run(
        participant_id, session_id, container_command=""
    )

    assert "[[NIPOPPY_DPATH_BIDS]]" not in descriptor_str
    assert "[[NIPOPPY_PARTICIPANT_ID]]" not in invocation_str
    assert "[[NIPOPPY_BIDS_SESSION_ID]]" not in invocation_str


def test_process_container_config(runner: PipelineRunner):
    result = runner.process_container_config(participant_id="01", session_id="BL")

    # check that the subcommand 'exec' from the Boutiques container config is used
    # note: the container command in the config is "echo" because otherwise the
    # check for the container command fails if Singularity/Apptainer is not on the PATH
    assert result.startswith("echo exec")

    # check that the right container config was used
    assert "--flag1" in result
    assert "--flag2" in result
    assert "--flag3" in result


def test_check_tar_conditions_no_tracker_config(runner: PipelineRunner):
    runner.tar = True
    runner.pipeline_step_config.TRACKER_CONFIG_FILE = None
    with pytest.raises(
        RuntimeError, match="Tarring requested but is no tracker config file"
    ):
        runner._check_tar_conditions()


def test_check_tar_conditions_no_dir(runner: PipelineRunner, tmp_path: Path):
    runner.tar = True
    runner.pipeline_step_config.TRACKER_CONFIG_FILE = tmp_path  # not used
    runner.tracker_config = TrackerConfig(
        PATHS=[tmp_path], PARTICIPANT_SESSION_DIR=None
    )
    with pytest.raises(
        RuntimeError,
        match="Tarring requested but no participant-session directory specified",
    ):
        runner._check_tar_conditions()


def test_check_tar_conditions_no_tar(runner: PipelineRunner):
    runner.tar = False
    runner._check_tar_conditions()


@pytest.mark.parametrize("dpath_type", [Path, str])
def test_tar_directory(tmp_path: Path, dpath_type):
    # create dummy files to tar
    dpath_to_tar = tmp_path / "my_data"
    fpaths_to_tar = [
        dpath_to_tar / "dir1" / "file1.txt",
        dpath_to_tar / "file2.txt",
    ]
    for fpath in fpaths_to_tar:
        fpath.parent.mkdir(parents=True, exist_ok=True)
        fpath.touch()

    runner = PipelineRunner(
        dpath_root=tmp_path / "my_dataset",
        pipeline_name="dummy_pipeline",
        pipeline_version="1.0.0",
    )
    fpath_tarred = runner.tar_directory(dpath_type(dpath_to_tar))

    assert fpath_tarred == dpath_to_tar.with_suffix(".tar")
    assert fpath_tarred.exists()
    assert fpath_tarred.is_file()

    with tarfile.open(fpath_tarred, "r") as tar:
        tarred_files = {
            tmp_path / tarred.name for tarred in tar.getmembers() if tarred.isfile()
        }
    assert tarred_files == set(fpaths_to_tar)

    assert not dpath_to_tar.exists()


def test_tar_directory_failure(
    runner: PipelineRunner,
    tmp_path: Path,
    mocker: pytest_mock.MockFixture,
    caplog: pytest.LogCaptureFixture,
):
    dpath_to_tar = tmp_path / "my_data"
    fpath_to_tar = dpath_to_tar / "file.txt"
    fpath_to_tar.parent.mkdir(parents=True)
    fpath_to_tar.touch()

    mocked_is_tarfile = mocker.patch(
        "nipoppy.workflows.runner.is_tarfile", return_value=False
    )

    fpath_tarred = runner.tar_directory(dpath_to_tar)

    assert fpath_tarred.exists()
    mocked_is_tarfile.assert_called_once()

    assert f"Failed to tar {dpath_to_tar}" in caplog.text


def test_tar_directory_warning_not_found(runner: PipelineRunner):
    with pytest.raises(RuntimeError, match="Not tarring .* since it does not exist"):
        runner.tar_directory("invalid_path")


def test_tar_directory_warning_not_dir(runner: PipelineRunner, tmp_path: Path):
    fpath_to_tar = tmp_path / "file.txt"
    fpath_to_tar.touch()

    with pytest.raises(
        RuntimeError, match="Not tarring .* since it is not a directory"
    ):
        runner.tar_directory(fpath_to_tar)


@pytest.mark.parametrize(
    "doughnut_data,bagel_data,pipeline_step,expected",
    [
        (
            [
                ["01", "1", False],
                ["01", "2", True],
                ["01", "3", True],
            ],
            None,
            "step1",
            [("01", "2"), ("01", "3")],
        ),
        (
            [
                ["01", "1", False],
                ["01", "2", True],
                ["01", "3", True],
            ],
            [],
            "step1",
            [("01", "2"), ("01", "3")],
        ),
        (
            [
                ["01", "1", False],
                ["01", "2", True],
                ["01", "3", True],
            ],
            [
                ["01", "1", "dummy_pipeline", "1.0.0", "step1", Bagel.status_success],
                ["01", "2", "dummy_pipeline", "1.0.0", "step1", Bagel.status_success],
                ["01", "3", "dummy_pipeline", "1.0.0", "step1", Bagel.status_success],
            ],
            "step1",
            [],
        ),
        (
            [
                ["01", "1", True],
                ["01", "2", True],
                ["01", "3", True],
            ],
            [
                ["01", "1", "dummy_pipeline", "1.0.0", "step1", Bagel.status_fail],
                ["01", "2", "dummy_pipeline", "1.0.0", "step1", Bagel.status_success],
                ["01", "3", "dummy_pipeline", "1.0.0", "step1", Bagel.status_fail],
                ["01", "1", "dummy_pipeline", "2.0", "step1", Bagel.status_success],
            ],
            "step1",
            [("01", "1"), ("01", "3")],
        ),
        (
            [
                ["01", "1", True],
                ["01", "2", True],
                ["01", "3", True],
            ],
            [
                ["01", "1", "dummy_pipeline", "1.0.0", "step1", Bagel.status_fail],
                ["01", "2", "dummy_pipeline", "1.0.0", "step1", Bagel.status_success],
                ["01", "3", "dummy_pipeline", "1.0.0", "step1", Bagel.status_fail],
                ["01", "1", "dummy_pipeline", "1.0.0", "step2", Bagel.status_success],
                ["01", "2", "dummy_pipeline", "1.0.0", "step2", Bagel.status_success],
                ["01", "3", "dummy_pipeline", "1.0.0", "step2", Bagel.status_fail],
                ["01", "1", "dummy_pipeline", "2.0", "step1", Bagel.status_success],
            ],
            "step2",
            [("01", "3")],
        ),
    ],
)
def test_get_participants_sessions_to_run(
    doughnut_data,
    bagel_data,
    pipeline_step,
    expected,
    runner: PipelineRunner,
):
    participant_id = None
    session_id = None
    runner.pipeline_step = pipeline_step
    runner.participant_id = participant_id
    runner.session_id = session_id

    runner.doughnut = Doughnut().add_or_update_records(
        records=[
            {
                Doughnut.col_participant_id: data[0],
                Doughnut.col_session_id: data[1],
                Doughnut.col_visit_id: data[1],
                Doughnut.col_in_bids: data[2],
                Doughnut.col_datatype: None,
                Doughnut.col_participant_dicom_dir: "",
                Doughnut.col_in_pre_reorg: False,
                Doughnut.col_in_post_reorg: False,
            }
            for data in doughnut_data
        ]
    )
    if bagel_data is not None:
        Bagel(
            bagel_data,
            columns=[
                Bagel.col_participant_id,
                Bagel.col_session_id,
                Bagel.col_pipeline_name,
                Bagel.col_pipeline_version,
                Bagel.col_pipeline_step,
                Bagel.col_status,
            ],
        ).validate().save_with_backup(runner.layout.fpath_imaging_bagel)

    assert [
        tuple(x)
        for x in runner.get_participants_sessions_to_run(
            participant_id=participant_id, session_id=session_id
        )
    ] == expected


def test_run_multiple(runner: PipelineRunner):
    participant_id = None
    session_id = None
    runner.participant_id = participant_id
    runner.session_id = session_id

    participants_and_sessions = {"01": ["1"], "02": ["2"]}
    create_empty_dataset(runner.layout.dpath_root)
    manifest = prepare_dataset(
        participants_and_sessions_manifest=participants_and_sessions,
        participants_and_sessions_bidsified=participants_and_sessions,
        dpath_bidsified=runner.layout.dpath_bids,
    )
    manifest.save_with_backup(runner.layout.fpath_manifest)
    runner.run_setup()
    runner.run_main()

    bids_layout = BIDSLayout(database_path=runner.dpath_pipeline_bids_db)
    assert not len(bids_layout.get(extension=".nii.gz")) == 0


@pytest.mark.parametrize("generate_pybids_database", [True, False])
def test_run_single_pybids_db(
    generate_pybids_database: bool,
    runner: PipelineRunner,
    mocker: pytest_mock.MockFixture,
):
    participant_id = "01"
    session_id = "1"

    # Set GENERATE_PYBIDS_DATABASE
    runner.pipeline_step_config.GENERATE_PYBIDS_DATABASE = generate_pybids_database

    # Mock the set_up_bids_db method
    mocked_set_up_bids_db = mocker.patch.object(runner, "set_up_bids_db")

    # Call run_single
    runner.run_single(participant_id=participant_id, session_id=session_id)

    # Assert set_up_bids_db was called or not called as expected
    if generate_pybids_database:
        mocked_set_up_bids_db.assert_called_once_with(
            dpath_pybids_db=runner.dpath_pipeline_bids_db,
            participant_id=participant_id,
            session_id=session_id,
        )
    else:
        mocked_set_up_bids_db.assert_not_called()


@pytest.mark.parametrize("tar", [True, False])
@pytest.mark.parametrize("boutiques_success", [True, False])
def test_run_single_tar(
    tar: bool,
    runner: PipelineRunner,
    boutiques_success: bool,
    mocker: pytest_mock.MockFixture,
):
    runner.tar = tar

    # mock the parts of run_single that are not relevant for this test
    mocker.patch(
        "nipoppy.config.container.check_container_command", return_value="apptainer"
    )
    mocker.patch.object(runner, "set_up_bids_db")

    # mock the Boutiques run outcome
    exception_message = "launch_boutiques_run failed"
    mocker.patch.object(
        runner,
        "launch_boutiques_run",
        side_effect=None if boutiques_success else RuntimeError(exception_message),
    )

    # mock tar_directory method (will check if/how this is called)
    mocked_tar_directory = mocker.patch.object(runner, "tar_directory")

    participant_id = "01"
    session_id = "1"
    runner.tracker_config = TrackerConfig(
        PATHS=["fake_path"],  # not used
        PARTICIPANT_SESSION_DIR=(
            "[[NIPOPPY_PARTICIPANT_ID]]_[[NIPOPPY_BIDS_SESSION_ID]]"
        ),
    )
    try:
        runner.run_single(participant_id=participant_id, session_id=session_id)
    except RuntimeError as exception:
        if str(exception) != exception_message:
            raise exception

    if tar and boutiques_success:
        mocked_tar_directory.assert_called_once_with(
            runner.dpath_pipeline_output / f"{participant_id}_ses-{session_id}"
        )
    else:
        mocked_tar_directory.assert_not_called()


def test_run_missing_container_raises_error(runner: PipelineRunner):
    runner.manifest = Manifest()

    runner.pipeline_config.CONTAINER_INFO.FILE = Path("does_not_exist.sif")
    with pytest.raises(FileNotFoundError, match="No container image file found at"):
        runner.run()<|MERGE_RESOLUTION|>--- conflicted
+++ resolved
@@ -45,11 +45,7 @@
 
     create_pipeline_config_files(
         runner.layout.dpath_pipelines,
-<<<<<<< HEAD
         processing_pipelines=[
-=======
-        proc_pipelines=[
->>>>>>> f437b599
             {
                 "NAME": "dummy_pipeline",
                 "VERSION": "1.0.0",
@@ -59,7 +55,7 @@
                         "DESCRIPTOR_FILE": fname_descriptor,
                         "INVOCATION_FILE": fname_invocation,
                         "CONTAINER_CONFIG": {"ARGS": ["--flag3"]},
-                    }
+                    },
                 ],
             },
         ],
