--- conflicted
+++ resolved
@@ -169,12 +169,8 @@
         pipeline_name="dummy_pipeline",
         pipeline_version="1.0.0",
     )
-<<<<<<< HEAD
-    config.save(runner.layout.fpath_config)
-=======
-
-    runner.config = config
->>>>>>> 1bc24957
+
+    runner.config = config
 
     result = runner.process_container_config(participant_id="01", session_id="BL")
 
