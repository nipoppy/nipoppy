--- conflicted
+++ resolved
@@ -251,13 +251,17 @@
     assert result.exit_code == ReturnCode.UNKNOWN_FAILURE
 
 
-<<<<<<< HEAD
 def test_cli_pipeline_list(tmp_path: Path):
     dpath_root = tmp_path / "my_dataset"
     result = runner.invoke(
         cli,
         ["pipeline", "list", "--dataset", dpath_root],
-=======
+    )
+
+    # Expects missing path, since init command is not run.
+    assert result.exit_code == ReturnCode.UNKNOWN_FAILURE
+
+
 def test_cli_pipeline_download(tmp_path: Path):
     dpath_root = tmp_path / "my_dataset"
     result = runner.invoke(
@@ -302,7 +306,6 @@
         cli,
         ["pipeline", "install", "--dataset", str(dpath_root), str(dpath_pipeline)],
         catch_exceptions=False,
->>>>>>> 4da4691a
     )
 
     # Expects missing path, since init command is not run.
