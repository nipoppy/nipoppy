"""Tests for the CLI."""

import logging
from pathlib import Path

import pytest
from click.testing import CliRunner

from nipoppy.cli import cli
from nipoppy.env import ReturnCode

from .conftest import ATTR_TO_DPATH_MAP

runner = CliRunner()


def test_cli():
    result = runner.invoke(
        cli,
        ["-h"],
        catch_exceptions=False,
    )
    assert result.exit_code == ReturnCode.SUCCESS


def test_cli_invalid():
    result = runner.invoke(
        cli,
        ["--fake-arg"],
        catch_exceptions=False,
    )
    assert result.exit_code != ReturnCode.SUCCESS


def test_dep_params(tmp_path: Path, caplog: pytest.LogCaptureFixture):
    dpath_root = tmp_path / "my_dataset"
    result = runner.invoke(
        cli,
        ["init", str(dpath_root)],
        catch_exceptions=False,
    )

    assert any(
        [
            "Giving the dataset path without --dataset is deprecated" in record.message
            and record.levelno == logging.WARNING
            for record in caplog.records
        ]
    )
    assert result.exit_code == ReturnCode.SUCCESS


def test_cli_init(tmp_path: Path):
    dpath_root = tmp_path / "my_dataset"
    result = runner.invoke(
        cli,
        ["init", "--dataset", dpath_root],
        catch_exceptions=False,
    )
    assert result.exit_code == ReturnCode.SUCCESS


def test_cli_status(tmp_path: Path):
    dpath_root = tmp_path / "my_dataset"
    result = runner.invoke(
        cli,
        ["status", "--dataset", dpath_root],
        catch_exceptions=False,
    )

    # No log file is created, since the status command does not create logs.
    pass

    # Expects missing path, since init command is not run.
    assert result.exit_code == ReturnCode.UNKNOWN_FAILURE


def test_cli_track_curation(tmp_path: Path):
    dpath_root = tmp_path / "my_dataset"
    result = runner.invoke(
        cli,
        ["track-curation", "--dataset", str(dpath_root)],
        catch_exceptions=False,
    )

    # check that a logfile was created
    assert (
        len(
            list(
                (dpath_root / ATTR_TO_DPATH_MAP["dpath_logs"]).glob(
                    "track_curation/*.log"
                )
            )
        )
        == 1
    )

    # Expect non-zero return code, because nipoppy init was not run.
    assert result.exit_code == ReturnCode.UNKNOWN_FAILURE


def test_cli_reorg(tmp_path: Path):
    dpath_root = tmp_path / "my_dataset"
    result = runner.invoke(
        cli,
        ["reorg", "--dataset", dpath_root],
        catch_exceptions=False,
    )

    # check that a logfile was created
    assert (
        len(
            list(
                (dpath_root / ATTR_TO_DPATH_MAP["dpath_logs"]).glob("dicom_reorg/*.log")
            )
        )
        == 1
    )

    # Expect non-zero return code, because nipoppy init was not run.
    assert result.exit_code == ReturnCode.UNKNOWN_FAILURE


def test_cli_bidsify(tmp_path: Path):
    dpath_root = tmp_path / "my_dataset"
    result = runner.invoke(
        cli,
        [
            "bidsify",
            "--dataset",
            dpath_root,
            "--pipeline",
            "my_pipeline",
            "--pipeline-version",
            "1.0",
            "--pipeline-step",
            "step1",
        ],
        catch_exceptions=False,
    )

    # check that a logfile was created
    assert (
        len(
            list(
                (dpath_root / ATTR_TO_DPATH_MAP["dpath_logs"]).glob(
                    "bids_conversion/my_pipeline-1.0/*.log"
                )
            )
        )
        == 1
    )

    # Expect non-zero return code, because nipoppy init was not run.
    assert result.exit_code == ReturnCode.UNKNOWN_FAILURE


def test_cli_run(tmp_path: Path):
    dpath_root = tmp_path / "my_dataset"
    result = runner.invoke(
        cli,
        [
            "run",
            "--dataset",
            dpath_root,
            "--pipeline",
            "my_pipeline",
            "--pipeline-version",
            "1.0",
        ],
        catch_exceptions=False,
    )

    # check that a logfile was created
    assert (
        len(
            list(
                (dpath_root / ATTR_TO_DPATH_MAP["dpath_logs"]).glob(
                    "run/my_pipeline-1.0/*.log"
                )
            )
        )
        == 1
    )

    # Expect non-zero return code, because nipoppy init was not run.
    assert result.exit_code == ReturnCode.UNKNOWN_FAILURE


def test_cli_track(tmp_path: Path):
    dpath_root = tmp_path / "my_dataset"
    result = runner.invoke(
        cli,
        [
            "track",
            "--dataset",
            str(dpath_root),
            "--pipeline",
            "my_pipeline",
            "--pipeline-version",
            "1.0",
        ],
        catch_exceptions=False,
    )

    # check that a logfile was created
    assert (
        len(
            list(
                (dpath_root / ATTR_TO_DPATH_MAP["dpath_logs"]).glob(
                    "track/my_pipeline-1.0/*.log"
                )
            )
        )
        == 1
    )

    # Expect non-zero return code, because nipoppy init was not run.
    assert result.exit_code == ReturnCode.UNKNOWN_FAILURE


def test_cli_extract(tmp_path: Path):
    dpath_root = tmp_path / "my_dataset"
    result = runner.invoke(
        cli,
        [
            "extract",
            "--dataset",
            str(dpath_root),
            "--pipeline",
            "my_pipeline",
            "--pipeline-version",
            "1.0",
        ],
        catch_exceptions=False,
    )

    # check that a logfile was created
    assert (
        len(
            list(
                (dpath_root / ATTR_TO_DPATH_MAP["dpath_logs"]).glob(
                    "extract/my_pipeline-1.0/*.log"
                )
            )
        )
        == 1
    )

    # Expect non-zero return code, because nipoppy init was not run.
    assert result.exit_code == ReturnCode.UNKNOWN_FAILURE


<<<<<<< HEAD
def test_cli_pipeline_list(tmp_path: Path):
    dpath_root = tmp_path / "my_dataset"
    result = runner.invoke(
        cli,
        ["pipeline", "list", "--dataset", dpath_root],
    )

    # Expects missing path, since init command is not run.
    assert result.exit_code == ReturnCode.UNKNOWN_FAILURE


def test_cli_pipeline_download(tmp_path: Path):
    dpath_root = tmp_path / "my_dataset"
    result = runner.invoke(
        cli,
        [
            "pipeline",
            "download",
            "zenodo.123456",
            "--dataset",
            str(dpath_root),
        ],
        catch_exceptions=False,
    )

    # Expect non-zero return code, because nipoppy init was not run.
    assert result.exit_code == ReturnCode.UNKNOWN_FAILURE


=======
>>>>>>> 7c840890
def test_cli_pipeline_upload():

    result = runner.invoke(
        cli,
        [
            "pipeline",
            "upload",
            "tests/data/zenodo.zip",
            "--zenodo-id",
            "zenodo.123456",
        ],
        catch_exceptions=False,
    )

    # Expect non-zero return code, because nipoppy init was not run.
    assert result.exit_code == ReturnCode.UNKNOWN_FAILURE


@pytest.mark.parametrize("from_zenodo", [True, False])
def test_cli_pipeline_install(from_zenodo, tmp_path: Path):
    dpath_root = tmp_path / "my_dataset"
    dpath_pipeline = tmp_path / "pipeline"
    dpath_pipeline.mkdir()

    source = "zenodo.123456" if from_zenodo else str(dpath_pipeline)

    result = runner.invoke(
        cli,
        ["pipeline", "install", "--dataset", str(dpath_root), source],
        catch_exceptions=False,
    )

    # Expects missing path, since init command is not run.
    assert result.exit_code == ReturnCode.UNKNOWN_FAILURE


def test_cli_pipeline_validate(tmp_path: Path):
    dpath_pipeline = tmp_path / "pipeline"
    dpath_pipeline.mkdir()
    result = runner.invoke(
        cli,
        ["pipeline", "validate", str(dpath_pipeline)],
        catch_exceptions=False,
    )

    # Expect non-zero return code, because nipoppy init was not run.
    assert result.exit_code == ReturnCode.UNKNOWN_FAILURE


def test_cli_pipeline_search():
    result = runner.invoke(
        cli,
        ["pipeline", "search", "mriqc"],
        catch_exceptions=False,
    )
    assert result.exit_code == ReturnCode.SUCCESS<|MERGE_RESOLUTION|>--- conflicted
+++ resolved
@@ -251,7 +251,6 @@
     assert result.exit_code == ReturnCode.UNKNOWN_FAILURE
 
 
-<<<<<<< HEAD
 def test_cli_pipeline_list(tmp_path: Path):
     dpath_root = tmp_path / "my_dataset"
     result = runner.invoke(
@@ -263,26 +262,6 @@
     assert result.exit_code == ReturnCode.UNKNOWN_FAILURE
 
 
-def test_cli_pipeline_download(tmp_path: Path):
-    dpath_root = tmp_path / "my_dataset"
-    result = runner.invoke(
-        cli,
-        [
-            "pipeline",
-            "download",
-            "zenodo.123456",
-            "--dataset",
-            str(dpath_root),
-        ],
-        catch_exceptions=False,
-    )
-
-    # Expect non-zero return code, because nipoppy init was not run.
-    assert result.exit_code == ReturnCode.UNKNOWN_FAILURE
-
-
-=======
->>>>>>> 7c840890
 def test_cli_pipeline_upload():
 
     result = runner.invoke(
