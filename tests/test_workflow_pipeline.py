"""Tests for BasePipelineWorkflow."""

import json
import re
from contextlib import nullcontext
from pathlib import Path
from typing import Optional

import pytest
import pytest_mock
from fids import fids
from jinja2 import Environment, meta

from nipoppy.config.boutiques import BoutiquesConfig
from nipoppy.config.hpc import HpcConfig
from nipoppy.config.pipeline import ProcPipelineConfig
from nipoppy.config.pipeline_step import AnalysisLevelType, ProcPipelineStepConfig
from nipoppy.env import (
    BIDS_SESSION_PREFIX,
    DEFAULT_PIPELINE_STEP_NAME,
    FAKE_SESSION_ID,
    LogColor,
    ReturnCode,
)
from nipoppy.utils import DPATH_HPC, FPATH_HPC_TEMPLATE, get_pipeline_tag
from nipoppy.workflows.pipeline import BasePipelineWorkflow, apply_analysis_level

from .conftest import datetime_fixture  # noqa F401
from .conftest import create_empty_dataset, get_config, prepare_dataset


class PipelineWorkflow(BasePipelineWorkflow):
    """Dummy pipeline workflow for testing."""

<<<<<<< HEAD
    def __init__(
        self,
        dpath_root: StrOrPathLike,
        pipeline_name: str,
        pipeline_version: Optional[str] = None,
        pipeline_step: Optional[str] = None,
        participant_id: str = None,
        session_id: str = None,
        fpath_layout: Optional[StrOrPathLike] = None,
        logger: Optional[logging.Logger] = None,
        dry_run: bool = False,
        hpc: Optional[str] = None,
    ):
        super().__init__(
            dpath_root=dpath_root,
            name="test",
            pipeline_name=pipeline_name,
            pipeline_version=pipeline_version,
            pipeline_step=pipeline_step,
            participant_id=participant_id,
            session_id=session_id,
            fpath_layout=fpath_layout,
            logger=logger,
            dry_run=dry_run,
            hpc=hpc,
        )
=======
    def __init__(self, *args, **kwargs):
        super().__init__(*args, name="test", **kwargs)
>>>>>>> b9eaef3c

    def get_participants_sessions_to_run(
        self, participant_id: Optional[str], session_id: Optional[str]
    ):
        """Only run on participant_id/sessions with BIDS data."""
        return self.doughnut.get_bidsified_participants_sessions(
            participant_id=participant_id, session_id=session_id
        )

    def run_single(self, participant_id: str, session_id: str):
        """Run on a single participant_id/session_id."""
        self.logger.info(f"Running on {participant_id}, {session_id}")
        if participant_id == "FAIL":
            raise RuntimeError("FAIL")


@pytest.fixture(scope="function")
def workflow(tmp_path: Path):
    workflow = PipelineWorkflow(
        dpath_root=tmp_path / "my_dataset",
        pipeline_name="my_pipeline",
        pipeline_version="1.0",
        pipeline_step=DEFAULT_PIPELINE_STEP_NAME,
    )

    # write config
    config = get_config(
        visit_ids=["1"],
        proc_pipelines=[
            # built-in pipelines
            {
                "NAME": "fmriprep",
                "VERSION": "23.1.3",
                "STEPS": [{}],
            },
            # user-added pipeline
            {
                "NAME": "my_pipeline",
                "VERSION": "1.0",
                "CONTAINER_INFO": {
                    "FILE": "[[NIPOPPY_DPATH_CONTAINERS]]/my_container.sif"
                },
                "STEPS": [{}],
            },
            {
                "NAME": "my_pipeline",
                "VERSION": "2.0",
                "STEPS": [{}],
            },
        ],
    )
    config.save(workflow.layout.fpath_config)

    return workflow


def set_up_hpc_for_testing(workflow: PipelineWorkflow, mocker: pytest_mock.MockFixture):
    # set HPC attribute to something valid
    workflow.hpc = "slurm"

    # copy HPC config files
    workflow.copytree(DPATH_HPC, workflow.layout.dpath_hpc)

    # mock PySQA job submission function
    mock_submit_job = mocker.patch("pysqa.QueueAdapter.submit_job")

    return mock_submit_job


@pytest.mark.parametrize(
    "analysis_level,expected",
    [
        (
            AnalysisLevelType.participant_session,
            [("S01", "BL"), ("S01", "FU"), ("S02", "BL"), ("S02", "FU")],
        ),
        (AnalysisLevelType.participant, [("S01", None), ("S02", None)]),
        (AnalysisLevelType.session, [(None, "BL"), (None, "FU")]),
        (AnalysisLevelType.group, [(None, None)]),
    ],
)
def test_apply_analysis_level(analysis_level, expected):
    participants_sessions = [("S01", "BL"), ("S01", "FU"), ("S02", "BL"), ("S02", "FU")]
    assert apply_analysis_level(participants_sessions, analysis_level) == expected


@pytest.mark.parametrize(
    "args",
    [
        {
            "dpath_root": "my_dataset",
            "pipeline_name": "my_pipeline",
            "pipeline_version": "1.0",
        },
        {
            "dpath_root": "my_dataset",
            "pipeline_name": "my_other_pipeline",
            "pipeline_version": "2.0",
        },
    ],
)
def test_init(args):
    workflow = PipelineWorkflow(**args)
    assert isinstance(workflow, BasePipelineWorkflow)
    assert hasattr(workflow, "pipeline_name")
    assert hasattr(workflow, "pipeline_version")
    assert hasattr(workflow, "pipeline_step")
    assert hasattr(workflow, "participant_id")
    assert hasattr(workflow, "session_id")
    assert isinstance(workflow.dpath_pipeline, Path)
    assert isinstance(workflow.dpath_pipeline_output, Path)
    assert isinstance(workflow.dpath_pipeline_work, Path)
    assert isinstance(workflow.dpath_pipeline_bids_db, Path)


@pytest.mark.parametrize(
    "participant_id,session_id,participant_expected,session_expected",
    [
        ("01", "BL", "01", "BL"),
        ("sub-01", "ses-BL", "01", "BL"),
    ],
)
def test_init_participant_session(
    participant_id, session_id, participant_expected, session_expected
):
    workflow = PipelineWorkflow(
        dpath_root="my_dataset",
        pipeline_name="my_pipeline",
        pipeline_version="1.0",
        participant_id=participant_id,
        session_id=session_id,
    )
    assert workflow.participant_id == participant_expected
    assert workflow.session_id == session_expected


def test_pipeline_version_optional():
    workflow = PipelineWorkflow(
        dpath_root="my_dataset",
        pipeline_name="my_pipeline",
    )
    assert workflow.pipeline_version is None


def test_pipeline_config(workflow: PipelineWorkflow):
    assert isinstance(workflow.pipeline_config, ProcPipelineConfig)


def test_fpath_container(workflow: PipelineWorkflow):
    fpath_container = workflow.layout.dpath_containers / "my_container.sif"
    fpath_container.parent.mkdir(parents=True, exist_ok=True)
    fpath_container.touch()
    assert isinstance(workflow.fpath_container, Path)


def test_fpath_container_custom(workflow: PipelineWorkflow):
    fpath_custom = workflow.dpath_root / "my_container.sif"
    workflow.pipeline_config.CONTAINER_INFO.FILE = fpath_custom
    fpath_custom.touch()
    assert isinstance(workflow.fpath_container, Path)


def test_fpath_container_not_specified(workflow: PipelineWorkflow):
    workflow.pipeline_config.CONTAINER_INFO.FILE = None
    with pytest.raises(RuntimeError, match="No container image file specified"):
        workflow.fpath_container


def test_fpath_container_not_found(workflow: PipelineWorkflow):
    with pytest.raises(FileNotFoundError, match="No container image file found at"):
        workflow.fpath_container


@pytest.mark.parametrize(
    "pipeline_name,pipeline_version,pipeline_step,descriptor",
    [
        ("fmriprep", "23.1.3", None, {}),
        ("my_pipeline", "1.0", None, {"key2": "value2"}),
    ],
)
def test_descriptor(
    workflow: PipelineWorkflow,
    pipeline_name,
    pipeline_version,
    pipeline_step,
    descriptor,
    tmp_path: Path,
):
    workflow.pipeline_name = pipeline_name
    workflow.pipeline_version = pipeline_version
    workflow.pipeline_step = pipeline_step

    # user-added pipelines with descriptor file
    fpath_descriptor = tmp_path / "custom_pipeline.json"
    workflow.pipeline_step_config.DESCRIPTOR_FILE = fpath_descriptor
    fpath_descriptor.write_text(json.dumps(descriptor))
    assert workflow.descriptor == descriptor


def test_descriptor_none(workflow: PipelineWorkflow):
    with pytest.raises(ValueError, match="No descriptor file specified for pipeline"):
        workflow.descriptor


@pytest.mark.parametrize(
    "substitutions,expected_descriptor",
    [
        ({"[[TO_REPLACE1]]": "value1"}, {"key1": "value1"}),
        ({"TO_REPLACE1": "value1"}, {"key1": "[[value1]]"}),
    ],
)
def test_descriptor_substitutions(
    tmp_path: Path, workflow: PipelineWorkflow, substitutions, expected_descriptor
):
    # set substitutions
    workflow.config.SUBSTITUTIONS = substitutions

    # set descriptor file and write descriptor content
    fpath_descriptor = tmp_path / "custom_pipeline.json"
    workflow.pipeline_config = ProcPipelineConfig(
        NAME=workflow.pipeline_name,
        VERSION=workflow.pipeline_version,
        STEPS=[ProcPipelineStepConfig(DESCRIPTOR_FILE=fpath_descriptor)],
    )

    fpath_descriptor.write_text(json.dumps({"key1": "[[TO_REPLACE1]]"}))

    assert workflow.descriptor == expected_descriptor


@pytest.mark.parametrize(
    "pipeline_name,pipeline_version,invocation",
    [
        ("my_pipeline", "1.0", {"key1": "val1", "key2": "val2"}),
        ("fmriprep", "23.1.3", {}),
    ],
)
def test_invocation(
    pipeline_name,
    pipeline_version,
    invocation,
    tmp_path: Path,
    workflow: PipelineWorkflow,
):
    workflow.pipeline_name = pipeline_name
    workflow.pipeline_version = pipeline_version

    fpath_invocation = tmp_path / "invocation.json"
    fpath_invocation.write_text(json.dumps(invocation))

    workflow.pipeline_step_config.INVOCATION_FILE = fpath_invocation
    assert workflow.invocation == invocation


def test_invocation_none(workflow: PipelineWorkflow):
    with pytest.raises(ValueError, match="No invocation file specified for pipeline"):
        workflow.invocation


@pytest.mark.parametrize(
    "substitutions,expected_invocation",
    [
        ({"[[TO_REPLACE1]]": "value1"}, {"key1": "value1"}),
        ({"TO_REPLACE1": "value1"}, {"key1": "[[value1]]"}),
    ],
)
def test_invocation_substitutions(
    tmp_path: Path, workflow: PipelineWorkflow, substitutions, expected_invocation
):
    # set substitutions
    workflow.config.SUBSTITUTIONS = substitutions

    # set invocation file and write invocation content
    fpath_invocation = tmp_path / "invocation.json"
    workflow.pipeline_config = ProcPipelineConfig(
        NAME=workflow.pipeline_name,
        VERSION=workflow.pipeline_version,
        STEPS=[ProcPipelineStepConfig(INVOCATION_FILE=fpath_invocation)],
    )
    fpath_invocation.write_text(json.dumps({"key1": "[[TO_REPLACE1]]"}))

    assert workflow.invocation == expected_invocation


@pytest.mark.parametrize(
    "pipeline_name,pipeline_version,patterns",
    [
        ("my_pipeline", "1.0", ["PATTERN1", "PATTERN2"]),
        ("fmriprep", "23.1.3", ["PATTERN3", "PATTERN4"]),
    ],
)
def test_pybids_ignore_patterns(
    pipeline_name,
    pipeline_version,
    patterns,
    tmp_path: Path,
    workflow: PipelineWorkflow,
):
    workflow.pipeline_name = pipeline_name
    workflow.pipeline_version = pipeline_version

    fpath_patterns = tmp_path / "pybids_ignore_patterns.json"
    fpath_patterns.write_text(json.dumps(patterns))
    workflow.pipeline_step_config.PYBIDS_IGNORE_FILE = fpath_patterns

    assert workflow.pybids_ignore_patterns == [
        re.compile(pattern) for pattern in patterns
    ]


def test_pybids_ignore_patterns_no_file(workflow: PipelineWorkflow):
    workflow.pipeline_step_config.PYBIDS_IGNORE_FILE = None
    assert workflow.pybids_ignore_patterns == []


def test_pybids_ignore_patterns_invalid_format(
    workflow: PipelineWorkflow, tmp_path: Path
):
    fpath_patterns = tmp_path / "pybids_ignore_patterns.json"
    fpath_patterns.write_text(json.dumps({"key": "value"}))
    workflow.pipeline_step_config.PYBIDS_IGNORE_FILE = fpath_patterns

    with pytest.raises(ValueError, match="Expected a list of strings"):
        workflow.pybids_ignore_patterns


@pytest.mark.parametrize("return_str", [True, False])
def test_process_template_json(return_str, tmp_path: Path):
    workflow = PipelineWorkflow(
        dpath_root=tmp_path / "my_dataset",
        pipeline_name="my_pipeline",
        pipeline_version="1.0",
    )

    class Test:
        extra2 = "extra_obj_attribute"

    processed = workflow.process_template_json(
        {
            "[[NIPOPPY_BIDS_PARTICIPANT_ID]]": "[[NIPOPPY_PARTICIPANT_ID]]",
            "[[NIPOPPY_BIDS_SESSION_ID]]": "[[NIPOPPY_SESSION_ID]]",
            "[[NIPOPPY_DPATH_PIPELINE]]": "[[NIPOPPY_DPATH_BIDS]]",
            "[[NIPOPPY_EXTRA1]]": "[[NIPOPPY_EXTRA2]]",
        },
        participant_id="01",
        session_id="1",
        extra1="extra_kwarg",
        objs=[Test()],
        return_str=return_str,
    )

    if return_str:
        assert isinstance(processed, str)
    else:
        assert isinstance(processed, dict)
        processed = json.dumps(processed)

    # check that everything was replaced
    for pattern in [
        "[[NIPOPPY_BIDS_PARTICIPANT_ID]]",
        "[[NIPOPPY_PARTICIPANT_ID]]",
        "[[NIPOPPY_BIDS_SESSION_ID]]",
        "[[NIPOPPY_SESSION_ID]]",
        "[[NIPOPPY_DPATH_PIPELINE]]",
        "[[NIPOPPY_DPATH_BIDS]]",
        "[[NIPOPPY_EXTRA1]]",
        "[[NIPOPPY_EXTRA2]]",
    ]:
        assert pattern not in processed


def test_boutiques_config(tmp_path: Path):
    workflow = PipelineWorkflow(
        dpath_root=tmp_path / "my_dataset",
        pipeline_name="my_pipeline",
        pipeline_version="1.0",
    )
    workflow.descriptor = {
        "custom": {
            "nipoppy": {"CONTAINER_CONFIG": {"ARGS": ["--pipeline-specific-arg"]}}
        }
    }

    boutiques_config = workflow.boutiques_config
    assert isinstance(boutiques_config, BoutiquesConfig)
    # should not be the default
    assert boutiques_config != BoutiquesConfig()


def test_boutiques_config_default(tmp_path: Path):
    workflow = PipelineWorkflow(
        dpath_root=tmp_path / "my_dataset",
        pipeline_name="no_boutiques_config",
        pipeline_version="1.0",
    )
    workflow.descriptor = {}
    boutiques_config = workflow.boutiques_config
    assert isinstance(boutiques_config, BoutiquesConfig)
    # expect the default
    assert boutiques_config == BoutiquesConfig()


def test_boutiques_config_invalid(tmp_path: Path):
    workflow = PipelineWorkflow(
        dpath_root=tmp_path / "my_dataset",
        pipeline_name="bad_boutiques_config",
        pipeline_version="1.0",
    )
    workflow.descriptor = {"custom": {"nipoppy": {"INVALID_ARG": "value"}}}

    with pytest.raises(ValueError, match="Error when loading the Boutiques config"):
        workflow.boutiques_config


@pytest.mark.parametrize(
    "participant_id,session_id,expected_count",
    [
        (None, None, 12),
        ("01", None, 6),
        ("02", None, 6),
        (None, "1", 5),
        (None, "2", 5),
        (None, "3", 2),
        ("01", "3", 2),
        ("02", "3", 0),
    ],
)
def test_set_up_bids_db(
    workflow: PipelineWorkflow,
    participant_id,
    session_id,
    expected_count,
    tmp_path: Path,
):
    dpath_pybids_db = tmp_path / "bids_db"
    fids.create_fake_bids_dataset(
        output_dir=workflow.layout.dpath_bids,
        subjects="01",
        sessions=["1", "2", "3"],
        datatypes=["anat"],
    )
    fids.create_fake_bids_dataset(
        output_dir=workflow.layout.dpath_bids,
        subjects="02",
        sessions=["1", "2"],
        datatypes=["anat", "func"],
    )
    bids_layout = workflow.set_up_bids_db(
        dpath_pybids_db=dpath_pybids_db,
        participant_id=participant_id,
        session_id=session_id,
    )
    assert dpath_pybids_db.exists()
    assert len(bids_layout.get(extension=".nii.gz")) == expected_count


def test_set_up_bids_db_ignore_patterns(workflow: PipelineWorkflow, tmp_path: Path):
    dpath_pybids_db = tmp_path / "bids_db"
    participant_id = "01"
    session_id = "1"

    fids.create_fake_bids_dataset(
        output_dir=workflow.layout.dpath_bids,
    )

    pybids_ignore_patterns = workflow.pybids_ignore_patterns[:]

    workflow.set_up_bids_db(
        dpath_pybids_db=dpath_pybids_db,
        participant_id=participant_id,
        session_id=session_id,
    )

    assert pybids_ignore_patterns == workflow.pybids_ignore_patterns


def test_set_up_bids_db_no_session(
    workflow: PipelineWorkflow,
    tmp_path: Path,
    caplog: pytest.LogCaptureFixture,
):
    """Create a fake BIDS dataset with no session-level folders.

    Make sure:
    - Check that the ignore pattern is not added to the BIDS layout.
    - Check if files are found in the BIDS layout not ignored.
    """
    dpath_pybids_db = tmp_path / "bids_db"
    participant_id = "01"
    session_id = FAKE_SESSION_ID

    fids.create_fake_bids_dataset(
        output_dir=workflow.layout.dpath_bids,
        subjects=participant_id,
        sessions=None,
    )

    bids_layout = workflow.set_up_bids_db(
        dpath_pybids_db=dpath_pybids_db,
        participant_id=participant_id,
        session_id=session_id,
    )

    assert not (f".*?/{BIDS_SESSION_PREFIX}(?!{session_id})" in caplog.text)
    assert len(bids_layout.get(extension=".nii.gz")) > 0


@pytest.mark.parametrize(
    "pipeline_name,expected_version",
    [("fmriprep", "23.1.3"), ("my_pipeline", "1.0")],
)
def test_check_pipeline_version(
    pipeline_name,
    expected_version,
    workflow: PipelineWorkflow,
    caplog: pytest.LogCaptureFixture,
):
    # initialize with version=None
    workflow.pipeline_name = pipeline_name
    workflow.pipeline_version = None
    workflow.check_pipeline_version()
    assert workflow.pipeline_version == expected_version
    assert f"using version {expected_version}" in caplog.text


@pytest.mark.parametrize(
    "pipeline_name,pipeline_version,expected_step",
    [
        ("fmriprep", "23.1.3", DEFAULT_PIPELINE_STEP_NAME),
        ("my_pipeline", "1.0", DEFAULT_PIPELINE_STEP_NAME),
    ],
)
def test_check_pipeline_step(
    pipeline_name,
    pipeline_version,
    expected_step,
    workflow: PipelineWorkflow,
    caplog: pytest.LogCaptureFixture,
):
    workflow.pipeline_name = pipeline_name
    workflow.pipeline_version = pipeline_version
    workflow.pipeline_step = None
    workflow.check_pipeline_step()
    assert workflow.pipeline_step == expected_step
    assert f"using step {expected_step}" in caplog.text


def test_run_setup_pipeline_version_step(workflow: PipelineWorkflow):
    workflow.pipeline_version = None
    workflow.pipeline_step = None
    create_empty_dataset(workflow.layout.dpath_root)
    workflow.run_setup()
    assert workflow.pipeline_version == "1.0"
    assert workflow.pipeline_step == DEFAULT_PIPELINE_STEP_NAME


@pytest.mark.parametrize("dry_run", [True, False])
def test_run_setup_create_directories(dry_run: bool, tmp_path: Path):
    workflow = PipelineWorkflow(
        dpath_root=tmp_path / "my_dataset",
        pipeline_name="my_pipeline",
        pipeline_version="1.0",
        dry_run=dry_run,
    )
    create_empty_dataset(workflow.layout.dpath_root)
    get_config(
        proc_pipelines=[
            ProcPipelineConfig(
                NAME=workflow.pipeline_name,
                VERSION=workflow.pipeline_version,
                STEPS=[ProcPipelineStepConfig()],
            )
        ]
    ).save(workflow.layout.fpath_config)
    workflow.run_setup()
    assert workflow.dpath_pipeline.exists() == (not dry_run)

    # run again, should not fail even if directories already exist
    workflow.run_setup()


@pytest.mark.parametrize(
    "participant_id,session_id,expected_count",
    [(None, None, 4), ("01", None, 3), ("01", "2", 1)],
)
def test_run_main(
    workflow: PipelineWorkflow,
    participant_id,
    session_id,
    expected_count,
):
    workflow.participant_id = participant_id
    workflow.session_id = session_id

    participants_and_sessions = {"01": ["1", "2", "3"], "02": ["1"]}
    manifest = prepare_dataset(
        participants_and_sessions_manifest=participants_and_sessions,
        participants_and_sessions_bidsified=participants_and_sessions,
        dpath_bidsified=workflow.layout.dpath_bids,
    )
    manifest.save_with_backup(workflow.layout.fpath_manifest)
    workflow.run_main()
    assert workflow.n_total == expected_count
    assert workflow.n_success == expected_count


def test_run_main_analysis_level(
    workflow: PipelineWorkflow,
    mocker: pytest_mock.MockFixture,
):
    mocked = mocker.patch("nipoppy.workflows.pipeline.apply_analysis_level")
    participants_and_sessions = {"01": ["1", "2", "3"], "02": ["1"]}
    manifest = prepare_dataset(
        participants_and_sessions_manifest=participants_and_sessions
    )
    manifest.save_with_backup(workflow.layout.fpath_manifest)
    workflow.run_main()
    assert mocked.call_count == 1


def test_run_main_catch_errors(workflow: PipelineWorkflow):
    workflow.participant_id = "FAIL"
    workflow.session_id = "1"

    participants_and_sessions = {workflow.participant_id: [workflow.session_id]}
    manifest = prepare_dataset(
        participants_and_sessions_manifest=participants_and_sessions,
        participants_and_sessions_bidsified=participants_and_sessions,
        dpath_bidsified=workflow.layout.dpath_bids,
    )
    manifest.save_with_backup(workflow.layout.fpath_manifest)
    workflow.run_main()
    assert workflow.n_total == 1
    assert workflow.n_success == 0
    assert workflow.return_code == ReturnCode.PARTIAL_SUCCESS


@pytest.mark.parametrize("write_list", ["list.tsv", "to_run.tsv"])
@pytest.mark.parametrize("dry_run", [True, False])
def test_run_main_write_list(
    workflow: PipelineWorkflow,
    write_list: str,
    dry_run: bool,
    tmp_path: Path,
    caplog: pytest.LogCaptureFixture,
):
    write_list = tmp_path / write_list

    workflow.participant_id = "01"
    workflow.session_id = "1"
    workflow.write_list = write_list
    workflow.dry_run = dry_run

    participants_and_sessions = {workflow.participant_id: [workflow.session_id]}
    manifest = prepare_dataset(
        participants_and_sessions_manifest=participants_and_sessions,
        participants_and_sessions_bidsified=participants_and_sessions,
        dpath_bidsified=workflow.layout.dpath_bids,
    )
    workflow.manifest = manifest
    workflow.run_main()

    if not dry_run:
        assert write_list.exists()
        assert write_list.read_text().strip() == "01\t1"
    else:
        assert not write_list.exists()
    assert f"Wrote participant-session list to {write_list}" in caplog.text


@pytest.mark.parametrize(
    "n_success,n_total,analysis_level,expected_message",
    [
        (0, 0, "participant_session", "No participants or sessions to run"),
        (
            1,
            2,
            "participant_session",
            f"[{LogColor.PARTIAL_SUCCESS}]Ran for {{0}} out of {{1}} participants or sessions",  # noqa: E501
        ),
        (
            0,
            1,
            "participant_session",
            f"[{LogColor.FAILURE}]Ran for {{0}} out of {{1}} participants or sessions",  # noqa: E501
        ),
        (
            2,
            2,
            "participant_session",
            f"[{LogColor.SUCCESS}]Successfully ran for {{0}} out of {{1}} participants or sessions",  # noqa: E501
        ),
        (
            1,
            1,
            "group",
            f"[{LogColor.SUCCESS}]Successfully ran on the entire study",  # noqa: E501
        ),
    ],
)
def test_run_cleanup(
    n_success,
    n_total,
    analysis_level,
    expected_message: str,
    tmp_path: Path,
    caplog: pytest.LogCaptureFixture,
):
    pipeline_name = "my_pipeline"
    pipeline_version = "1.0"
    workflow = PipelineWorkflow(
        dpath_root=tmp_path / "my_dataset",
        pipeline_name=pipeline_name,
        pipeline_version=pipeline_version,
    )

    workflow.n_success = n_success
    workflow.n_total = n_total

    get_config(
        proc_pipelines=[
            ProcPipelineConfig(
                NAME=pipeline_name,
                VERSION=pipeline_version,
                STEPS=[ProcPipelineStepConfig(ANALYSIS_LEVEL=analysis_level)],
            )
        ]
    ).save(workflow.layout.fpath_config)

    workflow.run_cleanup()

    assert expected_message.format(n_success, n_total) in caplog.text


@pytest.mark.parametrize(
    "n_success,n_total,expected_message",
    [
        (0, 0, "No participants or sessions to run"),
        (0, 1, "[red]Failed to submit HPC jobs[/]"),
        (2, 2, "[green]Successfully submitted 2 HPC job(s)[/]"),
    ],
)
def test_run_cleanup_hpc(
    n_success,
    n_total,
    expected_message,
    workflow: PipelineWorkflow,
    caplog: pytest.LogCaptureFixture,
):
    workflow.hpc = "slurm"

    workflow.n_success = n_success
    workflow.n_total = n_total
    workflow.run_cleanup()

    assert expected_message in caplog.text


@pytest.mark.parametrize(
    "pipeline_name,pipeline_version,participant_id,session_id,expected_stem",
    [
        (
            "my_pipeline",
            "1.0",
            "sub1",
            None,
            "test/my_pipeline-1.0/my_pipeline-1.0-sub1",
        ),
        (
            "my_pipeline",
            None,
            "sub1",
            None,
            "test/my_pipeline-1.0/my_pipeline-1.0-sub1",
        ),
        ("fmriprep", None, None, "1", "test/fmriprep-23.1.3/fmriprep-23.1.3-1"),
    ],
)
def test_generate_fpath_log(
    pipeline_name,
    pipeline_version,
    participant_id,
    session_id,
    expected_stem,
    workflow: PipelineWorkflow,
    datetime_fixture,  # noqa F811
):
    workflow.pipeline_name = pipeline_name
    workflow.pipeline_version = pipeline_version
    workflow.participant_id = participant_id
    workflow.session_id = session_id
    fpath_log = workflow.generate_fpath_log()
    assert (
        fpath_log == workflow.layout.dpath_logs / f"{expected_stem}-20240404_1234.log"
    )


@pytest.mark.parametrize(
    "hpc_config_data", [{"CORES": "8", "MEMORY": "32G"}, {"ACCOUNT": "my_account"}]
)
def test_check_hpc_config(hpc_config_data, workflow: PipelineWorkflow):
    workflow.pipeline_config.HPC_CONFIG = HpcConfig(**hpc_config_data)
    assert workflow._check_hpc_config() == hpc_config_data


@pytest.mark.parametrize("hpc_config", [HpcConfig(), None])
def test_check_hpc_config_empty(
    hpc_config,
    workflow: PipelineWorkflow,
    caplog: pytest.LogCaptureFixture,
):
    workflow.pipeline_config.HPC_CONFIG = hpc_config
    workflow._check_hpc_config()
    assert (
        sum(
            [
                (
                    "No HPC configuration found" in record.message
                    and record.levelname == "WARNING"
                )
                for record in caplog.records
            ]
        )
        == 1
    )


def test_check_hpc_config_unused_vars(
    workflow: PipelineWorkflow, caplog: pytest.LogCaptureFixture
):
    workflow.pipeline_config.HPC_CONFIG = HpcConfig(CORES="8", RANDOM_VAR="value")
    workflow._check_hpc_config()
    assert sum(
        [
            (
                (
                    "Found variables in the HPC config that are not used"
                    in record.message
                )
                and ("RANDOM_VAR" in record.message)
                and record.levelname == "WARNING"
            )
            for record in caplog.records
        ]
    )


def test_submit_hpc_job_no_dir(workflow: PipelineWorkflow):
    assert not workflow.layout.dpath_hpc.exists()
    with pytest.raises(
        FileNotFoundError,
        match="The HPC directory with appropriate content needs to exist",
    ):
        workflow._submit_hpc_job([("P1", "1")])


def test_submit_hpc_job_invalid_hpc(
    workflow: PipelineWorkflow, mocker: pytest_mock.MockFixture
):
    set_up_hpc_for_testing(workflow, mocker)
    workflow.hpc = "invalid"

    with pytest.raises(ValueError, match="Invalid HPC cluster type"):
        workflow._submit_hpc_job([("P1", "1")])


def test_submit_hpc_job_logs(
    workflow: PipelineWorkflow, mocker: pytest_mock.MockFixture
):
    set_up_hpc_for_testing(workflow, mocker)

    dpath_logs = workflow.layout.dpath_logs / workflow.dname_hpc_logs

    # check that logs directory is created
    assert not (dpath_logs).exists()
    workflow._submit_hpc_job([("P1", "1")])
    assert dpath_logs.exists()


def test_submit_hpc_job_no_jobs(
    workflow: PipelineWorkflow, mocker: pytest_mock.MockFixture
):
    mocked = set_up_hpc_for_testing(workflow, mocker)
    workflow._submit_hpc_job([])
    assert not mocked.called


@pytest.mark.parametrize("hpc_type", ["slurm", "sge"])
def test_submit_hpc_job_pysqa_call(
    workflow: PipelineWorkflow,
    mocker: pytest_mock.MockFixture,
    hpc_type,
):
    preamble_list = ["module load some module"]
    hpc_config = {
        "CORES": "8",
        "MEMORY": "32G",
    }

    mocked_submit_job = set_up_hpc_for_testing(workflow, mocker)
    workflow.hpc = hpc_type

    workflow.pipeline_config.HPC_CONFIG = HpcConfig(**hpc_config)
    workflow.config.HPC_PREAMBLE = preamble_list

    participants_sessions = [("participant1", "session1"), ("participant2", "session2")]

    # Call the function we're testing
    workflow._submit_hpc_job(participants_sessions)

    # Extract the arguments passed to submit_job
    submit_job_args = mocked_submit_job.call_args[1]

    # Verify args
    assert submit_job_args["queue"] == hpc_type
    assert submit_job_args["working_directory"] == str(workflow.dpath_pipeline_work)
    assert submit_job_args["NIPOPPY_HPC"] == hpc_type
    assert submit_job_args["NIPOPPY_JOB_NAME"] == get_pipeline_tag(
        workflow.pipeline_name,
        workflow.pipeline_version,
        workflow.pipeline_step,
        workflow.participant_id,
        workflow.session_id,
    )
    assert (
        submit_job_args["NIPOPPY_DPATH_LOGS"]
        == workflow.layout.dpath_logs / workflow.dname_hpc_logs
    )
    assert submit_job_args["NIPOPPY_HPC_PREAMBLE_STRINGS"] == preamble_list

    command_list = submit_job_args["NIPOPPY_COMMANDS"]
    assert len(command_list) == len(participants_sessions)
    for participant_id, session_id in participants_sessions:
        assert (
            f"nipoppy run {workflow.dpath_root}"
            f" --pipeline {workflow.pipeline_name}"
            f" --pipeline-version {workflow.pipeline_version}"
            f" --pipeline-step {workflow.pipeline_step}"
            f" --participant-id {participant_id}"
            f" --session-id {session_id}"
        ) in command_list

    for key, value in hpc_config.items():
        assert submit_job_args.get(key) == value

    template_ast = Environment().parse(FPATH_HPC_TEMPLATE.read_text())
    template_vars = meta.find_undeclared_variables(template_ast)
    nipoppy_args = [arg for arg in submit_job_args.keys() if arg.startswith("NIPOPPY_")]
    for arg in nipoppy_args:
        assert arg in template_vars, f"Variable {arg} not found in the template"

    assert workflow.n_success == 2
    assert workflow.n_total == 2


@pytest.mark.parametrize("hpc_type,expect_error", [("slurm", True), ("sge", False)])
def test_submit_hpc_job_not_implemented_error(
    hpc_type, expect_error, workflow: PipelineWorkflow, mocker: pytest_mock.MockFixture
):
    def raise_error(*args, **kwargs):
        raise NotImplementedError()

    mocked = set_up_hpc_for_testing(workflow, mocker)
    mocked.side_effect = raise_error

    workflow.hpc = hpc_type
    with pytest.raises(NotImplementedError) if expect_error else nullcontext():
        workflow._submit_hpc_job([("P1", "1")])


def test_submit_hpc_job_pysqa_error(
    workflow: PipelineWorkflow, mocker: pytest_mock.MockFixture
):
    def write_error_file(*args, **kwargs):
        fpath_error = workflow.dpath_pipeline_work / workflow.fname_hpc_error
        fpath_error.parent.mkdir(parents=True, exist_ok=True)
        fpath_error.write_text("PYSQA ERROR\n")

    mocked = set_up_hpc_for_testing(workflow, mocker)
    mocked.side_effect = write_error_file
    with pytest.raises(
        RuntimeError, match="Error occurred while submitting the HPC job:\nPYSQA ERROR"
    ):
        workflow._submit_hpc_job([("P1", "1")])


@pytest.mark.parametrize("queue_id", ["12345", None])
def test_submit_hpc_job_queue_id(
    workflow: PipelineWorkflow,
    mocker: pytest_mock.MockFixture,
    caplog: pytest.LogCaptureFixture,
    queue_id,
):
    mocked = set_up_hpc_for_testing(workflow, mocker)
    mocked.return_value = queue_id

    workflow._submit_hpc_job([("P1", "1")])
    if queue_id is not None:
        assert f"HPC job ID: {queue_id}" in caplog.text
    else:
        assert "HPC job ID" not in caplog.text


def test_run_main_hpc(mocker: pytest_mock.MockFixture, workflow: PipelineWorkflow):
    # Mock the _submit_hpc_job method
    mocker.patch("os.makedirs", mocker.MagicMock())
    mocked_submit_hpc_job = mocker.patch.object(workflow, "_submit_hpc_job")

    # Set the hpc attribute to "exists" to simulate that the HPC is available
    workflow.hpc = "exists"

    # Create test manifest and BIDS data
    participants_and_sessions = {"01": ["1", "2", "3"], "02": ["1"]}
    manifest = prepare_dataset(
        participants_and_sessions_manifest=participants_and_sessions,
        participants_and_sessions_bidsified=participants_and_sessions,
        dpath_bidsified=workflow.layout.dpath_bids,
    )
    manifest.save_with_backup(workflow.layout.fpath_manifest)

    # Call the run_main method
    workflow.run_main()

    # Assert that the _submit_hpc_job method was called
    mocked_submit_hpc_job.assert_called_once()

    # Check "participants_sessions" positional argument
    assert list(mocked_submit_hpc_job.call_args[0][0]) == [
        ("01", "1"),
        ("01", "2"),
        ("01", "3"),
        ("02", "1"),
    ]<|MERGE_RESOLUTION|>--- conflicted
+++ resolved
@@ -32,37 +32,8 @@
 class PipelineWorkflow(BasePipelineWorkflow):
     """Dummy pipeline workflow for testing."""
 
-<<<<<<< HEAD
-    def __init__(
-        self,
-        dpath_root: StrOrPathLike,
-        pipeline_name: str,
-        pipeline_version: Optional[str] = None,
-        pipeline_step: Optional[str] = None,
-        participant_id: str = None,
-        session_id: str = None,
-        fpath_layout: Optional[StrOrPathLike] = None,
-        logger: Optional[logging.Logger] = None,
-        dry_run: bool = False,
-        hpc: Optional[str] = None,
-    ):
-        super().__init__(
-            dpath_root=dpath_root,
-            name="test",
-            pipeline_name=pipeline_name,
-            pipeline_version=pipeline_version,
-            pipeline_step=pipeline_step,
-            participant_id=participant_id,
-            session_id=session_id,
-            fpath_layout=fpath_layout,
-            logger=logger,
-            dry_run=dry_run,
-            hpc=hpc,
-        )
-=======
     def __init__(self, *args, **kwargs):
         super().__init__(*args, name="test", **kwargs)
->>>>>>> b9eaef3c
 
     def get_participants_sessions_to_run(
         self, participant_id: Optional[str], session_id: Optional[str]
