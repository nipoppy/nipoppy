--- conflicted
+++ resolved
@@ -534,8 +534,6 @@
     assert f"using version {expected_version}" in caplog.text
 
 
-<<<<<<< HEAD
-=======
 @pytest.mark.parametrize(
     "pipeline_name,pipeline_version,expected_step",
     [
@@ -558,7 +556,6 @@
     assert f"using step {expected_step}" in caplog.text
 
 
->>>>>>> 756fb353
 def test_run_setup_pipeline_version_step(workflow: PipelineWorkflow):
     workflow.pipeline_version = None
     workflow.pipeline_step = None
