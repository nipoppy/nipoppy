--- conflicted
+++ resolved
@@ -528,14 +528,8 @@
 @pytest.mark.parametrize(
     "pipeline_name,pipeline_version,expected_step",
     [
-<<<<<<< HEAD
-        ("heudiconv", "0.12.2", "prepare"),
         ("fmriprep", "23.1.3", DEFAULT_PIPELINE_STEP_NAME),
         ("my_pipeline", "1.0", DEFAULT_PIPELINE_STEP_NAME),
-=======
-        ("fmriprep", "23.1.3", None),
-        ("my_pipeline", "1.0", None),
->>>>>>> bf185680
     ],
 )
 def test_check_pipeline_step(
