--- conflicted
+++ resolved
@@ -2,21 +2,14 @@
 
 import argparse
 import json
-<<<<<<< HEAD
 import glob
-=======
-import subprocess
-import shutil
-from pathlib import Path
-import numpy as np
-import pandas as pd
->>>>>>> 5b933fa4
 import os
 import shutil
 import subprocess
 from joblib import Parallel, delayed
 from pathlib import Path
 
+import numpy as np
 from bids.layout import parse_file_entities
 
 import workflow.catalog as catalog
@@ -140,9 +133,12 @@
             heudiconv_results = []
             for dicom_id in heudiconv_participants:
                 res = run_heudiconv(dicom_id, global_configs, session_id, stage, logger) 
-                heudiconv_results.append(res)
+            heudiconv_results.append(res)
 
-<<<<<<< HEAD
+        # Check successful heudiconv runs
+        n_heudiconv_success = np.sum(heudiconv_results)
+        logger.info(f"Successfully ran Heudiconv (Stage 1 or Stage 2) for {n_heudiconv_success} out of {n_heudiconv_participants} participants")
+
         # Check succussful bids
         participants_with_bids = {
             parse_file_entities(dpath)['subject']
@@ -168,27 +164,6 @@
                 df_status.loc[heudiconv_df.index] = heudiconv_df
                 save_backup(df_status, fpath_status, DNAME_BACKUPS_STATUS)
 
-=======
-        # Check successful heudiconv runs
-        n_heudiconv_success = np.sum(heudiconv_results)
-        logger.info(f"Successfully completed {n_heudiconv_success} out of {n_heudiconv_participants} heudiconv runs")
-        
-        # Check succussful bids (total sum: includes all previous runs)
-        participant_bids_paths = glob.glob(f"{bids_dir}/sub-*")
-        
-        # Add newly processed bids_id to the manifest csv
-        manifest_df = pd.read_csv(mr_proc_manifest)
-    
-        manifest_df.loc[(manifest_df["participant_id"].astype(str).isin(heudiconv_df["participant_id"]))
-                         & (manifest_df["session"].astype(str) == session), 
-                         "bids_id"] = heudiconv_df["bids_id"]
-
-        manifest_df.to_csv(mr_proc_manifest, index=None)
-        
-        logger.info("-"*50)
-        logger.info(f"Current successfully converted BIDS participants: {len(participant_bids_paths)}")
-        
->>>>>>> 5b933fa4
     else:
         logger.info(f"No new participants found for bids conversion...")
 
