```{attention}
This is the **legacy** user guide and may contain information that is out-of-date.
```

# Running processing pipelines

Just like with the BIDS conversion pipelines, Nipoppy uses the {term}`Boutiques framework <Boutiques>` to run image processing pipelines. By default, new Nipoppy datasets (as created with [`nipoppy init`](<project:../../cli_reference/init.rst>)) are populated with descriptor files and default invocation files for the following processing pipelines:
- [fMRIPrep](https://fmriprep.org/en/stable/), a pipeline for preprocessing anatomical and functional MRI data.
- [MRIQC](https://mriqc.readthedocs.io/en/latest/index.html), a pipeline for automated quality control (QC) metric extraction

```{note}
Although fMRIPrep and MRIQC are both [BIDS Apps](https://bids.neuroimaging.io/tools/bids-apps.html), Nipoppy can also be used to run pipelines that are not BIDS Apps. Custom pipelines can be added by creating Boutiques descriptor and invocation files and modifying the global configuration file accordingly.
```

## Summary

### Prerequisites

- A Nipoppy dataset with a valid global configuration file and an accurate manifest
    - See the [Quickstart guide](../../overview/quickstart/index.md) for instructions on how to set up a new dataset
- Raw imaging data organized according to the {term}`BIDS` standard in the {{dpath_bids}} directory
    - See <project:bids_conversion.md>

```{include} ./inserts/apptainer_stub.md
```

### Data directories

| Directory | Content description |
|---|---|
| {{dpath_bids}} | **Input** -- {{content_dpath_bids}} |
| {{dpath_pipeline_output}} | **Output** -- {{content_dpath_pipeline_output}} |

### Commands

- Command-line interface: [`nipoppy process`](<project:../../cli_reference/process.rst>)
<<<<<<< HEAD
- Python API: {class}`nipoppy.workflows.ProcessingRunner`
=======
- Python API: {class}`nipoppy.workflows.runner.PipelineRunner`
>>>>>>> 5333e957

### Workflow

1. Nipoppy will loop over all participants/sessions that *have* BIDS data according to the {term}`curation status file` but *have not* yet successfully completed the pipeline according to the {term}`processing status file`
    - An existing, out-of-date curation status file can be updated with [`nipoppy track-curation --regenerate`](../../cli_reference/track_curation.rst)
    - The processing status file can be updated with [`nipoppy track-processing`](../../cli_reference/track_processing.rst)
2. For each participant-session pair:
    1. The pipeline's invocation will be processed such that template strings related to the participant/session and dataset paths (e.g., `[[NIPOPPY_PARTICIPANT_ID]]`) are replaced by the appropriate values
    2. A [PyBIDS](https://bids-standard.github.io/pybids/) database indexing the BIDS data for this participant and session is created in a subdirectory inside {{dpath_pybids_db}}
    3. The pipeline is launched using {term}`Boutiques`, which will be combine the processed invocation with the pipeline's descriptor file to produce and run a command-line expression

## Configuring processing pipelines

Just like with BIDS converters, pipeline and pipeline step configurations are set in the global configuration file (see [here](./global_config.md) for a more complete guide on the fields in this file).

There are several files in pipeline step configurations that can be further modified to customize pipeline runs:
- `INVOCATION_FILE`: a {term}`JSON` file containing key-value pairs specifying runtime parameters. The keys correspond to entries in the pipeline's descriptor file.
- `PYBIDS_IGNORE_FILE`: a {term}`JSON` file containing a list of file names or patterns to ignore when building the [PyBIDS](https://bids-standard.github.io/pybids/) database

```{note}
By default, pipeline files are stored in {{dpath_pipelines}}`/<PIPELINE_NAME>-<PIPELINE_VERSION>`.
```

```{warning}
Pipeline step configurations also have a `DESCRIPTOR_FILE` field, which points to the {term}`Boutiques` descriptor of a pipeline. Although descriptor files can be modified, it is not needed and we recommend that less advanced users keep the default.
```

### Customizing pipeline invocations

```{include} ./inserts/boutiques_stub.md
```

(invocation-template-strings)=
{{template_strings_proc_runner}}

## Running a processing pipeline

### Using the command-line interface

To process all participants and sessions in a dataset (sequentially), run:
```console
$ nipoppy process \
    --dataset <NIPOPPY_PROJECT_ROOT> \
    --pipeline <PIPELINE_NAME>
```
where `<PIPELINE_NAME>` correspond to the pipeline name as specified in the global configuration file.

```{note}
If there are multiple versions for the same pipeline in the global configuration file, use `--pipeline-version` to specify the desired version. By default, the first version listed for the pipeline will be used.

Similarly, if `--pipeline-step` is not specified, the first step defined in the global configuration file will be used.
```

The pipeline can also be run on a single participant and/or session (useful for batching on clusters and testing pipelines/configurations):
```console
$ nipoppy process \
    --dataset <NIPOPPY_PROJECT_ROOT> \
    --pipeline <PIPELINE_NAME> \
    --participant-id <PARTICIPANT_ID> \
    --session-id <SESSION_ID>
```

```{hint}
The `--simulate` argument will make Nipoppy print out the command to be executed with Boutiques (instead of actually executing it). It can be useful for checking runtime parameters or debugging the invocation file.
```

See the [CLI reference page](<project:../../cli_reference/process.rst>) for more information on additional optional arguments.

```{note}
Log files for this command will be written to {{dpath_logs}}`/run`
```

### Using the Python API

```python
from nipoppy.workflows.runner import PipelineRunner

# replace by appropriate values
dpath_root = "<NIPOPPY_PROJECT_ROOT>"
pipeline_name = "<PIPELINE_NAME>"

workflow = PipelineRunner(
    dpath_root=dpath_root,
    pipeline_name=pipeline_name,
)
workflow.run()
```

<<<<<<< HEAD
See the API reference for {class}`nipoppy.workflows.ProcessingRunner` for more information on optional arguments (they correspond to the ones for the [CLI](<project:../../cli_reference/process.rst>)).
=======
See the API reference for {class}`nipoppy.workflows.runner.PipelineRunner` for more information on optional arguments (they correspond to the ones for the [CLI](<project:../../cli_reference/process.rst>)).
>>>>>>> 5333e957

## Next steps

[Nipoppy trackers](./tracking.md) can be used to assess the status of processing pipelines being run on participants/sessions in a dataset.

Once the entire dataset has been processed with a pipeline, [Nipoppy extractors](./extraction.md) can be used to obtain analysis-ready imaging-derived phenotypes (IDPs).<|MERGE_RESOLUTION|>--- conflicted
+++ resolved
@@ -34,11 +34,7 @@
 ### Commands
 
 - Command-line interface: [`nipoppy process`](<project:../../cli_reference/process.rst>)
-<<<<<<< HEAD
 - Python API: {class}`nipoppy.workflows.ProcessingRunner`
-=======
-- Python API: {class}`nipoppy.workflows.runner.PipelineRunner`
->>>>>>> 5333e957
 
 ### Workflow
 
@@ -127,11 +123,7 @@
 workflow.run()
 ```
 
-<<<<<<< HEAD
 See the API reference for {class}`nipoppy.workflows.ProcessingRunner` for more information on optional arguments (they correspond to the ones for the [CLI](<project:../../cli_reference/process.rst>)).
-=======
-See the API reference for {class}`nipoppy.workflows.runner.PipelineRunner` for more information on optional arguments (they correspond to the ones for the [CLI](<project:../../cli_reference/process.rst>)).
->>>>>>> 5333e957
 
 ## Next steps
 
