"""Configuration file for the Sphinx documentation builder.

For the full list of built-in configuration values, see the documentation:
https://www.sphinx-doc.org/en/master/usage/configuration.html
"""

import os
<<<<<<< HEAD
import re
from pathlib import Path
=======
from datetime import datetime
>>>>>>> ff6afa53

from nipoppy._version import __version__
from nipoppy.layout import DEFAULT_LAYOUT_INFO  # for substitutions

# -- Project information -----------------------------------------------------
# https://www.sphinx-doc.org/en/master/usage/configuration.html#project-information

project = "Nipoppy"
copyright = f"{datetime.today().year}, NeuroDataScience-ORIGAMI Lab"
author = "NeuroDataScience-ORIGAMI Lab"

# The version info for the project you're documenting, acts as replacement
# for |version| and |release|, also used in various other places throughout
# the built documents.
#
# The short X.Y version.
version = __version__

# The full version, including alpha/beta/rc tags.
release = __version__

# -- General configuration ---------------------------------------------------
# https://www.sphinx-doc.org/en/master/usage/configuration.html#general-configuration

extensions = [
    "autoapi.extension",
    "hoverxref.extension",
    "myst_parser",
    "sphinx_click.ext",
    "sphinx_copybutton",
    "sphinx_github_changelog",
    "sphinx-jsonschema",
    "sphinx_togglebutton",
    "sphinx.ext.autodoc.typehints",
    "sphinx.ext.intersphinx",
    "sphinx.ext.napoleon",
    "sphinx_design",
]

templates_path = ["_templates"]
exclude_patterns = [
    # not ideal but otherwise we wrongly get a warning
    "how_to_guides/user_guide/inserts/boutiques_stub.md",
]

nitpicky = True

# -- Options for HTML output -------------------------------------------------
# https://www.sphinx-doc.org/en/master/usage/configuration.html#options-for-html-output

html_theme = "furo"
html_static_path = ["_static"]

if (
    "READTHEDOCS" in os.environ
    and os.environ.get("READTHEDOCS_CANONICAL_URL").startswith(
        "https://nipoppy.readthedocs.io"
    )
    and os.environ.get("READTHEDOCS_VERSION_TYPE") != "external"  # exclude PR builds
):
    html_js_files = [
        (
            "https://plausible.neurobagel.org/js/script.js",
            {"data-domain": "nipoppy.readthedocs.io", "defer": "defer"},
        ),
    ]

# -- Furo configuration ------------------------------------------------------
#  https://pradyunsg.me/furo/customisation/#customisation

html_css_files = [
    "https://cdnjs.cloudflare.com/ajax/libs/font-awesome/6.0.0/css/fontawesome.min.css",
    "https://cdnjs.cloudflare.com/ajax/libs/font-awesome/6.0.0/css/solid.min.css",
    "https://cdnjs.cloudflare.com/ajax/libs/font-awesome/6.0.0/css/brands.min.css",
]

html_theme_options = {
    "source_repository": "https://github.com/nipoppy/nipoppy",
    "source_branch": "main",
    "source_directory": "docs/source",
    "sidebar_hide_name": True,
    "footer_icons": [
        {
            "name": "GitHub",
            "url": "https://github.com/nipoppy/nipoppy",
            "html": "",
            "class": "fa-brands fa-solid fa-github fa-2x",
        },
        {
            "name": "Discord",
            "url": "https://discord.gg/dQGYADCCMB",
            "html": "",
            "class": "fa-brands fa-solid fa-discord fa-2x",
        },
    ],
}

html_logo = "../../logo/logo_with_name.svg"
html_favicon = "../../logo/logo_square.svg"
html_title = "Nipoppy"

# -- Intersphinx configuration ------------------------------------------------
# https://www.sphinx-doc.org/en/master/usage/extensions/intersphinx.html

intersphinx_mapping = {
    "pandas": ("https://pandas.pydata.org/pandas-docs/stable/", None),
    "pydantic": ("https://docs.pydantic.dev/latest/", None),
    "python": ("https://docs.python.org/3", None),
}

# -- MyST configuration -------------------------------------------------------

myst_enable_extensions = ["fieldlist", "substitution", "colon_fence"]

myst_heading_anchors = 5

template_strings_bids_runner = [
    "",
    "The default pipeline invocation files (in {{dpath_pipelines}}`/<PIPELINE_NAME>-<PIPELINE_VERSION>`) can be modified by changing existing values or adding new key-value pairs.",
    "",
    "```{tip}",
    "Run the pipeline on a single participant and session with the `--simulate` flag to check/debug custom invocation files.",
    "```",
    "```{note}",
    "To account for invocations needing to be different for different participants and sessions (amongst other things), Nipoppy invocations are actually templates that need to be slightly processed at runtime to replace template strings by actual values. Recognized template strings include:",
    "- `[[NIPOPPY_PARTICIPANT_ID]]`: the participant ID *without* the `sub-` prefix",
    "- `[[NIPOPPY_SESSION_ID]]`: the session ID *without* the `ses-` prefix",
    "- `[[NIPOPPY_BIDS_PARTICIPANT_ID]]`: the participant ID *with* the `sub-` prefix",
    "- `[[NIPOPPY_BIDS_SESSION_ID]]`: the session ID *with* the `ses-` prefix",
    "- `[[NIPOPPY_<LAYOUT_PROPERTY>]]`, where `<LAYOUT_PROPERTY>` is a property in the Nipoppy {ref}`dataset layout configuration file <layout-schema>` (all uppercase): any path defined in the Nipoppy dataset layout",
    "```",
]
template_strings_proc_runner = template_strings_bids_runner[:-1] + [
    f"- `[[NIPOPPY_DPATH_PIPELINE_OUTPUT]]`: the output directory for this pipeline, i.e. `{DEFAULT_LAYOUT_INFO.dpath_derivatives}/<PIPELINE_NAME>/<PIPELINE_VERSION>/output`",
    f"- `[[NIPOPPY_DPATH_PIPELINE_WORK]]`: the working directory for this pipeline run, which will be a subdirectory of `{DEFAULT_LAYOUT_INFO.dpath_derivatives}/<PIPELINE_NAME>/<PIPELINE_VERSION>/work`",
    "- `[[NIPOPPY_DPATH_PIPELINE_BIDS_DB]]`: the [PyBIDS](https://bids-standard.github.io/pybids/) database for the participant and session",
    "```",
]

myst_substitutions = {
    "dpath_root": f"`{DEFAULT_LAYOUT_INFO.dpath_root}`",
    "dpath_containers": f"`{DEFAULT_LAYOUT_INFO.dpath_containers}`",
    "dpath_downloads": f"`{DEFAULT_LAYOUT_INFO.dpath_downloads}`",
    "dpath_scratch": f"`{DEFAULT_LAYOUT_INFO.dpath_scratch}`",
    "dpath_src_tabular": f"`{DEFAULT_LAYOUT_INFO.dpath_src_tabular}`",
    "dpath_src_imaging": f"`{DEFAULT_LAYOUT_INFO.dpath_src_imaging}`",
    "dpath_pre_reorg": f"`{DEFAULT_LAYOUT_INFO.dpath_pre_reorg}`",
    "dpath_post_reorg": f"`{DEFAULT_LAYOUT_INFO.dpath_post_reorg}`",
    "dpath_logs": f"`{DEFAULT_LAYOUT_INFO.dpath_logs}`",
    "dpath_hpc": f"`{DEFAULT_LAYOUT_INFO.dpath_hpc}`",
    "dpath_bids": f"`{DEFAULT_LAYOUT_INFO.dpath_bids}`",
    "dpath_pipelines": f"`{DEFAULT_LAYOUT_INFO.dpath_pipelines}`",
    "dpath_pipeline_output": f"`{DEFAULT_LAYOUT_INFO.get_dpath_pipeline_output('<PIPELINE_NAME>', '<PIPELINE_VERSION>')}`",
    "dpath_pipeline_idp": f"`{DEFAULT_LAYOUT_INFO.get_dpath_pipeline_idp('<PIPELINE_NAME>', '<PIPELINE_VERSION>')}`",
    "dpath_pipeline_work": f"`{DEFAULT_LAYOUT_INFO.get_dpath_pipeline_work('<PIPELINE_NAME>', '<PIPELINE_VERSION>')}`",
    "dpath_pybids_db": f"`{DEFAULT_LAYOUT_INFO.dpath_pybids_db}`",
    "dpath_tabular": f"`{DEFAULT_LAYOUT_INFO.dpath_tabular}`",
    "dpath_assessments": f"`{DEFAULT_LAYOUT_INFO.dpath_assessments}`",
    "fpath_curation_status": f"`{DEFAULT_LAYOUT_INFO.fpath_curation_status}`",
    "fpath_processing_status": f"`{DEFAULT_LAYOUT_INFO.fpath_processing_status}`",
    "fpath_manifest": f"`{DEFAULT_LAYOUT_INFO.fpath_manifest}`",
    "fpath_config": f"`{DEFAULT_LAYOUT_INFO.fpath_config}`",
    "content_dpath_pre_reorg": (
        "Arbitrarily organized raw imaging data (DICOMs or NIfTIs)"
    ),
    "content_dpath_post_reorg": (
        "Raw imaging data (DICOMs or NIfTIs) organized in a way "
        "that facilitates BIDS conversion"
    ),
    "content_dpath_bids": (
        "Raw imaging data (NIfTIs) organized according to the BIDS standard"
    ),
    "content_dpath_pipeline_output": (
        "Derivative files produced by processing pipelines"
    ),
    "content_dpath_pipeline_idp": (
        "Imaging-derived phenotypes (IDPs) produced by extraction pipelines"
    ),
    "template_strings_bids_runner": "\n".join(template_strings_bids_runner),
    "template_strings_proc_runner": "\n".join(template_strings_proc_runner),
}

# -- Autodoc/AutoAPI configuration ----------------------------------------------------

autodoc_typehints = "description"

autoapi_dirs = ["../../nipoppy"]
autoapi_ignore = ["*_version*", "**/cli.py", "**/tui.py", "**/nipoppy/data"]
autoapi_options = [
    "members",
    "undoc-members",
    # "private-members",
    # "show-inheritance",
    # "show-module-summary",
    # "special-members",
    "imported-members",
]
autoapi_member_order = "groupwise"
autoapi_own_page_level = "class"
autoapi_template_dir = "_templates/autoapi"

# ignore some auto doc related warnings
#  see https://github.com/sphinx-doc/sphinx/issues/10785
# suppress_warnings = ["autoapi"]

nitpick_ignore = [
    ("py:class", "Path"),
    ("py:class", "optional"),
    ("py:class", "pd.DataFrame"),
    ("py:class", "bids.BIDSLayout"),
    ("py:class", "argparse.HelpFormatter"),
    ("py:class", "argparse._SubParsersAction"),
    ("py:class", "argparse._ActionsContainer"),
    ("py:class", "StrOrPathLike"),
    ("py:class", "nipoppy.env.StrOrPathLike"),
    ("py:class", "typing_extensions.Self"),
]

# -- Sphinx Github Changelog configuration ------------------------------------

# PAT needs to be set as environment variable in Read the Docs project settings
# fine-grained token permissions:
#   - nipoppy/nipoppy repository
#   - read access to code + metadata
sphinx_github_changelog_token = os.environ.get("NIPOPPY_RELEASES_PAT")

# -- Copybutton configuration -------------------------------------------------
copybutton_exclude = ".linenos, .gp"
copybutton_selector = "div:not(.no-copybutton) > div.highlight > pre"

# -- JSON Schema configuration ------------------------------------------------
jsonschema_options = {
    "lift_definitions": True,
    "auto_reference": True,
    "auto_target": True,
}

# -- Hoverxref configuration ---------------------------------------------------
hoverxref_roles = [
    "term",
]

# -- Linkcheck configuration ---------------------------------------------------
# https://www.sphinx-doc.org/en/master/usage/configuration.html#options-for-the-linkcheck-builder
# Ignore links are defined in `./ignored_links.txt`
linkcheck_ignore = [
    re.escape(link) for link in Path("ignored_links.txt").read_text().splitlines()
]

# # TODO
# def linkcode_resolve(domain, info):
#     if domain != "py":
#         return None
#     if not info["module"]:
#         return None
#     filename = info["module"].replace(".", "/")
#     return f"https://github.com/""<|MERGE_RESOLUTION|>--- conflicted
+++ resolved
@@ -5,12 +5,9 @@
 """
 
 import os
-<<<<<<< HEAD
 import re
+from datetime import datetime
 from pathlib import Path
-=======
-from datetime import datetime
->>>>>>> ff6afa53
 
 from nipoppy._version import __version__
 from nipoppy.layout import DEFAULT_LAYOUT_INFO  # for substitutions
