# Organizing raw imaging data

To use Nipoppy to convert imaging data to the {term}`BIDS` standard, the data first needs to be organized in a way that Nipoppy can understand and pass to underlying BIDS converters (see <project:bids_conversion.md>). Since different studies typically follow their own methods for raw imaging data organization, this step may require the creation of a custom mapping file or the overriding of some existing methods in the Python API.

## Summary

### Prerequisites

- A Nipoppy dataset with a valid global configuration file and an accurate manifest
    - See the [Quickstart guide](../quickstart.md) for instructions on how to set up a new dataset
- Raw imaging data in {{dpath_pre_reorg}}
    - See <project:populating.md>

### Data directories

| Directory | Content description |
|---|---|
| {{dpath_pre_reorg}} | **Input** -- {{content_dpath_pre_reorg}} |
| {{dpath_post_reorg}} | **Output** -- {{content_dpath_post_reorg}} |

### Commands

- Command-line interface: [`nipoppy reorg`](<project:../cli_reference/reorg.md>)
- Python API: {class}`nipoppy.workflows.DicomReorgWorkflow`

### Workflow

1. Nipoppy will loop over all participants/sessions that *have* data in {{dpath_pre_reorg}} but *do not have* data in {{dpath_post_reorg}} according to the {term}`doughnut file`
    - If the doughnut file does not exist, it will be automatically generated
    - If there is an existing doughnut file but it does not have all the rows in the manifest, new entries will be automatically added to the doughnut file
    - The doughnut file can also be completely regenerated with [`nipoppy doughnut --regenerate`](../cli_reference/doughnut.md)
2. For each participant-session pair:
    1. Files from the {{dpath_pre_reorg}} directory will be "copied" (the default is to create symlinks) to the {{dpath_post_reorg}} directory into a flat list
    2. The doughnut file is updated to indicate that this participant-session pair now has data in {{dpath_post_reorg}}

## Configuring the reorganization

By default, Nipoppy expects "participant-first" organization, like the following:
```{literalinclude} ./inserts/default_dicom_reorg-before.txt
```

All files in participant-session subdirectories (and sub-subdirectories, if applicable) will be reorganized under {{dpath_post_reorg}}`/sub-<PARTICIPANT_ID>/ses-<SESSION_ID>` (note the addition of BIDS prefixes), creating a flat list of files, like this:
```{literalinclude} ./inserts/default_dicom_reorg-after.txt
```

By default, the output files will be relative symbolic links ("symlinks") to avoid duplication of files.

If `"DICOM_DIR_PARTICIPANT_FIRST"` is set to `"false"` in the {term}`global configuration file <DICOM_DIR_PARTICIPANT_FIRST>`, then Nipoppy will instead expect session-level directories with nested participant-level directories (e.g., {{dpath_pre_reorg}}`/1/01` for the above example).

(dicom-dir-map-example)=
<<<<<<< HEAD
If the raw imaging data are not organized in any of these two structures, a custom comma-separated file can be created to map each unique participant-session pair to a directory path (relative to {{dpath_pre_reorg}}). This path to this mapping file must be specified in the `"DICOM_DIR_MAP_FILE"` in the {term}`global configuration file <DICOM_DIR_MAP_FILE>`. See the {ref}`schema reference <dicom-dir-map-schema>` for more information.
=======
If the raw imaging data is not organized in any of these two structures, a custom tab-separated file can be created to map each unique participant-session pair to a directory path (relative to {{dpath_raw_imaging}}). This path to this mapping file must be specified in the `"DICOM_DIR_MAP_FILE"` in the {term}`global configuration file <DICOM_DIR_MAP_FILE>`. See the {ref}`schema reference <dicom-dir-map-schema>` for more information.
>>>>>>> 9f38f2ce

Here is an example file for a dataset that already uses the `ses-` prefix for sessions:

```{csv-table}
---
file: ../../../nipoppy/data/examples/sample_dicom_dir_map.tsv
header-rows: 1
delim: tab
---
```

````{admonition} Raw content of the example DICOM directory mapping file
---
class: dropdown
---
```{literalinclude} ../../../nipoppy/data/examples/sample_dicom_dir_map.tsv
---
linenos: True
---
```
````

```{note}
More granular customization can also be achieved for both the input file paths and the output file names, see <project:#customizing-dicom-reorg>.
```

## Running the reorganization

### Using the command-line interface

```console
$ nipoppy reorg <DATASET_ROOT>
```

See the [CLI reference page](<project:../cli_reference/reorg.md>) for more information on optional arguments (e.g., reading DICOM headers to check the image type, and copying files instead of creating symlinks).

```{note}
Log files for this command will be written to {{dpath_logs}}`/dicom_reorg`
```

### Using the Python API

```python
from nipoppy.workflows import DicomReorgWorkflow

dpath_root = "."  # replace by path to dataset root directory
workflow = DicomReorgWorkflow(dpath_root=dpath_root)
workflow.run()
```

See the API reference for {class}`nipoppy.workflows.DicomReorgWorkflow` for more information on optional arguments (they correspond to the ones for the [CLI](<project:../cli_reference/reorg.md>)).

(customizing-dicom-reorg)=
#### Customizing input and output file paths

There may be datasets where the raw imaging files are not organized in a participant-session directory. An example of this would a dataset whose raw DICOM files are in archives, like so:
```{literalinclude} ./inserts/custom_dicom_reorg-before.txt
---
class: no-copybutton
---
```

In this case, using a DICOM directory mapping file as described above is not enough, since files from different imaging sessions are in the same directory.

The {class}`nipoppy.workflows.DicomReorgWorkflow` class exposes two functions for finer control of input paths and output filenames:
- {func}`nipoppy.workflows.DicomReorgWorkflow.get_fpaths_to_reorg` can be overridden to map a participant ID and session ID to a list of absolute filepaths to be reorganized
- {func}`nipoppy.workflows.DicomReorgWorkflow.apply_fname_mapping` can be overridden to rename output files
  - Note: output files will still be in the {{dpath_post_reorg}}`/sub-<PARTICIPANT_ID>/ses-<SESSION_ID>` directory

Here is an example of custom imaging data reorganization script:
```{literalinclude} ./inserts/custom_dicom_reorg.py
---
language: python
---
```

Running this script on the data shown above will create the following organized files (by default symlinks):
```{literalinclude} ./inserts/custom_dicom_reorg-after.txt
---
class: no-copybutton
---
```

## Next steps

Now that the raw imaging data has been organized in a standardized participant-session structure, it is ready for [BIDS conversion](./bids_conversion.md)!<|MERGE_RESOLUTION|>--- conflicted
+++ resolved
@@ -48,11 +48,7 @@
 If `"DICOM_DIR_PARTICIPANT_FIRST"` is set to `"false"` in the {term}`global configuration file <DICOM_DIR_PARTICIPANT_FIRST>`, then Nipoppy will instead expect session-level directories with nested participant-level directories (e.g., {{dpath_pre_reorg}}`/1/01` for the above example).
 
 (dicom-dir-map-example)=
-<<<<<<< HEAD
-If the raw imaging data are not organized in any of these two structures, a custom comma-separated file can be created to map each unique participant-session pair to a directory path (relative to {{dpath_pre_reorg}}). This path to this mapping file must be specified in the `"DICOM_DIR_MAP_FILE"` in the {term}`global configuration file <DICOM_DIR_MAP_FILE>`. See the {ref}`schema reference <dicom-dir-map-schema>` for more information.
-=======
-If the raw imaging data is not organized in any of these two structures, a custom tab-separated file can be created to map each unique participant-session pair to a directory path (relative to {{dpath_raw_imaging}}). This path to this mapping file must be specified in the `"DICOM_DIR_MAP_FILE"` in the {term}`global configuration file <DICOM_DIR_MAP_FILE>`. See the {ref}`schema reference <dicom-dir-map-schema>` for more information.
->>>>>>> 9f38f2ce
+If the raw imaging data are not organized in any of these two structures, a custom tab-separated file can be created to map each unique participant-session pair to a directory path (relative to {{dpath_pre_reorg}}). This path to this mapping file must be specified in the `"DICOM_DIR_MAP_FILE"` in the {term}`global configuration file <DICOM_DIR_MAP_FILE>`. See the {ref}`schema reference <dicom-dir-map-schema>` for more information.
 
 Here is an example file for a dataset that already uses the `ses-` prefix for sessions:
 
