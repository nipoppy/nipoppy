# Running processing pipelines

Just like with the BIDS conversion pipelines, Nipoppy uses the {term}`Boutiques framework <Boutiques>` to run image processing pipelines. By default, new Nipoppy datasets (as created with [`nipoppy init`](<project:../cli_reference/init.rst>)) are populated with descriptor files and default invocation files for the following processing pipelines:
- [fMRIPrep](https://fmriprep.org/en/stable/), a pipeline for preprocessing anatomical and functional MRI data.
- [MRIQC](https://mriqc.readthedocs.io/en/latest/index.html), a pipeline for automated quality control (QC) metric extraction

```{note}
Although fMRIPrep and MRIQC are both [BIDS Apps](https://bids-apps.neuroimaging.io/about/), Nipoppy can also be used to run pipelines that are not BIDS Apps. Custom pipelines can be added by creating a Boutiques descriptor file and modifying the global configuration file accordingly.
```

## Summary

### Prerequisites

- A Nipoppy dataset with a valid global configuration file and an accurate manifest
    - See the [Quickstart guide](../quickstart.md) for instructions on how to set up a new dataset
- Raw imaging data organized according to the {term}`BIDS` standard in the {{dpath_bids}} directory
    - See <project:bids_conversion.md>

```{include} ./inserts/apptainer_stub.md
```

### Data directories

| Directory | Content description |
|---|---|
| {{dpath_bids}} | **Input** -- {{content_dpath_bids}} |
| {{dpath_pipeline_output}} | **Output** -- {{content_dpath_pipeline_output}} |

### Commands

- Command-line interface: [`nipoppy run`](<project:../cli_reference/run.rst>)
- Python API: {class}`nipoppy.workflows.PipelineRunner`

### Workflow

<<<<<<< HEAD
1. Nipoppy will loop over all participants/sessions that *have* BIDS data according to the {term}`doughnut file` but *have not* yet successfully completed the pipeline according the the imaging derivatives bagel file
    - An existing, out-of-date doughnut file can be updated with [`nipoppy doughnut --regenerate`](../cli_reference/doughnut.rst)
=======
1. Nipoppy will loop over all participants/sessions that *have* BIDS data according to the {term}`doughnut file` but *have not* yet successfully completed the pipeline according to the {term}`imaging bagel file`
    - An existing, out-of-date doughnut file can be updated with [`nipoppy doughnut --regenerate`](../cli_reference/doughnut.md)
    - The imaging bagel file can be updated with [`nipoppy track`](../cli_reference/track.md)
>>>>>>> ce78f521
2. For each participant-session pair:
    1. The pipeline's invocation will be processed such that template strings related to the participant/session and dataset paths (e.g., `[[NIPOPPY_PARTICIPANT_ID]]`) are replaced by the appropriate values
    2. A [PyBIDS](https://bids-standard.github.io/pybids/) database indexing the BIDS data for this participant and session is created in a subdirectory inside {{dpath_pybids_db}}
    3. The pipeline is launched using {term}`Boutiques`, which will be combine the processed invocation with the pipeline's descriptor file to produce and run a command-line expression

## Configuring processing pipelines

Just like with BIDS converters, pipeline and pipeline step configurations are set in the global configuration file (see [here](./global_config.md) for a more complete guide on the fields in this file).

There are several files in pipeline step configurations that can be further modified to customize pipeline runs:
- `INVOCATION_FILE`: a {term}`JSON` file containing key-value pairs specifying runtime parameters. The keys correspond to entries in the pipeline's descriptor file.
- `PYBIDS_IGNORE_FILE`: a {term}`JSON` file containing a list of file names or patterns to ignore when building the [PyBIDS](https://bids-standard.github.io/pybids/) database

```{note}
By default, pipeline files are stored in {{dpath_pipelines}}`/<PIPELINE_NAME>-<PIPELINE_VERSION>`.
```

```{warning}
Pipeline step configurations also have a `DESCRIPTOR_FILE` field, which points to the {term}`Boutiques` descriptor of a pipeline. Although descriptor files can be modified, it is not needed and we recommend that less advanced users keep the default.
```

### Customizing pipeline invocations

```{include} ./inserts/boutiques_stub.md
```

(invocation-template-strings)=
{{template_strings_proc_runner}}

## Running a processing pipeline

### Using the command-line interface

To process all participants and sessions in a dataset (sequentially), run:
```console
$ nipoppy run \
    --dataset <DATASET_ROOT> \
    --pipeline <PIPELINE_NAME>
```
where `<PIPELINE_NAME>` correspond to the pipeline name as specified in the global configuration file.

```{note}
If there are multiple versions for the same pipeline in the global configuration file, use `--pipeline-version` to specify the desired version. By default, the first version listed for the pipeline will be used.

Similarly, if `--pipeline-step` is not specified, the first step defined in the global configuration file will be used.
```

The pipeline can also be run on a single participant and/or session (useful for batching on clusters and testing pipelines/configurations):
```console
<<<<<<< HEAD
$ nipoppy bidsify \
    --dataset <DATASET_ROOT> \
=======
$ nipoppy run \
    <DATASET_ROOT> \
>>>>>>> ce78f521
    --pipeline <PIPELINE_NAME> \
    --participant-id <PARTICIPANT_ID> \
    --session-id <SESSION_ID>
```

```{hint}
The `--simulate` argument will make Nipoppy print out the command to be executed with Boutiques (instead of actually executing it). It can be useful for checking runtime parameters or debugging the invocation file.
```

See the [CLI reference page](<project:../cli_reference/run.rst>) for more information on additional optional arguments.

```{note}
Log files for this command will be written to {{dpath_logs}}`/run`
```

### Using the Python API

```python
from nipoppy.workflows import PipelineRunner

# replace by appropriate values
dpath_root = "<DATASET_ROOT>"
pipeline_name = "<PIPELINE_NAME>"

workflow = PipelineRunner(
    dpath_root=dpath_root,
    pipeline_name=pipeline_name,
)
workflow.run()
```

See the API reference for {class}`nipoppy.workflows.PipelineRunner` for more information on optional arguments (they correspond to the ones for the [CLI](<project:../cli_reference/run.rst>)).

## Next steps

[Nipoppy trackers](./tracking.md) can be used to assess the status of processing pipelines being run on participants/sessions in a dataset.

Once the entire dataset has been processed with a pipeline, [Nipoppy extractors](./extraction.md) can be used to obtain analysis-ready imaging-derived phenotypes (IDPs).<|MERGE_RESOLUTION|>--- conflicted
+++ resolved
@@ -34,14 +34,9 @@
 
 ### Workflow
 
-<<<<<<< HEAD
 1. Nipoppy will loop over all participants/sessions that *have* BIDS data according to the {term}`doughnut file` but *have not* yet successfully completed the pipeline according the the imaging derivatives bagel file
     - An existing, out-of-date doughnut file can be updated with [`nipoppy doughnut --regenerate`](../cli_reference/doughnut.rst)
-=======
-1. Nipoppy will loop over all participants/sessions that *have* BIDS data according to the {term}`doughnut file` but *have not* yet successfully completed the pipeline according to the {term}`imaging bagel file`
-    - An existing, out-of-date doughnut file can be updated with [`nipoppy doughnut --regenerate`](../cli_reference/doughnut.md)
     - The imaging bagel file can be updated with [`nipoppy track`](../cli_reference/track.md)
->>>>>>> ce78f521
 2. For each participant-session pair:
     1. The pipeline's invocation will be processed such that template strings related to the participant/session and dataset paths (e.g., `[[NIPOPPY_PARTICIPANT_ID]]`) are replaced by the appropriate values
     2. A [PyBIDS](https://bids-standard.github.io/pybids/) database indexing the BIDS data for this participant and session is created in a subdirectory inside {{dpath_pybids_db}}
@@ -91,13 +86,8 @@
 
 The pipeline can also be run on a single participant and/or session (useful for batching on clusters and testing pipelines/configurations):
 ```console
-<<<<<<< HEAD
-$ nipoppy bidsify \
+$ nipoppy run \
     --dataset <DATASET_ROOT> \
-=======
-$ nipoppy run \
-    <DATASET_ROOT> \
->>>>>>> ce78f521
     --pipeline <PIPELINE_NAME> \
     --participant-id <PARTICIPANT_ID> \
     --session-id <SESSION_ID>
