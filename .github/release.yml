--- conflicted
+++ resolved
@@ -2,11 +2,7 @@
   exclude:
     authors:
       - pre-commit-ci
-<<<<<<< HEAD
-      - dependabot[bot]
-=======
       - dependabot
->>>>>>> 5c8ba40a
       - nipoppy-bot
   categories:
     - title: Breaking Changes
