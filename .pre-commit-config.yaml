---
# See https://pre-commit.com for more information
# See https://pre-commit.com/hooks.html for more hooks

# To use to configure behavior of pre-commit ci
# ci:
#     skip: [hadolint-docker]

repos:
-   repo: https://github.com/pre-commit/pre-commit-hooks
    rev: v5.0.0
    hooks:
    -   id: check-ast
    -   id: check-case-conflict
    -   id: check-json
    -   id: check-merge-conflict
    -   id: check-yaml
    -   id: end-of-file-fixer
    -   id: trailing-whitespace
        exclude: .*\.tsv
    -   id: check-toml
-   repo: https://github.com/pycqa/isort
<<<<<<< HEAD
    rev: 6.0.0
=======
    rev: 6.0.1
>>>>>>> 591dd267
    hooks:
    -   id: isort
        args: [--profile, black]
-   repo: https://github.com/psf/black-pre-commit-mirror
    rev: 25.1.0
    hooks:
    -   id: black
        args: [--config=pyproject.toml]
-   repo: https://github.com/pyCQA/flake8
    rev: 7.2.0
    hooks:
    -   id: flake8
        args: [--verbose, --config, .flake8]
        additional_dependencies: [flake8-docstrings]
-   repo: https://github.com/codespell-project/codespell
    rev: v2.4.1
    hooks:
    -   id: codespell
        args: [--toml=pyproject.toml]
        additional_dependencies: [tomli]<|MERGE_RESOLUTION|>--- conflicted
+++ resolved
@@ -20,11 +20,7 @@
         exclude: .*\.tsv
     -   id: check-toml
 -   repo: https://github.com/pycqa/isort
-<<<<<<< HEAD
-    rev: 6.0.0
-=======
     rev: 6.0.1
->>>>>>> 591dd267
     hooks:
     -   id: isort
         args: [--profile, black]
