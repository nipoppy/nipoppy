--- conflicted
+++ resolved
@@ -25,7 +25,10 @@
 # logs/testing
 *.out
 *.log
-<<<<<<< HEAD
+.coverage
+htmlcov
+
+
 env/
 
 # VS Code
@@ -34,14 +37,4 @@
 # docs
 nipoppy_cli/docs/build
 nipoppy_cli/docs/source/apidocs
-nipoppy_cli/docs/source/schemas/*.json
-=======
-.coverage
-htmlcov
-
-
-env/
-
-# VS Code
-.vscode/
->>>>>>> 31da0236
+nipoppy_cli/docs/source/schemas/*.json