# files generated by hatchling vcs
_version.py

# byte-compiled/optimized/DLL files
__pycache__/
*.py[cod]
*$py.class

# packaging
eggs/
.eggs/
wheels/
share/python-wheels/
*.egg-info/
.installed.cfg
*.egg

# Jupyter Notebook
.ipynb_checkpoints

# tests
.coverage
htmlcov

# docs
docs/build
docs/source/schemas/*.json

# OSX
.DS_STORE

# IDE/text editors
.vscode/
*~

# Python virtual environment
env/
venv/
.venv/
<<<<<<< HEAD
nipoppy_env/

# environment variables
.env
=======
nipoppy_env/
>>>>>>> 3dcbd6a2
<|MERGE_RESOLUTION|>--- conflicted
+++ resolved
@@ -37,11 +37,7 @@
 env/
 venv/
 .venv/
-<<<<<<< HEAD
 nipoppy_env/
 
 # environment variables
 .env
-=======
-nipoppy_env/
->>>>>>> 3dcbd6a2
