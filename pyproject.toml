--- conflicted
+++ resolved
@@ -17,10 +17,7 @@
 dependencies = [
     "boutiques",
     "click",
-<<<<<<< HEAD
     "jinja2",
-=======
->>>>>>> 591dd267
     "pandas",
     "pybids!=0.18.0",
     "pydantic",
@@ -40,7 +37,6 @@
 dynamic = ["version"]
 
 [project.optional-dependencies]
-dev = ["nipoppy[doc]", "nipoppy[test]", "pre-commit"]
 doc = [
     "furo",
     "mdit-py-plugins",
@@ -53,11 +49,9 @@
     "sphinx-hoverxref",
     "sphinx-jsonschema",
     "sphinx-togglebutton",
-<<<<<<< HEAD
-=======
-    "sphinx_design"
->>>>>>> 591dd267
+    "sphinx_design",
 ]
+dev = ["nipoppy[doc]", "nipoppy[test]", "pre-commit"]
 test = [
     "fids>=0.1.0",
     "packaging",
