[build-system]
build-backend = "hatchling.build"
requires = ["hatch-vcs", "hatchling"]

[project]
authors = [{ name = "Nipoppy developpers" }]
classifiers = [
    "Intended Audience :: Developers",
    "Intended Audience :: Science/Research",
    "License :: OSI Approved",
    "Operating System :: POSIX",
    "Operating System :: Unix",
    "Programming Language :: Python",
    "Topic :: Scientific/Engineering",
    "Topic :: Software Development",
]
dependencies = [
    "boutiques>=0.5.30",
    "click",
    "httpx",
    "jinja2",
    "pandas",
    "pybids!=0.18.0",
    "pydantic",
    "pydicom!=3.0.0",
    "pysqa[sge]>=0.2.4",
    "requests",
    "rich",
    "rich-click",
    "typing-extensions",
]
description = "Standardized organization and processing of neuroimaging-clinical datasets"
license = { file = "LICENSE" }
name = "nipoppy"
readme = "README.md"
requires-python = ">=3.9"
dynamic = ["version"]

[project.optional-dependencies]
parallel = ["joblib"]
doc = [
    "furo",
    "mdit-py-plugins",
    "myst-parser",
    "sphinx",
    "sphinx-autoapi",
    "sphinx-click",
    "sphinx-copybutton",
    "sphinx-github-changelog",
    "sphinx-hoverxref",
    "sphinx-jsonschema",
    "sphinx-togglebutton",
    "sphinx_design",
]
dev = ["nipoppy[doc,test]", "pre-commit"]
test = [
    "nipoppy[gui,parallel]",
    "fids>=0.1.0",
    "packaging",
    "pytest-cov",
    "pytest-httpx",
    "pytest-mock",
    "pytest-xdist",
    "pytest>=6.0.0",
]
tests = ["nipoppy[test]"] # alias in case of typo
tui = ["trogon"]
gui = ["nipoppy[tui]"] # alias for TUI

[project.scripts]
nipoppy = "nipoppy.cli.cli:cli"
nipoppy-gui = "nipoppy.cli.cli:tui_launch"

[tool.hatch.build.targets.wheel]
packages = ["nipoppy"]

[tool.hatch.metadata]
allow-direct-references = true

[tool.hatch.build.hooks.vcs]
version-file = "nipoppy/_version.py"

[tool.hatch.version]
source = "vcs"

[tool.codespell]
skip = '.git,.github,pyproject.toml'

[tool.pytest.ini_options]
<<<<<<< HEAD
addopts = "--color=yes -n auto --dist loadfile -ra -q -vv"
=======
addopts = "--color=yes -ra -q -vv"
>>>>>>> a0f6f83a
testpaths = ["tests/"]
minversion = "6.0"
xfail_strict = true
markers = ["api: mark a test as an api test."]<|MERGE_RESOLUTION|>--- conflicted
+++ resolved
@@ -87,11 +87,7 @@
 skip = '.git,.github,pyproject.toml'
 
 [tool.pytest.ini_options]
-<<<<<<< HEAD
 addopts = "--color=yes -n auto --dist loadfile -ra -q -vv"
-=======
-addopts = "--color=yes -ra -q -vv"
->>>>>>> a0f6f83a
 testpaths = ["tests/"]
 minversion = "6.0"
 xfail_strict = true
