--- conflicted
+++ resolved
@@ -24,12 +24,8 @@
     "pandas",
     "pybids",
     "pydantic",
-<<<<<<< HEAD
-    "pydicom",
     'requests',
-=======
     "pydicom!=3.0.0",
->>>>>>> a838f951
     "rich",
     "rich_argparse",
     "typing-extensions",
