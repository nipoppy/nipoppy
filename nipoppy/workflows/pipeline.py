"""Base class for pipeline workflows."""

from __future__ import annotations

import json
import logging
import re
import shlex
from abc import ABC, abstractmethod
from functools import cached_property
from pathlib import Path
from typing import Iterable, Optional, Tuple

import bids
<<<<<<< HEAD
from jinja2 import Environment, meta
=======
import pandas as pd
>>>>>>> b9eaef3c
from pydantic import ValidationError
from pysqa import QueueAdapter

from nipoppy.config.boutiques import (
    BoutiquesConfig,
    get_boutiques_config_from_descriptor,
)
from nipoppy.config.main import get_pipeline_config, get_pipeline_version
from nipoppy.config.pipeline import ProcPipelineConfig
from nipoppy.config.pipeline_step import AnalysisLevelType, ProcPipelineStepConfig
from nipoppy.config.tracker import TrackerConfig
from nipoppy.env import (
    BIDS_SESSION_PREFIX,
    BIDS_SUBJECT_PREFIX,
    FAKE_SESSION_ID,
    LogColor,
    ReturnCode,
    StrOrPathLike,
)
from nipoppy.utils import (
    FPATH_HPC_TEMPLATE,
    add_pybids_ignore_patterns,
    check_participant_id,
    check_session_id,
    create_bids_db,
    get_pipeline_tag,
    load_json,
    participant_id_to_bids_participant_id,
    process_template_str,
    session_id_to_bids_session_id,
)
from nipoppy.workflows.base import BaseWorkflow


def apply_analysis_level(
    participants_sessions: Iterable[str, str],
    analysis_level: AnalysisLevelType,
) -> Tuple[str, str]:
    """Filter participant-session pairs to run based on the analysis level."""
    if analysis_level == AnalysisLevelType.group:
        return [(None, None)]

    elif analysis_level == AnalysisLevelType.participant:
        participants = []
        for participant, _ in participants_sessions:
            if participant not in participants:
                participants.append(participant)
        return [(participant, None) for participant in participants]

    elif analysis_level == AnalysisLevelType.session:
        sessions = []
        for _, session in participants_sessions:
            if session not in sessions:
                sessions.append(session)
        return [(None, session) for session in sessions]

    else:
        return participants_sessions


class BasePipelineWorkflow(BaseWorkflow, ABC):
    """A workflow for a pipeline that has a Boutiques descriptor."""

    dname_hpc_logs = "hpc"
    fname_hpc_error = "pysqa.err"
    fname_job_script = "run_queue.sh"

    def __init__(
        self,
        dpath_root: StrOrPathLike,
        name: str,
        pipeline_name: str,
        pipeline_version: Optional[str] = None,
        pipeline_step: Optional[str] = None,
        participant_id: str = None,
        session_id: str = None,
        write_list: Optional[StrOrPathLike] = None,
        fpath_layout: Optional[StrOrPathLike] = None,
        verbose: bool = False,
        dry_run=False,
        hpc: Optional[str] = None,
    ):
        self.pipeline_name = pipeline_name
        self.pipeline_version = pipeline_version
        self.pipeline_step = pipeline_step
        self.participant_id = check_participant_id(participant_id)
        self.session_id = check_session_id(session_id)
        self.write_list = write_list

        super().__init__(
            dpath_root=dpath_root,
            name=name,
            fpath_layout=fpath_layout,
            verbose=verbose,
            dry_run=dry_run,
        )
<<<<<<< HEAD
        self.pipeline_name = pipeline_name
        self.pipeline_version = pipeline_version
        self.pipeline_step = pipeline_step
        self.participant_id = check_participant_id(participant_id)
        self.session_id = check_session_id(session_id)
        self.hpc = hpc
=======
>>>>>>> b9eaef3c

        # the message logged in run_cleanup will depend on
        # the final values for these attributes (updated in run_main)
        self.n_success = 0
        self.n_total = 0

    @cached_property
    def dpaths_to_check(self) -> list[Path]:
        """Directory paths to create if needed during the setup phase."""
        return [self.dpath_pipeline]

    @cached_property
    def dpath_pipeline(self) -> Path:
        """Return the path to the pipeline's derivatives directory."""
        return self.layout.get_dpath_pipeline(
            pipeline_name=self.pipeline_name, pipeline_version=self.pipeline_version
        )

    @cached_property
    def dpath_pipeline_output(self) -> Path:
        """Return the path to the pipeline's output directory."""
        return self.layout.get_dpath_pipeline_output(
            pipeline_name=self.pipeline_name,
            pipeline_version=self.pipeline_version,
        )

    @cached_property
    def dpath_pipeline_work(self) -> Path:
        """Return the path to the pipeline's working directory."""
        return self.layout.get_dpath_pipeline_work(
            pipeline_name=self.pipeline_name,
            pipeline_version=self.pipeline_version,
            participant_id=self.participant_id,
            session_id=self.session_id,
        )

    @cached_property
    def dpath_pipeline_bids_db(self) -> Path:
        """Return the path to the pipeline's BIDS database directory."""
        return self.layout.get_dpath_pybids_db(
            pipeline_name=self.pipeline_name,
            pipeline_version=self.pipeline_version,
            participant_id=self.participant_id,
            session_id=self.session_id,
        )

    @cached_property
    def _pipeline_configs(self) -> list[ProcPipelineConfig]:
        return self.config.PROC_PIPELINES

    @cached_property
    def pipeline_config(self) -> ProcPipelineConfig:
        """Get the user config for the pipeline."""
        return get_pipeline_config(
            self.pipeline_name, self.pipeline_version, self._pipeline_configs
        )

    @cached_property
    def pipeline_step_config(self) -> ProcPipelineStepConfig:
        """Get the user config for the pipeline step."""
        return self.pipeline_config.get_step_config(step_name=self.pipeline_step)

    @cached_property
    def fpath_container(self) -> Path:
        """Return the full path to the pipeline's container."""
        fpath_container = self.pipeline_config.get_fpath_container()
        if fpath_container is None:
            raise RuntimeError(
                f"No container image file specified in config for pipeline"
                f" {self.pipeline_name} {self.pipeline_version}"
            )

        elif not fpath_container.exists():
            raise FileNotFoundError(
                f"No container image file found at {fpath_container} for pipeline"
                f" {self.pipeline_name} {self.pipeline_version}"
            )
        return fpath_container

    @cached_property
    def descriptor(self) -> dict:
        """Load the pipeline step's Boutiques descriptor."""
        fpath_descriptor = self.pipeline_step_config.DESCRIPTOR_FILE
        if fpath_descriptor is None:
            raise ValueError(
                "No descriptor file specified for pipeline"
                f" {self.pipeline_name} {self.pipeline_version}"
            )
        self.logger.info(f"Loading descriptor from {fpath_descriptor}")
        descriptor = load_json(fpath_descriptor)
        descriptor = self.config.apply_substitutions_to_json(descriptor)
        return descriptor

    @cached_property
    def invocation(self) -> dict:
        """Load the pipeline step's Boutiques invocation."""
        fpath_invocation = self.pipeline_step_config.INVOCATION_FILE
        if fpath_invocation is None:
            raise ValueError(
                "No invocation file specified for pipeline"
                f" {self.pipeline_name} {self.pipeline_version}"
            )
        self.logger.info(f"Loading invocation from {fpath_invocation}")
        invocation = load_json(fpath_invocation)
        invocation = self.config.apply_substitutions_to_json(invocation)
        return invocation

    @cached_property
    def tracker_config(self) -> TrackerConfig:
        """Load the pipeline step's tracker configuration."""
        fpath_tracker_config = self.pipeline_step_config.TRACKER_CONFIG_FILE
        if fpath_tracker_config is None:
            raise ValueError(
                f"No tracker config file specified for pipeline {self.pipeline_name}"
                f" {self.pipeline_version}"
            )
        return TrackerConfig(**load_json(fpath_tracker_config))

    @cached_property
    def pybids_ignore_patterns(self) -> list[str]:
        """
        Load the pipeline step's PyBIDS ignore pattern list.

        Note: this does not apply any substitutions, since the subject/session
        patterns are always added.
        """
        fpath_pybids_ignore = self.pipeline_step_config.PYBIDS_IGNORE_FILE

        # no file specified
        if fpath_pybids_ignore is None:
            return []

        # load patterns from file
        patterns = load_json(fpath_pybids_ignore)

        # validate format
        if not isinstance(patterns, list):
            raise ValueError(
                f"Expected a list of strings in {fpath_pybids_ignore}"
                f", got {patterns} ({type(patterns)})"
            )

        return [re.compile(pattern) for pattern in patterns]

    @cached_property
    def boutiques_config(self):
        """Get the Boutiques configuration."""
        try:
            boutiques_config = get_boutiques_config_from_descriptor(
                self.descriptor,
            )
        except ValidationError as exception:
            error_message = str(exception) + str(exception.errors())
            raise ValueError(
                f"Error when loading the Boutiques config from descriptor"
                f": {error_message}"
            )
        except RuntimeError as exception:
            self.logger.debug(
                "Caught exception when trying to load Boutiques config"
                f": {type(exception).__name__}: {exception}"
            )
            self.logger.debug(
                "Assuming Boutiques config is not in descriptor. Using default"
            )
            return BoutiquesConfig()

        self.logger.info(f"Loaded Boutiques config from descriptor: {boutiques_config}")
        return boutiques_config

    def process_template_json(
        self,
        template_json: dict,
        participant_id: Optional[str],
        session_id: Optional[str],
        bids_participant_id: Optional[str] = None,
        bids_session_id: Optional[str] = None,
        objs: Optional[list] = None,
        return_str: bool = False,
        **kwargs,
    ):
        """Replace template strings in a JSON object."""
        if participant_id is not None:
            if bids_participant_id is None:
                bids_participant_id = participant_id_to_bids_participant_id(
                    participant_id
                )
            kwargs["participant_id"] = participant_id
            kwargs["bids_participant_id"] = bids_participant_id

        if session_id is not None:
            if bids_session_id is None:
                bids_session_id = session_id_to_bids_session_id(session_id)
            kwargs["session_id"] = session_id
            kwargs["bids_session_id"] = bids_session_id

        if objs is None:
            objs = []
        objs.extend([self, self.layout])

        if kwargs:
            self.logger.debug("Available replacement strings: ")
            max_len = max(len(k) for k in kwargs)
            for k, v in kwargs.items():
                self.logger.debug(f"\t{k}:".ljust(max_len + 3) + v)
            self.logger.debug(f"\t+ all attributes in: {objs}")

        template_json_str = process_template_str(
            json.dumps(template_json),
            objs=objs,
            **kwargs,
        )

        return template_json_str if return_str else json.loads(template_json_str)

    def set_up_bids_db(
        self,
        dpath_pybids_db: StrOrPathLike,
        participant_id: Optional[str] = None,
        session_id: Optional[str] = None,
    ) -> bids.BIDSLayout:
        """Set up the BIDS database."""
        dpath_pybids_db: Path = Path(dpath_pybids_db)

        pybids_ignore_patterns = self.pybids_ignore_patterns.copy()

        if participant_id is not None:
            add_pybids_ignore_patterns(
                current=pybids_ignore_patterns,
                new=f"^(?!/{BIDS_SUBJECT_PREFIX}({participant_id}))",
            )
        if (session_id is not None) and (session_id != FAKE_SESSION_ID):
            add_pybids_ignore_patterns(
                current=pybids_ignore_patterns,
                new=f".*?/{BIDS_SESSION_PREFIX}(?!{session_id})",
            )

        self.logger.info(
            f"Building BIDSLayout with {len(pybids_ignore_patterns)} ignore "
            f"patterns: {pybids_ignore_patterns}"
        )

        if dpath_pybids_db.exists() and list(dpath_pybids_db.iterdir()):
            self.logger.warning(
                f"Overwriting existing BIDS database directory: {dpath_pybids_db}"
            )

        self.logger.debug(f"Path to BIDS data: {self.layout.dpath_bids}")
        bids_layout: bids.BIDSLayout = create_bids_db(
            dpath_bids=self.layout.dpath_bids,
            dpath_pybids_db=dpath_pybids_db,
            ignore_patterns=pybids_ignore_patterns,
            reset_database=True,
        )

        # list all the files in BIDSLayout
        # since we are selecting for specific a specific subject and
        # session, there should not be too many files
        filenames = bids_layout.get(return_type="filename")
        self.logger.debug(f"Found {len(filenames)} files in BIDS database:")
        for filename in filenames:
            self.logger.debug(filename)

        if len(filenames) == 0:
            self.logger.warning("BIDS database is empty")

        return bids_layout

    def check_dir(self, dpath: Path):
        """Create directory if it does not exist."""
        if not dpath.exists():
            self.mkdir(dpath, log_level=logging.WARNING)

    def check_pipeline_version(self):
        """Set the pipeline version based on the config if it is not given."""
        if self.pipeline_version is None:
            self.pipeline_version = get_pipeline_version(
                pipeline_name=self.pipeline_name,
                pipeline_configs=self._pipeline_configs,
            )
            self.logger.warning(
                f"Pipeline version not specified, using version {self.pipeline_version}"
            )

    def check_pipeline_step(self):
        """Set the pipeline step name based on the config if it is not given."""
        if self.pipeline_step is None:
            self.pipeline_step = self.pipeline_step_config.NAME
            self.logger.warning(
                f"Pipeline step not specified, using step {self.pipeline_step}"
            )

    def run_setup(self):
        """Run pipeline setup."""
        to_return = super().run_setup()

        self.check_pipeline_version()
        self.check_pipeline_step()

        for dpath in self.dpaths_to_check:
            self.check_dir(dpath)

        return to_return

    def run_main(self):
        """Run the pipeline."""
        participants_sessions = self.get_participants_sessions_to_run(
            self.participant_id, self.session_id
        )

        participants_sessions = apply_analysis_level(
            participants_sessions=participants_sessions,
            analysis_level=self.pipeline_step_config.ANALYSIS_LEVEL,
        )

<<<<<<< HEAD
        if self.hpc:
            self._submit_hpc_job(participants_sessions)
        else:
            # Default behavior
=======
        # TODO mutually exclusive with HPC option
        if self.write_list is not None:
            if not self.dry_run:
                pd.DataFrame(participants_sessions).to_csv(
                    self.write_list, header=False, index=False, sep="\t"
                )
            self.logger.info(f"Wrote participant-session list to {self.write_list}")
        else:
>>>>>>> b9eaef3c
            for participant_id, session_id in participants_sessions:
                self.n_total += 1
                self.logger.info(
                    f"Running for participant {participant_id}, session {session_id}"
<<<<<<< HEAD
                )
                try:
                    self.run_single(participant_id, session_id)
                    self.n_success += 1
                except Exception as exception:
                    self.return_code = ReturnCode.PARTIAL_SUCCESS
                    self.logger.error(
                        f"Error running {self.pipeline_name} {self.pipeline_version}"
                        f" on participant {participant_id}, session {session_id}"
                        f": {exception}"
                    )

    def _check_hpc_config(self) -> dict:
        """
        Get HPC configuration values to be passed to Jinja template.

        This function logs a warning if the HPC config does not exist (or is empty) or
        if it contains variables that are not defined in the template job script.
        """
        if (hpc_config := self.pipeline_config.HPC_CONFIG) is None:
            job_args = {}
        else:
            job_args = hpc_config.model_dump()

        if len(job_args) == 0:
            self.logger.warning("No HPC configuration found in pipeline config")

        template_ast = Environment().parse(FPATH_HPC_TEMPLATE.read_text())
        template_vars = meta.find_undeclared_variables(template_ast)
        missing_vars = set(job_args.keys()) - template_vars
        if len(missing_vars) > 0:
            self.logger.warning(
                "Found variables in the HPC config that are not used in the template "
                f"job script: {missing_vars}. Update the config or modify the template "
                f"at {FPATH_HPC_TEMPLATE}."
            )

        return job_args

    def _submit_hpc_job(self, participants_sessions):
        """Submit jobs to a HPC cluster for processing."""
        # make sure HPC directory exists
        dpath_hpc_configs = self.layout.dpath_hpc
        if not (dpath_hpc_configs.exists() and dpath_hpc_configs.is_dir()):
            raise FileNotFoundError(
                "The HPC directory with appropriate content needs to exist at "
                f"{self.layout.dpath_hpc} if HPC job submission is requested"
            )

        qa = QueueAdapter(directory=str(self.layout.dpath_hpc))

        try:
            qa.switch_cluster(self.hpc)
        except KeyError:
            raise ValueError(
                f"Invalid HPC cluster type: {self.hpc}"
                f". Available clusters are: {qa.list_clusters()}"
            )

        # Generate the list of nipoppy commands as a single string for a shell array
        job_array_commands = []
        for participant_id, session_id in participants_sessions:
            # TODO this needs to include other args (e.g. --tar)
            command = [
                "nipoppy",
                "run",
                str(self.dpath_root),
                "--pipeline",
                self.pipeline_name,
                "--pipeline-version",
                self.pipeline_version,
                "--pipeline-step",
                self.pipeline_step,
                "--participant-id",
                participant_id,
                "--session-id",
                session_id,
            ]
            job_array_commands.append(shlex.join(command))
            self.n_total += 1  # for logging in run_cleanup()

        # skip if there are no jobs to submit
        if len(job_array_commands) == 0:
            return

        job_name = get_pipeline_tag(
            pipeline_name=self.pipeline_name,
            pipeline_version=self.pipeline_version,
            pipeline_step=self.pipeline_step,
            participant_id=self.participant_id,
            session_id=self.session_id,
        )
        dpath_work = self.dpath_pipeline_work

        # this is the file that will be created by PySQA
        # if the job submission command fails
        # first we delete it to make sure it is not already there
        fpath_hpc_error = dpath_work / self.fname_hpc_error
        fpath_hpc_error.unlink(missing_ok=True)

        # create the HPC logs directory
        dpath_hpc_logs = self.layout.dpath_logs / self.dname_hpc_logs
        dpath_hpc_logs.mkdir(parents=True, exist_ok=True)

        # user-defined args
        job_args = self._check_hpc_config()

        queue_id = None
        try:
            if not self.dry_run:
                queue_id = qa.submit_job(
                    queue=self.hpc,
                    working_directory=str(dpath_work),
                    command="",  # not used in default template but cannot be None
                    NIPOPPY_HPC=self.hpc,
                    NIPOPPY_JOB_NAME=job_name,
                    NIPOPPY_DPATH_LOGS=dpath_hpc_logs,
                    NIPOPPY_HPC_PREAMBLE_STRINGS=self.config.HPC_PREAMBLE,
                    NIPOPPY_COMMANDS=job_array_commands,
                    **job_args,
                )
        except NotImplementedError as exception:
            # currently the SGE adapter errors out with NotImplementedError because the
            # SGE wrapper does not implement the get_job_id_from_output method
            # this should be fixed in the next version of PySQA (0.2.4?)
            if self.hpc != "sge":
                raise exception

        # raise error if an error file was created
        if fpath_hpc_error.exists():
            raise RuntimeError(
                "Error occurred while submitting the HPC job:"
                f"\n{fpath_hpc_error.read_text()}"
                "\nThe job script can be found at "
                f"{dpath_work / self.fname_job_script}."
                "\nThis file is auto-generated. To modify it, you will need to "
                "modify the pipeline's HPC configuration in the config file and/or "
                f"the template job script in {self.layout.dpath_hpc}."
            )

        if queue_id is not None:
            self.logger.info(f"HPC job ID: {queue_id}")

        # for logging in run_cleanup()
        self.n_success += len(job_array_commands)
=======
                )
                try:
                    self.run_single(participant_id, session_id)
                    self.n_success += 1
                except Exception as exception:
                    self.return_code = ReturnCode.PARTIAL_SUCCESS
                    self.logger.error(
                        f"Error running {self.pipeline_name} {self.pipeline_version}"
                        f" on participant {participant_id}, session {session_id}"
                        f": {exception}"
                    )
>>>>>>> b9eaef3c

    def run_cleanup(self):
        """Log a summary message."""
        if self.n_total == 0:
            self.logger.warning(
                "No participants or sessions to run. Make sure there are no "
                "mistakes in the input arguments, the dataset's manifest or config "
                "file, and/or check the doughnut file at "
                f"{self.layout.fpath_doughnut}"
            )
        elif self.hpc is not None:
            if self.n_success == 0:
                self.logger.error(f"[{LogColor.FAILURE}]Failed to submit HPC jobs[/]")
            else:
                self.logger.info(
                    f"[{LogColor.SUCCESS}]Successfully submitted {self.n_success} "
                    "HPC job(s)[/]"
                )
        else:
            # change the message depending on how successful the run was
            prefix = "Ran"
            suffix = ""
            if self.n_success == 0:
                color = LogColor.FAILURE
            elif self.n_success == self.n_total:
                color = LogColor.SUCCESS
                prefix = f"Successfully {prefix.lower()}"
                suffix = "!"
            else:
                color = LogColor.PARTIAL_SUCCESS

            if self.pipeline_step_config.ANALYSIS_LEVEL == AnalysisLevelType.group:
                message_body = "on the entire study"
            else:
                message_body = (
                    f"for {self.n_success} out of "
                    f"{self.n_total} participants or sessions"
                )

            self.logger.info(f"[{color}]{prefix} {message_body}{suffix}[/]")

        return super().run_cleanup()

    @abstractmethod
    def get_participants_sessions_to_run(
        self, participant_id: Optional[str], session_id: Optional[str]
    ):
        """
        Return participant-session pairs to loop over with run_single().

        This is an abstract method that should be defined explicitly in subclasses.
        """

    @abstractmethod
    def run_single(self, participant_id: Optional[str], session_id: Optional[str]):
        """
        Run on a single participant/session.

        This is an abstract method that should be defined explicitly in subclasses.
        """

    def generate_fpath_log(
        self,
        dnames_parent: Optional[str | list[str]] = None,
        fname_stem: Optional[str] = None,
    ) -> Path:
        """Generate a log file path."""
        # make sure that pipeline version is not None
        self.check_pipeline_version()
        if dnames_parent is None:
            dnames_parent = get_pipeline_tag(
                pipeline_name=self.pipeline_name,
                pipeline_version=self.pipeline_version,
            )
        if fname_stem is None:
            fname_stem = get_pipeline_tag(
                pipeline_name=self.pipeline_name,
                pipeline_version=self.pipeline_version,
                participant_id=self.participant_id,
                session_id=self.session_id,
            )
        return super().generate_fpath_log(
            dnames_parent=dnames_parent, fname_stem=fname_stem
        )<|MERGE_RESOLUTION|>--- conflicted
+++ resolved
@@ -12,11 +12,8 @@
 from typing import Iterable, Optional, Tuple
 
 import bids
-<<<<<<< HEAD
+import pandas as pd
 from jinja2 import Environment, meta
-=======
-import pandas as pd
->>>>>>> b9eaef3c
 from pydantic import ValidationError
 from pysqa import QueueAdapter
 
@@ -93,17 +90,18 @@
         pipeline_step: Optional[str] = None,
         participant_id: str = None,
         session_id: str = None,
+        hpc: Optional[str] = None,
         write_list: Optional[StrOrPathLike] = None,
         fpath_layout: Optional[StrOrPathLike] = None,
         verbose: bool = False,
         dry_run=False,
-        hpc: Optional[str] = None,
     ):
         self.pipeline_name = pipeline_name
         self.pipeline_version = pipeline_version
         self.pipeline_step = pipeline_step
         self.participant_id = check_participant_id(participant_id)
         self.session_id = check_session_id(session_id)
+        self.hpc = hpc
         self.write_list = write_list
 
         super().__init__(
@@ -113,15 +111,6 @@
             verbose=verbose,
             dry_run=dry_run,
         )
-<<<<<<< HEAD
-        self.pipeline_name = pipeline_name
-        self.pipeline_version = pipeline_version
-        self.pipeline_step = pipeline_step
-        self.participant_id = check_participant_id(participant_id)
-        self.session_id = check_session_id(session_id)
-        self.hpc = hpc
-=======
->>>>>>> b9eaef3c
 
         # the message logged in run_cleanup will depend on
         # the final values for these attributes (updated in run_main)
@@ -437,12 +426,6 @@
             analysis_level=self.pipeline_step_config.ANALYSIS_LEVEL,
         )
 
-<<<<<<< HEAD
-        if self.hpc:
-            self._submit_hpc_job(participants_sessions)
-        else:
-            # Default behavior
-=======
         # TODO mutually exclusive with HPC option
         if self.write_list is not None:
             if not self.dry_run:
@@ -450,13 +433,13 @@
                     self.write_list, header=False, index=False, sep="\t"
                 )
             self.logger.info(f"Wrote participant-session list to {self.write_list}")
+        elif self.hpc:
+            self._submit_hpc_job(participants_sessions)
         else:
->>>>>>> b9eaef3c
             for participant_id, session_id in participants_sessions:
                 self.n_total += 1
                 self.logger.info(
                     f"Running for participant {participant_id}, session {session_id}"
-<<<<<<< HEAD
                 )
                 try:
                     self.run_single(participant_id, session_id)
@@ -602,19 +585,6 @@
 
         # for logging in run_cleanup()
         self.n_success += len(job_array_commands)
-=======
-                )
-                try:
-                    self.run_single(participant_id, session_id)
-                    self.n_success += 1
-                except Exception as exception:
-                    self.return_code = ReturnCode.PARTIAL_SUCCESS
-                    self.logger.error(
-                        f"Error running {self.pipeline_name} {self.pipeline_version}"
-                        f" on participant {participant_id}, session {session_id}"
-                        f": {exception}"
-                    )
->>>>>>> b9eaef3c
 
     def run_cleanup(self):
         """Log a summary message."""
