"""Base class for pipeline workflows."""

from __future__ import annotations

import json
import logging
import re
import shlex
from abc import ABC, abstractmethod
from functools import cached_property
from pathlib import Path
from typing import Iterable, Optional, Tuple

import bids
from pydantic import ValidationError
from pysqa import QueueAdapter

from nipoppy.config.boutiques import (
    BoutiquesConfig,
    get_boutiques_config_from_descriptor,
)
from nipoppy.config.main import get_pipeline_config, get_pipeline_version
from nipoppy.config.pipeline import ProcPipelineConfig
from nipoppy.config.pipeline_step import AnalysisLevelType, ProcPipelineStepConfig
from nipoppy.env import (
    BIDS_SESSION_PREFIX,
    BIDS_SUBJECT_PREFIX,
    FAKE_SESSION_ID,
    LogColor,
    ReturnCode,
    StrOrPathLike,
)
from nipoppy.utils import (
    add_pybids_ignore_patterns,
    check_participant_id,
    check_session_id,
    create_bids_db,
    get_pipeline_tag,
    load_json,
    participant_id_to_bids_participant_id,
    process_template_str,
    session_id_to_bids_session_id,
)
from nipoppy.workflows.base import BaseWorkflow


def apply_analysis_level(
    participants_sessions: Iterable[str, str],
    analysis_level: AnalysisLevelType,
) -> Tuple[str, str]:
    """Filter participant-session pairs to run based on the analysis level."""
    if analysis_level == AnalysisLevelType.group:
        return [(None, None)]

    elif analysis_level == AnalysisLevelType.participant:
        participants = []
        for participant, _ in participants_sessions:
            if participant not in participants:
                participants.append(participant)
        return [(participant, None) for participant in participants]

    elif analysis_level == AnalysisLevelType.session:
        sessions = []
        for _, session in participants_sessions:
            if session not in sessions:
                sessions.append(session)
        return [(None, session) for session in sessions]

    else:
        return participants_sessions


class BasePipelineWorkflow(BaseWorkflow, ABC):
    """A workflow for a pipeline that has a Boutiques descriptor."""

    def __init__(
        self,
        dpath_root: StrOrPathLike,
        name: str,
        pipeline_name: str,
        pipeline_version: Optional[str] = None,
        pipeline_step: Optional[str] = None,
        participant_id: str = None,
        session_id: str = None,
        fpath_layout: Optional[StrOrPathLike] = None,
        logger: Optional[logging.Logger] = None,
        dry_run=False,
        hpc: Optional[str] = None,
    ):
        super().__init__(
            dpath_root=dpath_root,
            name=name,
            fpath_layout=fpath_layout,
            logger=logger,
            dry_run=dry_run,
        )
        self.pipeline_name = pipeline_name
        self.pipeline_version = pipeline_version
        self.pipeline_step = pipeline_step
        self.participant_id = check_participant_id(participant_id)
        self.session_id = check_session_id(session_id)
        self.hpc = hpc

        # the message logged in run_cleanup will depend on
        # the final values for these attributes (updated in run_main)
        self.n_success = 0
        self.n_total = 0

    @cached_property
    def dpaths_to_check(self) -> list[Path]:
        """Directory paths to create if needed during the setup phase."""
        return [self.dpath_pipeline]

    @cached_property
    def dpath_pipeline(self) -> Path:
        """Return the path to the pipeline's derivatives directory."""
        return self.layout.get_dpath_pipeline(
            pipeline_name=self.pipeline_name, pipeline_version=self.pipeline_version
        )

    @cached_property
    def dpath_pipeline_output(self) -> Path:
        """Return the path to the pipeline's output directory."""
        return self.layout.get_dpath_pipeline_output(
            pipeline_name=self.pipeline_name,
            pipeline_version=self.pipeline_version,
        )

    @cached_property
    def dpath_pipeline_work(self) -> Path:
        """Return the path to the pipeline's working directory."""
        return self.layout.get_dpath_pipeline_work(
            pipeline_name=self.pipeline_name,
            pipeline_version=self.pipeline_version,
            participant_id=self.participant_id,
            session_id=self.session_id,
        )

    @cached_property
    def dpath_pipeline_bids_db(self) -> Path:
        """Return the path to the pipeline's BIDS database directory."""
        return self.layout.get_dpath_pybids_db(
            pipeline_name=self.pipeline_name,
            pipeline_version=self.pipeline_version,
            participant_id=self.participant_id,
            session_id=self.session_id,
        )

    @cached_property
    def _pipeline_configs(self) -> list[ProcPipelineConfig]:
        return self.config.PROC_PIPELINES

    @cached_property
    def pipeline_config(self) -> ProcPipelineConfig:
        """Get the user config for the pipeline."""
        return get_pipeline_config(
            self.pipeline_name, self.pipeline_version, self._pipeline_configs
        )

    @cached_property
    def pipeline_step_config(self) -> ProcPipelineStepConfig:
        """Get the user config for the pipeline step."""
        return self.pipeline_config.get_step_config(step_name=self.pipeline_step)

    @cached_property
    def fpath_container(self) -> Path:
        """Return the full path to the pipeline's container."""
        fpath_container = self.pipeline_config.get_fpath_container()
        if fpath_container is None:
            raise RuntimeError(
                f"No container image file specified in config for pipeline"
                f" {self.pipeline_name} {self.pipeline_version}"
            )

        elif not fpath_container.exists():
            raise FileNotFoundError(
                f"No container image file found at {fpath_container} for pipeline"
                f" {self.pipeline_name} {self.pipeline_version}"
            )
        return fpath_container

    @cached_property
    def descriptor(self) -> dict:
        """Load the pipeline step's Boutiques descriptor."""
        fpath_descriptor = self.pipeline_step_config.DESCRIPTOR_FILE
        if fpath_descriptor is None:
            raise ValueError(
                "No descriptor file specified for pipeline"
                f" {self.pipeline_name} {self.pipeline_version}"
            )
        self.logger.info(f"Loading descriptor from {fpath_descriptor}")
        descriptor = load_json(fpath_descriptor)
        descriptor = self.config.apply_substitutions_to_json(descriptor)
        return descriptor

    @cached_property
    def invocation(self) -> dict:
        """Load the pipeline step's Boutiques invocation."""
        fpath_invocation = self.pipeline_step_config.INVOCATION_FILE
        if fpath_invocation is None:
            raise ValueError(
                "No invocation file specified for pipeline"
                f" {self.pipeline_name} {self.pipeline_version}"
            )
        self.logger.info(f"Loading invocation from {fpath_invocation}")
        invocation = load_json(fpath_invocation)
        invocation = self.config.apply_substitutions_to_json(invocation)
        return invocation

    @cached_property
    def pybids_ignore_patterns(self) -> list[str]:
        """
        Load the pipeline step's PyBIDS ignore pattern list.

        Note: this does not apply any substitutions, since the subject/session
        patterns are always added.
        """
        fpath_pybids_ignore = self.pipeline_step_config.PYBIDS_IGNORE_FILE

        # no file specified
        if fpath_pybids_ignore is None:
            return []

        # load patterns from file
        patterns = load_json(fpath_pybids_ignore)

        # validate format
        if not isinstance(patterns, list):
            raise ValueError(
                f"Expected a list of strings in {fpath_pybids_ignore}"
                f", got {patterns} ({type(patterns)})"
            )

        return [re.compile(pattern) for pattern in patterns]

    @cached_property
    def boutiques_config(self):
        """Get the Boutiques configuration."""
        try:
            boutiques_config = get_boutiques_config_from_descriptor(
                self.descriptor,
            )
        except ValidationError as exception:
            error_message = str(exception) + str(exception.errors())
            raise ValueError(
                f"Error when loading the Boutiques config from descriptor"
                f": {error_message}"
            )
        except RuntimeError as exception:
            self.logger.debug(
                "Caught exception when trying to load Boutiques config"
                f": {type(exception).__name__}: {exception}"
            )
            self.logger.debug(
                "Assuming Boutiques config is not in descriptor. Using default"
            )
            return BoutiquesConfig()

        self.logger.info(f"Loaded Boutiques config from descriptor: {boutiques_config}")
        return boutiques_config

    def process_template_json(
        self,
        template_json: dict,
        participant_id: Optional[str],
        session_id: Optional[str],
        bids_participant_id: Optional[str] = None,
        bids_session_id: Optional[str] = None,
        objs: Optional[list] = None,
        return_str: bool = False,
        **kwargs,
    ):
        """Replace template strings in a JSON object."""
        if participant_id is not None:
            if bids_participant_id is None:
                bids_participant_id = participant_id_to_bids_participant_id(
                    participant_id
                )
            kwargs["participant_id"] = participant_id
            kwargs["bids_participant_id"] = bids_participant_id

        if session_id is not None:
            if bids_session_id is None:
                bids_session_id = session_id_to_bids_session_id(session_id)
            kwargs["session_id"] = session_id
            kwargs["bids_session_id"] = bids_session_id

        if objs is None:
            objs = []
        objs.extend([self, self.layout])

        if kwargs:
            self.logger.debug("Available replacement strings: ")
            max_len = max(len(k) for k in kwargs)
            for k, v in kwargs.items():
                self.logger.debug(f"\t{k}:".ljust(max_len + 3) + v)
            self.logger.debug(f"\t+ all attributes in: {objs}")

        template_json_str = process_template_str(
            json.dumps(template_json),
            objs=objs,
            **kwargs,
        )

        return template_json_str if return_str else json.loads(template_json_str)

    def set_up_bids_db(
        self,
        dpath_pybids_db: StrOrPathLike,
        participant_id: Optional[str] = None,
        session_id: Optional[str] = None,
    ) -> bids.BIDSLayout:
        """Set up the BIDS database."""
        dpath_pybids_db: Path = Path(dpath_pybids_db)

        pybids_ignore_patterns = self.pybids_ignore_patterns.copy()

        if participant_id is not None:
            add_pybids_ignore_patterns(
                current=pybids_ignore_patterns,
                new=f"^(?!/{BIDS_SUBJECT_PREFIX}({participant_id}))",
            )
        if (session_id is not None) and (session_id != FAKE_SESSION_ID):
            add_pybids_ignore_patterns(
                current=pybids_ignore_patterns,
                new=f".*?/{BIDS_SESSION_PREFIX}(?!{session_id})",
            )

        self.logger.info(
            f"Building BIDSLayout with {len(pybids_ignore_patterns)} ignore "
            f"patterns: {pybids_ignore_patterns}"
        )

        if dpath_pybids_db.exists() and list(dpath_pybids_db.iterdir()):
            self.logger.warning(
                f"Overwriting existing BIDS database directory: {dpath_pybids_db}"
            )

        self.logger.debug(f"Path to BIDS data: {self.layout.dpath_bids}")
        bids_layout: bids.BIDSLayout = create_bids_db(
            dpath_bids=self.layout.dpath_bids,
            dpath_pybids_db=dpath_pybids_db,
            ignore_patterns=pybids_ignore_patterns,
            reset_database=True,
        )

        # list all the files in BIDSLayout
        # since we are selecting for specific a specific subject and
        # session, there should not be too many files
        filenames = bids_layout.get(return_type="filename")
        self.logger.debug(f"Found {len(filenames)} files in BIDS database:")
        for filename in filenames:
            self.logger.debug(filename)

        if len(filenames) == 0:
            self.logger.warning("BIDS database is empty")

        return bids_layout

    def check_dir(self, dpath: Path):
        """Create directory if it does not exist."""
        if not dpath.exists():
            self.mkdir(dpath, log_level=logging.WARNING)

    def check_pipeline_version(self):
        """Set the pipeline version based on the config if it is not given."""
        if self.pipeline_version is None:
            self.pipeline_version = get_pipeline_version(
                pipeline_name=self.pipeline_name,
                pipeline_configs=self._pipeline_configs,
            )
            self.logger.warning(
                f"Pipeline version not specified, using version {self.pipeline_version}"
            )

    def check_pipeline_step(self):
        """Set the pipeline step name based on the config if it is not given."""
        if self.pipeline_step is None:
            self.pipeline_step = self.pipeline_step_config.NAME
            self.logger.warning(
                f"Pipeline step not specified, using step {self.pipeline_step}"
            )

    def run_setup(self):
        """Run pipeline setup."""
        to_return = super().run_setup()

        self.check_pipeline_version()
        self.check_pipeline_step()

        for dpath in self.dpaths_to_check:
            self.check_dir(dpath)

        return to_return

    def run_main(self):
        """Run the pipeline."""
        participants_sessions = self.get_participants_sessions_to_run(
            self.participant_id, self.session_id
        )

        participants_sessions = apply_analysis_level(
            participants_sessions=participants_sessions,
            analysis_level=self.pipeline_step_config.ANALYSIS_LEVEL,
        )

        if self.hpc:
            self.submit_hpc_job(participants_sessions)
        else:
            # Default behavior
            for participant_id, session_id in participants_sessions:
                self.n_total += 1
                self.logger.info(
                    f"Running for participant {participant_id}, session {session_id}"
                )
                try:
                    self.run_single(participant_id, session_id)
                    self.n_success += 1
                except Exception as exception:
                    self.return_code = ReturnCode.PARTIAL_SUCCESS
                    self.logger.error(
                        f"Error running {self.pipeline_name} {self.pipeline_version}"
                        f" on participant {participant_id}, session {session_id}"
                        f": {exception}"
                    )

    def submit_hpc_job(self, participants_sessions):
        """Submit jobs to a HPC cluster for processing."""
        self.logger.info("Running in HPC mode.")

        hpc_templates_path = Path(f"{self.dpath_root}/code/hpc_templates/{self.hpc}")
        qa = QueueAdapter(directory=str(hpc_templates_path))

        # Generate the list of nipoppy commands as a single string for a shell array
        job_array_commands = []
        for participant_id, session_id in participants_sessions:
            command = [
                "nipoppy",
                "run",
                str(self.dpath_root),
                "--pipeline",
                self.pipeline_name,
                "--pipeline-version",
                self.pipeline_version,
                "--pipeline-step",
                self.pipeline_step,
                "--participant-id",
                participant_id,
                "--session-id",
                session_id,
            ]
            job_array_commands.append(shlex.join(command))
        # Join the commands into a single string

        job_array_commands_str = " ".join([f'"{cmd}"' for cmd in job_array_commands])
        module_load = self.config.HPC_PREAMBLE

        # Build the single command to submit as an array job
        if self.hpc == "slurm":
            command = (
                f"bash -c '{module_load}; commands=({job_array_commands_str}); "
                f'eval "${{commands[$SLURM_ARRAY_TASK_ID]}}"\''
            )
        elif self.hpc == "sge":
            command = (
                f"bash -c '{module_load}; commands=({job_array_commands_str}); "
                f'eval "${{commands[$((SGE_TASK_ID-1))]}}"\''
            )
        else:
            raise ValueError(
                "Unsupported HPC type specified. Please use 'slurm' or 'sge'."
            )

        # Submit the job with the total number of commands as the array size
        num_jobs = len(job_array_commands)

        try:
            queue_id = qa.submit_job(
                job_name=(
                    f"nipoppy_{self.pipeline_name}_"
                    f"{self.pipeline_version}_{self.pipeline_step}"
                ),
                command=command,
                num_tasks=num_jobs,
                queue=self.hpc,
                **self.pipeline_config.HPC_CONFIG.model_dump(),
            )
        except NotImplementedError as e:
            self.logger.info(
                f"pysqa has not implemented returning the array job ID for SGE yet! "
            )
            queue_id = None
        except Exception as e:
<<<<<<< HEAD
            self.logger.info(f"Unexpected error occurred while submitting the job: {e}")
        if queue_id is not None:
            self.logger.info(f"Submitted array job with queue ID {queue_id}")
=======
            self.logger.error(
                f"Unexpected error occurred while submitting the job: {e}"
            )
            raise e
        self.logger.info(f"Submitted array job with queue ID {queue_id}")
>>>>>>> f862e01c

    def run_cleanup(self):
        """Log a summary message."""
        if self.n_total == 0:
            self.logger.warning(
                "No participants or sessions to run. Make sure there are no mistakes "
                "in the input arguments, the dataset's manifest or config file, "
                f"and/or check the doughnut file at {self.layout.fpath_doughnut}"
            )
        else:
            # change the message depending on how successful the run was
            prefix = "Ran"
            suffix = ""
            if self.n_success == 0:
                color = LogColor.FAILURE
            elif self.n_success == self.n_total:
                color = LogColor.SUCCESS
                prefix = f"Successfully {prefix.lower()}"
                suffix = "!"
            else:
                color = LogColor.PARTIAL_SUCCESS

            if self.pipeline_step_config.ANALYSIS_LEVEL == AnalysisLevelType.group:
                message_body = "on the entire study"
            else:
                message_body = (
                    f"for {self.n_success} out of "
                    f"{self.n_total} participants or sessions"
                )

            self.logger.info(f"[{color}]{prefix} {message_body}{suffix}[/]")

        return super().run_cleanup()

    @abstractmethod
    def get_participants_sessions_to_run(
        self, participant_id: Optional[str], session_id: Optional[str]
    ):
        """
        Return participant-session pairs to loop over with run_single().

        This is an abstract method that should be defined explicitly in subclasses.
        """

    @abstractmethod
    def run_single(self, participant_id: Optional[str], session_id: Optional[str]):
        """
        Run on a single participant/session.

        This is an abstract method that should be defined explicitly in subclasses.
        """

    def generate_fpath_log(
        self,
        dnames_parent: Optional[str | list[str]] = None,
        fname_stem: Optional[str] = None,
    ) -> Path:
        """Generate a log file path."""
        # make sure that pipeline version is not None
        self.check_pipeline_version()
        if dnames_parent is None:
            dnames_parent = get_pipeline_tag(
                pipeline_name=self.pipeline_name,
                pipeline_version=self.pipeline_version,
            )
        if fname_stem is None:
            fname_stem = get_pipeline_tag(
                pipeline_name=self.pipeline_name,
                pipeline_version=self.pipeline_version,
                participant_id=self.participant_id,
                session_id=self.session_id,
            )
        return super().generate_fpath_log(
            dnames_parent=dnames_parent, fname_stem=fname_stem
        )<|MERGE_RESOLUTION|>--- conflicted
+++ resolved
@@ -491,17 +491,12 @@
             )
             queue_id = None
         except Exception as e:
-<<<<<<< HEAD
-            self.logger.info(f"Unexpected error occurred while submitting the job: {e}")
+            self.logger.error(
+                f"Unexpected error occurred while submitting the job: {e}"
+            )
+            raise e
         if queue_id is not None:
             self.logger.info(f"Submitted array job with queue ID {queue_id}")
-=======
-            self.logger.error(
-                f"Unexpected error occurred while submitting the job: {e}"
-            )
-            raise e
-        self.logger.info(f"Submitted array job with queue ID {queue_id}")
->>>>>>> f862e01c
 
     def run_cleanup(self):
         """Log a summary message."""
