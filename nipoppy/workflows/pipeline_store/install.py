--- conflicted
+++ resolved
@@ -10,17 +10,13 @@
 from nipoppy.config.pipeline import BasePipelineConfig
 from nipoppy.console import CONSOLE_STDERR, CONSOLE_STDOUT
 from nipoppy.container import get_container_handler
-<<<<<<< HEAD
-from nipoppy.env import ContainerCommandEnum, ReturnCode, StrOrPathLike
-from nipoppy.logger import get_logger
-=======
 from nipoppy.env import ContainerCommandEnum, StrOrPathLike
 from nipoppy.exceptions import (
     ConfigError,
     FileOperationError,
     WorkflowError,
 )
->>>>>>> 80338449
+from nipoppy.logger import get_logger
 from nipoppy.pipeline_validation import check_pipeline_bundle
 from nipoppy.utils.utils import apply_substitutions_to_json, process_template_str
 from nipoppy.workflows.base import BaseDatasetWorkflow
@@ -171,13 +167,8 @@
                 ):
                     self.run_command(pull_command)
 
-<<<<<<< HEAD
-            except subprocess.CalledProcessError as exception:
+            except subprocess.CalledProcessError as e:
                 logger.error(
-=======
-            except subprocess.CalledProcessError as e:
-                self.logger.error(
->>>>>>> 80338449
                     f"Failed to download container {pipeline_config.CONTAINER_INFO.URI}"
                     f": {e}"
                 )
@@ -216,16 +207,8 @@
 
         # load the config and validate file contents (including file paths)
         try:
-<<<<<<< HEAD
             pipeline_config = check_pipeline_bundle(dpath_pipeline)
-        except FileNotFoundError as exception:
-=======
-            pipeline_config = check_pipeline_bundle(
-                dpath_pipeline,
-                logger=self.logger,
-            )
         except FileOperationError as e:
->>>>>>> 80338449
             # if the files were downloaded from Zenodo, point user to the Zenodo record
             if self.zenodo_id is not None:
                 record_url = (
