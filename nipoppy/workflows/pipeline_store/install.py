--- conflicted
+++ resolved
@@ -2,25 +2,16 @@
 
 from __future__ import annotations
 
-<<<<<<< HEAD
-=======
-import logging
 import subprocess
->>>>>>> 3ce0b39b
 from pathlib import Path
 from typing import Optional
 
 from nipoppy.config.main import Config
 from nipoppy.config.pipeline import BasePipelineConfig
-<<<<<<< HEAD
-from nipoppy.env import StrOrPathLike
-from nipoppy.pipeline_store.validation import check_pipeline_bundle
-=======
 from nipoppy.console import CONSOLE_STDERR, CONSOLE_STDOUT
-from nipoppy.env import LogColor, ReturnCode, StrOrPathLike
+from nipoppy.env import ReturnCode, StrOrPathLike
 from nipoppy.pipeline_validation import check_pipeline_bundle
 from nipoppy.utils import apply_substitutions_to_json, process_template_str
->>>>>>> 3ce0b39b
 from nipoppy.workflows.base import BaseDatasetWorkflow
 from nipoppy.zenodo_api import ZenodoAPI
 
@@ -245,18 +236,11 @@
         # update global config with new pipeline variables
         self._update_config_and_save(pipeline_config)
 
-<<<<<<< HEAD
+        # download container if it is specified
+        self._download_container(pipeline_config)
+
         self.logger.success(
             "Successfully installed pipeline "
             f"{pipeline_config.NAME}, version {pipeline_config.VERSION} at "
             f"{dpath_target}!"
-=======
-        # download container if it is specified
-        self._download_container(pipeline_config)
-
-        self.logger.info(
-            f"[{LogColor.SUCCESS}]Successfully installed pipeline "
-            f"{pipeline_config.NAME}, version {pipeline_config.VERSION} "
-            f"at {dpath_target}![/]"
->>>>>>> 3ce0b39b
         )