--- conflicted
+++ resolved
@@ -88,13 +88,9 @@
         """List the available pipelines in a dataset."""
         pipeline_type_to_info_map = self._get_pipeline_info_map()
 
-<<<<<<< HEAD
-        logger.info(f"Checking pipelines installed in {self.layout.dpath_pipelines}")
-=======
-        self.logger.info(
+        logger.info(
             f"Checking pipelines installed in {self.study.layout.dpath_pipelines}"
         )
->>>>>>> 38ade259
         for pipeline_type, pipelines in pipeline_type_to_info_map.items():
             self._log_pipeline_info(pipeline_type, pipelines)
 
