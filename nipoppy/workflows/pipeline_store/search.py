"""Workflow for pipeline search command."""

from typing import Optional

import pandas as pd
from rich import box
from rich.table import Table

<<<<<<< HEAD
from nipoppy.console import _INDENT, CONSOLE_STDOUT
from nipoppy.env import LogColor
=======
from nipoppy.console import CONSOLE_STDOUT
from nipoppy.env import ZENODO_COMMUNITY_ID, LogColor
>>>>>>> 10876d62
from nipoppy.utils.html import strip_html_tags
from nipoppy.workflows.base import BaseWorkflow
from nipoppy.zenodo_api import ZenodoAPI

CURRENT_CONSOLE_WIDTH = CONSOLE_STDOUT.size.width
RESIZED_CONSOLE_WIDTH = min(CURRENT_CONSOLE_WIDTH, 120 - _INDENT)
MINIMIZED_TABLE_MAX_WIDTH = 80


class PipelineSearchWorkflow(BaseWorkflow):
    """Search Zenodo for existing pipeline configurations and print results table."""

    _api_search_size = int(1e9)
    col_zenodo_id = "Zenodo ID"
    col_title = "Title"
    col_description = "Description"
    col_downloads = "Downloads"
    widths = {
        col_zenodo_id: len(col_zenodo_id),
        col_downloads: len(col_downloads),
        col_title: 20,
    }
    # Add 10 extra spaces for padding and table borders
    widths[col_description] = min(
        RESIZED_CONSOLE_WIDTH, RESIZED_CONSOLE_WIDTH - sum(widths.values(), 10)
    )

    def __init__(
        self,
        query: str,
        zenodo_api: Optional[ZenodoAPI] = None,
        community: bool = False,
        size: int = 10,
        verbose: bool = False,
        dry_run: bool = False,
    ):
        """Initialize the workflow."""
        super().__init__(
            name="pipeline_search",
            verbose=verbose,
            dry_run=dry_run,
        )
        self.zenodo_api = zenodo_api or ZenodoAPI()
        self.query = query
        self.community = community
        self.size = size

        self.zenodo_api.set_logger(self.logger)

    def _hits_to_df(self, hits: list[dict]) -> pd.DataFrame:
        data_for_df = []
        for hit in hits:
            description = hit.get("metadata", {}).get("description")
            if description is not None:
                description = strip_html_tags(description).strip()
            zenodo_id_with_link = f"[link={hit.get('doi_url')}]{hit.get('id')}[/link]"
            data_for_df.append(
                {
                    self.col_zenodo_id: zenodo_id_with_link,
                    self.col_title: hit.get("title"),
                    self.col_description: description,
                    self.col_downloads: hit.get("stats", {}).get("downloads"),
                }
            )
        return (
            pd.DataFrame(data_for_df)
            .sort_values(self.col_downloads, ascending=False)
            .iloc[: self.size]
        )

    def _df_to_table(self, df_hits: pd.DataFrame) -> Table:
        table = Table(box=box.MINIMAL_DOUBLE_HEAD)
        table.add_column(
            self.col_zenodo_id, justify="center", width=self.widths[self.col_zenodo_id]
        )
        table.add_column(
            self.col_title, justify="left", min_width=self.widths[self.col_title]
        )

        if CURRENT_CONSOLE_WIDTH > MINIMIZED_TABLE_MAX_WIDTH:
            table.add_column(
                self.col_description,
                justify="left",
                max_width=self.widths[self.col_description],
                no_wrap=True,  # Required to make overflow="ellipsis" work
                overflow="ellipsis",
            )
        table.add_column(
            self.col_downloads, justify="right", width=self.widths[self.col_downloads]
        )
        cols = [col.header for col in table.columns]

        for _, row in df_hits[cols].iterrows():
            table.add_row(*[str(cell) for cell in row])
        return table

    def run_main(self):
        """Run the workflow."""
        with CONSOLE_STDOUT.status("Searching Nipoppy pipelines on Zenodo..."):
            # we get all results and sort/slice them ourselves since we cannot currently
            # sort by "mostdownloaded" through the API
            results = self.zenodo_api.search_records(
                query=self.query,
                community_id=ZENODO_COMMUNITY_ID if self.community else None,
                keywords=["Nipoppy"],
                size=self._api_search_size,
            )
        hits = results["hits"]
        n_total = results["total"]

        if n_total == 0:
            self.logger.warning(
                f'[{LogColor.FAILURE}]No results found for query "{self.query}".[/red]'
            )
            return

        df_hits = self._hits_to_df(hits)
        table = self._df_to_table(df_hits)

        n_shown = min(len(hits), self.size)
        message = f"Showing {n_shown} of {n_total} results"
        if n_shown < n_total:
            message += " (use --size to show more)"
        if not self.community:
            message += " (use --community to restrict to Nipoppy community)"
        self.logger.info(message)
        CONSOLE_STDOUT.print(table)<|MERGE_RESOLUTION|>--- conflicted
+++ resolved
@@ -6,13 +6,8 @@
 from rich import box
 from rich.table import Table
 
-<<<<<<< HEAD
 from nipoppy.console import _INDENT, CONSOLE_STDOUT
-from nipoppy.env import LogColor
-=======
-from nipoppy.console import CONSOLE_STDOUT
 from nipoppy.env import ZENODO_COMMUNITY_ID, LogColor
->>>>>>> 10876d62
 from nipoppy.utils.html import strip_html_tags
 from nipoppy.workflows.base import BaseWorkflow
 from nipoppy.zenodo_api import ZenodoAPI
