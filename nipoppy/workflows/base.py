"""Workflow utilities."""

from __future__ import annotations

import json
import logging
import os
import shlex
import shutil
import subprocess
from abc import ABC, abstractmethod
from functools import cached_property
from pathlib import Path
from typing import Optional, Sequence

from nipoppy.base import Base
from nipoppy.config.main import Config
<<<<<<< HEAD
from nipoppy.env import EXT_LOG, ReturnCode, StrOrPathLike
=======
from nipoppy.env import EXT_LOG, PROGRAM_NAME, StrOrPathLike
from nipoppy.exceptions import FileOperationError, ReturnCode
>>>>>>> 80338449
from nipoppy.layout import DatasetLayout
from nipoppy.logger import get_logger
from nipoppy.tabular.base import BaseTabular
from nipoppy.tabular.curation_status import (
    CurationStatusTable,
    generate_curation_status_table,
)
from nipoppy.tabular.dicom_dir_map import DicomDirMap
from nipoppy.tabular.manifest import Manifest
from nipoppy.tabular.processing_status import ProcessingStatusTable
from nipoppy.utils.utils import (
    add_path_timestamp,
    is_nipoppy_project,
    process_template_str,
)

logger = get_logger()


class BaseWorkflow(Base, ABC):
    """Base workflow class with logging/subprocess/filesystem utilities."""

    log_prefix_run = "[RUN]"
    log_prefix_run_stdout = "[RUN STDOUT]"
    log_prefix_run_stderr = "[RUN STDERR]"

    def __init__(self, name: str, verbose: bool = False, dry_run: bool = False):
        """Initialize the workflow instance.

        Parameters
        ----------
        name : str
            Name of the workflow, used for logging.
        verbose : bool, optional
            If True, set the logger to DEBUG level, by default False
        dry_run : bool, optional
            If True, print commands without executing them, by default False
        """
        self.name = name
        self.dry_run = dry_run
        self.verbose = verbose

        # for the CLI
        self.return_code = ReturnCode.SUCCESS

        logger.set_verbose(self.verbose)
        logger.set_capture_warnings(True)

    def log_command(self, command: str):
        """Write a command to the log with a special prefix."""
        # using extra={"markup": False} in case the command contains substrings
        # that would be interpreted as closing tags by the RichHandler
        logger.info(f"{self.log_prefix_run} {command}", extra={"markup": False})

    def run_command(
        self,
        command_or_args: Sequence[str] | str,
        check=True,
        quiet=False,
        **kwargs,
    ) -> subprocess.Popen | str:
        """Run a command in a subprocess.

        The command's stdout and stderr outputs are written to the log
        with special prefixes.

        If in "dry run" mode, the command is not executed, and the method returns
        the command string. Otherwise, the subprocess.Popen object is returned
        unless capture_output is True.

        Parameters
        ----------
        command_or_args : Sequence[str]  |  str
            The command to run.
        check : bool, optional
            If True, raise an error if the process exits with a non-zero code,
            by default True
        quiet : bool, optional
            If True, do not log the command, by default False
        **kwargs
            Passed to `subprocess.Popen`.

        Returns
        -------
        subprocess.Popen or str
        """

        def process_output(output_source, log_prefix: str, log_level=logging.INFO):
            """Consume lines from an IO stream and log them."""
            for line in output_source:
                line = line.strip("\n")
                # using extra={"markup": False} in case the output contains substrings
                # that would be interpreted as closing tags by the RichHandler
                logger.log(
                    level=log_level,
                    msg=f"{log_prefix} {line}",
                    extra={"markup": False},
                )

        # build command string
        if not isinstance(command_or_args, str):
            args = [str(arg) for arg in command_or_args]
            command = shlex.join(args)
        else:
            command = command_or_args
            args = shlex.split(command)

        # only pass a single string if shell is True
        if not kwargs.get("shell"):
            command_or_args = args

        if not quiet:
            self.log_command(command)

        if not self.dry_run:
            process = subprocess.Popen(
                command_or_args,
                stdout=subprocess.PIPE,
                stderr=subprocess.PIPE,
                text=True,
                **kwargs,
            )

            while process.poll() is None:
                process_output(
                    process.stdout,
                    self.log_prefix_run_stdout,
                )

                process_output(
                    process.stderr,
                    self.log_prefix_run_stderr,
                    log_level=logging.ERROR,
                )

            if check and process.returncode != 0:
                raise subprocess.CalledProcessError(process.returncode, command)

            run_output = process

        else:
            run_output = command

        return run_output

    def save_tabular_file(self, tabular: BaseTabular, fpath: Path):
        """Save a tabular file."""
        fpath_backup = tabular.save_with_backup(fpath, dry_run=self.dry_run)
        if fpath_backup is not None:
            logger.info(f"Saved to {fpath} (-> {fpath_backup})")
        else:
            logger.info(f"No changes to file at {fpath}")

    def run_setup(self):
        """Run the setup part of the workflow."""
        logger.debug(self)
        if self.dry_run:
            logger.info("Doing a dry run")

    @abstractmethod
    def run_main(self):
        """Run the main part of the workflow."""
        pass

    def run_cleanup(self):
        """Run the cleanup part of the workflow."""
        pass

    def run(self):
        """Run the workflow."""
        self.run_setup()
        self.run_main()
        self.run_cleanup()

    def mkdir(self, dpath, **kwargs):
        """
        Create a directory (by default including parents).

        Do nothing if the directory already exists.
        """
        kwargs_to_use = {"parents": True, "exist_ok": True}
        kwargs_to_use.update(kwargs)

        dpath = Path(dpath)

        if not dpath.exists():
            logger.debug(f"Creating directory {dpath}")
            if not self.dry_run:
                dpath.mkdir(**kwargs_to_use)
        elif not dpath.is_dir():
            raise FileOperationError(
                f"Path already exists but is not a directory: {dpath}"
            )

    def copy(self, path_source, path_dest, **kwargs):
        """Copy a file or directory."""
        logger.debug(f"Copying {path_source} to {path_dest}")
        if not self.dry_run:
            shutil.copy2(src=path_source, dst=path_dest, **kwargs)

    def copytree(self, path_source, path_dest, **kwargs):
        """Copy directory tree."""
        logger.debug(f"Copying {path_source} to {path_dest}")
        if not self.dry_run:
            shutil.copytree(src=path_source, dst=path_dest, **kwargs)

    def movetree(
        self,
        path_source,
        path_dest,
        kwargs_mkdir=None,
        kwargs_move=None,
    ):
        """Move directory tree."""
        kwargs_mkdir = kwargs_mkdir or {}
        kwargs_move = kwargs_move or {}
        logger.debug(f"Moving {path_source} to {path_dest}")
        if not self.dry_run:
            self.mkdir(path_dest, **kwargs_mkdir)
            file_names = os.listdir(path_source)
            for file_name in file_names:
                shutil.move(
                    src=os.path.join(path_source, file_name),
                    dst=path_dest,
                    **kwargs_move,
                )
            Path(path_source).rmdir()

    def create_symlink(self, path_source, path_dest, **kwargs):
        """Create a symlink to another path."""
        logger.debug(f"Creating a symlink from {path_source} to {path_dest}")
        if not self.dry_run:
            os.symlink(path_source, path_dest, **kwargs)

    def rm(self, path, **kwargs):
        """Remove a file or directory."""
        kwargs_to_use = {"ignore_errors": True}
        kwargs_to_use.update(kwargs)
        logger.debug(f"Removing {path}")
        if not self.dry_run:
            shutil.rmtree(path, **kwargs_to_use)

    def _remove_existing(self, path, log_level=logging.INFO):
        """Remove existing file, directory, or symlink without ignoring errors."""
        logger.log(level=log_level, msg=f"Removing existing {path}")
        if not self.dry_run:
            path_obj = Path(path)
            if path_obj.is_symlink():
                path_obj.unlink()
            elif path_obj.is_dir():
                shutil.rmtree(path)
            else:
                path_obj.unlink()


class BaseDatasetWorkflow(BaseWorkflow, ABC):
    """Base workflow class with awareness of dataset layout and components."""

    def __init__(
        self,
        dpath_root: StrOrPathLike,
        name: str,
        fpath_layout: Optional[StrOrPathLike] = None,
        verbose: bool = False,
        dry_run: bool = False,
        _skip_logfile: bool = False,
        _validate_layout: bool = True,
    ):
        """Initialize the workflow instance.

        Parameters
        ----------
        dpath_root : nipoppy.env.StrOrPathLike
            Path the the root directory of the dataset.
        name : str
            Name of the workflow, used for logging.
        fpath_layout : nipoppy.env.StrOrPathLike, optional
            Path to a custom layout file, by default None
        verbose : bool, optional
            If True, set the logger to DEBUG level, by default False
        dry_run : bool, optional
            If True, print commands without executing them, by default False
        _skip_logfile : bool, optional
            If True, do not write log to file, by default False
        _validate_layout : bool, optional
            If True, validate the layout during setup, by default True
        """
        # `.nipoppy` is not created by default in version 0.3.4 and below
        self.dpath_root = is_nipoppy_project(dpath_root) or Path(dpath_root)
        self.fpath_layout = fpath_layout
        self._skip_logfile = _skip_logfile
        self._validate_layout = _validate_layout

        self.layout = DatasetLayout(
            dpath_root=self.dpath_root,
            fpath_config=self.fpath_layout,
        )

        super().__init__(name=name, verbose=verbose, dry_run=dry_run)

    def generate_fpath_log(
        self,
        dnames_parent: Optional[str | list[str]] = None,
        fname_stem: Optional[str] = None,
    ) -> Path:
        """Generate a log file path."""
        if dnames_parent is None:
            dnames_parent = []
        if isinstance(dnames_parent, str):
            dnames_parent = [dnames_parent]
        if fname_stem is None:
            fname_stem = self.name
        dpath_log = self.layout.dpath_logs / self.name
        for dname in dnames_parent:
            dpath_log = dpath_log / dname
        return dpath_log / add_path_timestamp(f"{fname_stem}{EXT_LOG}")

    def run_setup(self):
        """Run the setup part of the workflow."""
        if self._validate_layout:
            self.layout.validate()

        if not self._skip_logfile:
            self._log_handler = logger.add_file_handler(self.generate_fpath_log())

        super().run_setup()

    def run_cleanup(self):
        """Run the cleanup part of the workflow."""
        return super().run_cleanup()

    @cached_property
    def config(self) -> Config:
        """
        Load the configuration.

        Raise error if not found.
        """
        fpath_config = self.layout.fpath_config
        try:
            # load and apply user-defined substitutions
            logger.debug(f"Loading config from {fpath_config}")
            config = Config.load(fpath_config)
        except FileNotFoundError as e:
            raise FileOperationError(
                f"Config file not found: {self.layout.fpath_config}"
            ) from e

        # replace path placeholders in the config
        # (except in the user-defined substitutions)
        user_substitutions = config.SUBSTITUTIONS  # stash original substitutions
        # this might modify the SUBSTITUTIONS field (which we don't want)
        config = Config(
            **json.loads(
                process_template_str(
                    config.model_dump_json(),
                    objs=[self, self.layout],
                )
            )
        )
        # restore original substitutions
        config.SUBSTITUTIONS = user_substitutions

        return config

    @cached_property
    def manifest(self) -> Manifest:
        """
        Load the manifest.

        Raise error if not found.
        """
        fpath_manifest = Path(self.layout.fpath_manifest)
        try:
            return Manifest.load(fpath_manifest)
        except FileNotFoundError as e:
            raise FileOperationError(
                f"Manifest file not found: {fpath_manifest}"
            ) from e

    @cached_property
    def curation_status_table(self) -> CurationStatusTable:
        """
        Load the curation status file if it exists.

        Otherwise, generate a new one.
        """
        fpath_table = Path(self.layout.fpath_curation_status)
        try:
            return CurationStatusTable.load(fpath_table)
        except FileNotFoundError:
            logger.warning(
                f"Curation status file not found: {fpath_table}"
                ". Generating a new one on-the-fly"
            )
            table = generate_curation_status_table(
                manifest=self.manifest,
                dicom_dir_map=self.dicom_dir_map,
                dpath_downloaded=self.layout.dpath_pre_reorg,
                dpath_organized=self.layout.dpath_post_reorg,
                dpath_bidsified=self.layout.dpath_bids,
                empty=False,
            )

            if not self.dry_run:
                fpath_table_backup = table.save_with_backup(fpath_table)
                logger.info(
                    "Saved curation status table to "
                    f"{fpath_table} (-> {fpath_table_backup})"
                )
            else:
                logger.info(
                    "Not writing curation status table to "
                    f"{fpath_table} since this is a dry run"
                )

            return table

    @cached_property
    def processing_status_table(self) -> ProcessingStatusTable:
        """
        Load the processing status file it it exists.

        Otherwise, return an empty processing status table.
        """
        try:
            return ProcessingStatusTable.load(self.layout.fpath_processing_status)
        except FileNotFoundError:
            return ProcessingStatusTable()

    @cached_property
    def dicom_dir_map(self) -> DicomDirMap:
        """Get the DICOM directory mapping."""
        fpath_dicom_dir_map = self.config.DICOM_DIR_MAP_FILE
        if fpath_dicom_dir_map is not None and not Path(fpath_dicom_dir_map).exists():
            raise FileOperationError(
                f"DICOM directory map file not found: {fpath_dicom_dir_map}"
            )

        return DicomDirMap.load_or_generate(
            manifest=self.manifest,
            fpath_dicom_dir_map=fpath_dicom_dir_map,
            participant_first=self.config.DICOM_DIR_PARTICIPANT_FIRST,
        )<|MERGE_RESOLUTION|>--- conflicted
+++ resolved
@@ -15,12 +15,8 @@
 
 from nipoppy.base import Base
 from nipoppy.config.main import Config
-<<<<<<< HEAD
-from nipoppy.env import EXT_LOG, ReturnCode, StrOrPathLike
-=======
-from nipoppy.env import EXT_LOG, PROGRAM_NAME, StrOrPathLike
+from nipoppy.env import EXT_LOG, StrOrPathLike
 from nipoppy.exceptions import FileOperationError, ReturnCode
->>>>>>> 80338449
 from nipoppy.layout import DatasetLayout
 from nipoppy.logger import get_logger
 from nipoppy.tabular.base import BaseTabular
