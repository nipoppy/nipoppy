"""Workflow utilities."""

from __future__ import annotations

import json
import logging
import os
import shlex
import shutil
import subprocess
from abc import ABC, abstractmethod
from functools import cached_property
from pathlib import Path
from typing import Optional, Sequence

from nipoppy.base import Base
from nipoppy.config.main import Config
from nipoppy.env import ReturnCode, StrOrPathLike
from nipoppy.layout import DatasetLayout
from nipoppy.logger import get_logger
from nipoppy.tabular.bagel import Bagel
from nipoppy.tabular.base import BaseTabular
from nipoppy.tabular.dicom_dir_map import DicomDirMap
from nipoppy.tabular.doughnut import Doughnut, generate_doughnut
from nipoppy.tabular.manifest import Manifest
from nipoppy.utils import add_path_timestamp, process_template_str

LOG_SUFFIX = ".log"


class BaseWorkflow(Base, ABC):
    """Base class with logging/subprocess utilities."""

    path_sep = "-"
    log_prefix_run = "[RUN]"
    log_prefix_run_stdout = "[RUN STDOUT]"
    log_prefix_run_stderr = "[RUN STDERR]"
    validate_layout = True

    def __init__(
        self,
        dpath_root: StrOrPathLike,
        name: str,
        fpath_layout: Optional[StrOrPathLike] = None,
        logger: Optional[logging.Logger] = None,
        dry_run=False,
    ):
        """Initialize the workflow instance.

        Parameters
        ----------
        dpath_root : nipoppy.env.StrOrPathLike
            Path the the root directory of the dataset.
        name : str
            Name of the workflow, used for logging.
        logger : logging.Logger, optional
            Logger, by default None
        dry_run : bool, optional
            If True, print commands without executing them, by default False
        """
        if logger is None:
            logger = get_logger(name=name)

        self.dpath_root = Path(dpath_root)
        self.name = name
        self.fpath_layout = fpath_layout
        self.logger = logger
        self.dry_run = dry_run

        # for the CLI
        self.return_code = ReturnCode.SUCCESS

        self.layout = DatasetLayout(dpath_root=dpath_root, fpath_config=fpath_layout)

    def generate_fpath_log(
        self,
        dnames_parent: Optional[str | list[str]] = None,
        fname_stem: Optional[str] = None,
    ) -> Path:
        """Generate a log file path."""
        if dnames_parent is None:
            dnames_parent = []
        if isinstance(dnames_parent, str):
            dnames_parent = [dnames_parent]
        if fname_stem is None:
            fname_stem = self.name
        dpath_log = self.layout.dpath_logs / self.name
        for dname in dnames_parent:
            dpath_log = dpath_log / dname
        return dpath_log / add_path_timestamp(f"{fname_stem}{LOG_SUFFIX}")

    def log_command(self, command: str):
        """Write a command to the log with a special prefix."""
        # using extra={"markup": False} in case the command contains substrings
        # that would be interpreted as closing tags by the RichHandler
        self.logger.info(f"{self.log_prefix_run} {command}", extra={"markup": False})

    def run_command(
        self,
        command_or_args: Sequence[str] | str,
        check=True,
        **kwargs,
    ) -> subprocess.Popen | str:
        """Run a command in a subprocess.

        The command's stdout and stderr outputs are written to the log
        with special prefixes.

        If in "dry run" mode, the command is not executed, and the method returns
        the command string. Otherwise, the subprocess.Popen object is returned
        unless capture_output is True.

        Parameters
        ----------
        command_or_args : Sequence[str]  |  str
            The command to run.
        check : bool, optional
            If True, raise an error if the process exits with a non-zero code,
            by default True
        **kwargs
            Passed to `subprocess.Popen`.

        Returns
        -------
        subprocess.Popen or str
        """

        def process_output(output_source, log_prefix: str, log_level=logging.INFO):
            """Consume lines from an IO stream and log them."""
            for line in output_source:
                line = line.strip("\n")
                # using extra={"markup": False} in case the output contains substrings
                # that would be interpreted as closing tags by the RichHandler
                self.logger.log(
                    level=log_level,
                    msg=f"{log_prefix} {line}",
                    extra={"markup": False},
                )

        # build command string
        if not isinstance(command_or_args, str):
            args = [str(arg) for arg in command_or_args]
            command = shlex.join(args)
        else:
            command = command_or_args
            args = shlex.split(command)

        # only pass a single string if shell is True
        if not kwargs.get("shell"):
            command_or_args = args

        self.log_command(command)

        if not self.dry_run:
            process = subprocess.Popen(
                command_or_args,
                stdout=subprocess.PIPE,
                stderr=subprocess.PIPE,
                text=True,
                **kwargs,
            )

            while process.poll() is None:
                process_output(
                    process.stdout,
                    self.log_prefix_run_stdout,
                )

                process_output(
                    process.stderr,
                    self.log_prefix_run_stderr,
                    log_level=logging.ERROR,
                )

            if check and process.returncode != 0:
                exception = subprocess.CalledProcessError(process.returncode, command)
                raise exception

            run_output = process

        else:
            run_output = command

        return run_output

    def save_tabular_file(self, tabular: BaseTabular, fpath: Path):
        """Save a tabular file."""
        fpath_backup = tabular.save_with_backup(fpath, dry_run=self.dry_run)
        if fpath_backup is not None:
            self.logger.info(f"Saved to {fpath} (-> {fpath_backup})")
        else:
            self.logger.info(f"No changes to file at {fpath}")

    def run_setup(self):
        """Run the setup part of the workflow."""
        self.logger.info(f"========== BEGIN {self.name.upper()} WORKFLOW ==========")
        self.logger.info(self)
        if self.dry_run:
            self.logger.info("Doing a dry run")
        if self.validate_layout:
            try:
                self.layout.validate()
            except FileNotFoundError as exception:
                raise RuntimeError(
                    f"Dataset does not follow expected directory structure: {exception}"
                )

    @abstractmethod
    def run_main(self):
        """Run the main part of the workflow."""
        pass

    def run_cleanup(self):
        """Run the cleanup part of the workflow."""
        self.logger.info(f"========== END {self.name.upper()} WORKFLOW ==========")

    def run(self):
        """Run the workflow."""
        self.run_setup()
        self.run_main()
        self.run_cleanup()

    def mkdir(self, dpath, log_level=logging.INFO, **kwargs):
        """
        Create a directory (by default including parents).

        Do nothing if the directory already exists.
        """
        kwargs_to_use = {"parents": True, "exist_ok": True}
        kwargs_to_use.update(kwargs)

        dpath = Path(dpath)

        if not dpath.exists():
            self.logger.log(level=log_level, msg=f"Creating directory {dpath}")
            if not self.dry_run:
                dpath.mkdir(**kwargs_to_use)
        elif not dpath.is_dir():
            raise FileExistsError(
                f"Path already exists but is not a directory: {dpath}"
            )

    def copy(self, path_source, path_dest, log_level=logging.INFO, **kwargs):
        """Copy a file or directory."""
        self.logger.log(level=log_level, msg=f"Copying {path_source} to {path_dest}")
        if not self.dry_run:
            shutil.copy2(src=path_source, dst=path_dest, **kwargs)

    def copytree(self, path_source, path_dest, log_level=logging.INFO, **kwargs):
        """Copy directory tree."""
        self.logger.log(level=log_level, msg=f"Copying {path_source} to {path_dest}")
        if not self.dry_run:
            shutil.copytree(src=path_source, dst=path_dest, **kwargs)

    def movetree(
<<<<<<< HEAD
        self, path_source, path_dest, kwargs_mkdir=None, kwargs_move=None, log_level=logging.INFO
=======
        self, path_source, path_dest, kwargs_mkdir, kwargs_move, log_level=logging.INFO
>>>>>>> a7cff48a
    ):
        """Move directory tree."""
        kwargs_mkdir = kwargs_mkdir or {}
        kwargs_move = kwargs_move or {}
        self.logger.log(level=log_level, msg=f"Moving {path_source} to {path_dest}")
        if not self.dry_run:
            self.mkdir(path_dest, log_level=log_level, **kwargs_mkdir)
            file_names = os.listdir(path_source)
            for file_name in file_names:
                shutil.move(
                    src=os.path.join(path_source, file_name),
                    dst=path_dest,
                    **kwargs_move,
                )

    def create_symlink(self, path_source, path_dest, log_level=logging.INFO, **kwargs):
        """Create a symlink to another path."""
        self.logger.log(
            level=log_level,
            msg=f"Creating a symlink from {path_source} to {path_dest}",
        )
        if not self.dry_run:
            os.symlink(path_source, path_dest, **kwargs)

    def rm(self, path, log_level=logging.INFO, **kwargs):
        """Remove a file or directory."""
        kwargs_to_use = {"ignore_errors": True}
        kwargs_to_use.update(kwargs)
        self.logger.log(level=log_level, msg=f"Removing {path}")
        if not self.dry_run:
            shutil.rmtree(path, **kwargs_to_use)

    @cached_property
    def config(self) -> Config:
        """
        Load the configuration.

        Raise error if not found.
        """
        fpath_config = self.layout.fpath_config
        try:
            # load and apply user-defined substitutions
            self.logger.info(f"Loading config from {fpath_config}")
            config = Config.load(fpath_config)
        except FileNotFoundError:
            raise FileNotFoundError(
                f"Config file not found: {self.layout.fpath_config}"
            )

        # replace path placeholders in the config
        config = Config(
            **json.loads(
                process_template_str(
                    config.model_dump_json(),
                    objs=[self, self.layout],
                )
            )
        )

        config.propagate_container_config()

        return config

    @cached_property
    def manifest(self) -> Manifest:
        """
        Load the manifest.

        Raise error if not found.
        """
        fpath_manifest = Path(self.layout.fpath_manifest)
        expected_session_ids = self.config.SESSION_IDS
        expected_visit_ids = self.config.VISIT_IDS
        try:
            return Manifest.load(
                fpath_manifest,
                session_ids=expected_session_ids,
                visit_ids=expected_visit_ids,
            )
        except FileNotFoundError:
            raise FileNotFoundError(f"Manifest file not found: {fpath_manifest}")

    @cached_property
    def doughnut(self) -> Doughnut:
        """
        Load the doughnut if it exists.

        Otherwise, generate a new one.
        """
        logger = self.logger
        fpath_doughnut = Path(self.layout.fpath_doughnut)
        try:
            return Doughnut.load(fpath_doughnut)
        except FileNotFoundError:
            self.logger.warning(
                f"Doughnut file not found: {fpath_doughnut}"
                ". Generating a new one on-the-fly"
            )
            doughnut = generate_doughnut(
                manifest=self.manifest,
                dicom_dir_map=self.dicom_dir_map,
                dpath_downloaded=self.layout.dpath_pre_reorg,
                dpath_organized=self.layout.dpath_post_reorg,
                dpath_bidsified=self.layout.dpath_bids,
                empty=False,
                logger=self.logger,
            )

            if not self.dry_run:
                fpath_doughnut_backup = doughnut.save_with_backup(fpath_doughnut)
                logger.info(
                    f"Saved doughnut to {fpath_doughnut} (-> {fpath_doughnut_backup})"
                )
            else:
                logger.info(
                    f"Not writing doughnut to {fpath_doughnut} since this is a dry run"
                )

            return doughnut

    @cached_property
    def bagel(self) -> Bagel:
        """
        Load the bagel it it exists.

        Otherwise, return an empty bagel.
        """
        try:
            return Bagel.load(self.layout.fpath_imaging_bagel)
        except FileNotFoundError:
            return Bagel()

    @cached_property
    def dicom_dir_map(self) -> DicomDirMap:
        """Get the DICOM directory mapping."""
        fpath_dicom_dir_map = self.config.DICOM_DIR_MAP_FILE
        if fpath_dicom_dir_map is not None and not Path(fpath_dicom_dir_map).exists():
            raise FileNotFoundError(
                "DICOM directory map file not found" f": {fpath_dicom_dir_map}"
            )

        return DicomDirMap.load_or_generate(
            manifest=self.manifest,
            fpath_dicom_dir_map=fpath_dicom_dir_map,
            participant_first=self.config.DICOM_DIR_PARTICIPANT_FIRST,
        )<|MERGE_RESOLUTION|>--- conflicted
+++ resolved
@@ -253,11 +253,7 @@
             shutil.copytree(src=path_source, dst=path_dest, **kwargs)
 
     def movetree(
-<<<<<<< HEAD
         self, path_source, path_dest, kwargs_mkdir=None, kwargs_move=None, log_level=logging.INFO
-=======
-        self, path_source, path_dest, kwargs_mkdir, kwargs_move, log_level=logging.INFO
->>>>>>> a7cff48a
     ):
         """Move directory tree."""
         kwargs_mkdir = kwargs_mkdir or {}
