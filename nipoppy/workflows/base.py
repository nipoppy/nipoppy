--- conflicted
+++ resolved
@@ -13,13 +13,8 @@
 from typing import Optional, Sequence
 
 from nipoppy.base import Base
-<<<<<<< HEAD
-from nipoppy.env import EXT_LOG, PROGRAM_NAME, ReturnCode, StrOrPathLike
-=======
-from nipoppy.config.main import Config
 from nipoppy.env import EXT_LOG, PROGRAM_NAME, StrOrPathLike
 from nipoppy.exceptions import FileOperationError, ReturnCode
->>>>>>> 80338449
 from nipoppy.layout import DatasetLayout
 from nipoppy.logger import add_logfile, capture_warnings, get_logger
 from nipoppy.study import Study
@@ -349,58 +344,6 @@
         super().run_setup()
 
     @cached_property
-<<<<<<< HEAD
-=======
-    def config(self) -> Config:
-        """
-        Load the configuration.
-
-        Raise error if not found.
-        """
-        fpath_config = self.layout.fpath_config
-        try:
-            # load and apply user-defined substitutions
-            self.logger.debug(f"Loading config from {fpath_config}")
-            config = Config.load(fpath_config)
-        except FileNotFoundError as e:
-            raise FileOperationError(
-                f"Config file not found: {self.layout.fpath_config}"
-            ) from e
-
-        # replace path placeholders in the config
-        # (except in the user-defined substitutions)
-        user_substitutions = config.SUBSTITUTIONS  # stash original substitutions
-        # this might modify the SUBSTITUTIONS field (which we don't want)
-        config = Config(
-            **json.loads(
-                process_template_str(
-                    config.model_dump_json(),
-                    objs=[self, self.layout],
-                )
-            )
-        )
-        # restore original substitutions
-        config.SUBSTITUTIONS = user_substitutions
-
-        return config
-
-    @cached_property
-    def manifest(self) -> Manifest:
-        """
-        Load the manifest.
-
-        Raise error if not found.
-        """
-        fpath_manifest = Path(self.layout.fpath_manifest)
-        try:
-            return Manifest.load(fpath_manifest)
-        except FileNotFoundError as e:
-            raise FileOperationError(
-                f"Manifest file not found: {fpath_manifest}"
-            ) from e
-
-    @cached_property
->>>>>>> 80338449
     def curation_status_table(self) -> CurationStatusTable:
         """
         Load the curation status file if it exists.
