"""PipelineTracker workflow."""

import tarfile
from pathlib import Path
from typing import Optional

from nipoppy.config.tracker import TrackerConfig
from nipoppy.env import EXT_TAR, StrOrPathLike
from nipoppy.exceptions import NipoppyError
from nipoppy.tabular.processing_status import ProcessingStatusTable
from nipoppy.workflows.pipeline import BasePipelineWorkflow


class PipelineTracker(BasePipelineWorkflow):
    """Pipeline tracker."""

    progress_bar_description = "Tracking..."

    def __init__(
        self,
        dpath_root: StrOrPathLike,
        pipeline_name: str,
        pipeline_version: Optional[str] = None,
        pipeline_step: Optional[str] = None,
        participant_id: str = None,
        session_id: str = None,
        n_jobs: int = 1,
        fpath_layout: Optional[StrOrPathLike] = None,
        verbose: bool = False,
        dry_run: bool = False,
    ):
        super().__init__(
            dpath_root=dpath_root,
            name="track_processing",
            pipeline_name=pipeline_name,
            pipeline_version=pipeline_version,
            pipeline_step=pipeline_step,
            participant_id=participant_id,
            session_id=session_id,
            n_jobs=n_jobs,
            fpath_layout=fpath_layout,
            verbose=verbose,
            dry_run=dry_run,
            _skip_logfile=True,
            _show_progress=True,
        )

    def run_setup(self):
        """Load/initialize the processing status file."""
        rv = super().run_setup()
        if self.study.layout.fpath_processing_status.exists():
            try:
                self.processing_status_table = ProcessingStatusTable.load(
                    self.study.layout.fpath_processing_status
                )
                self.logger.info(
                    f"Found existing processing status file with shape"
                    f" {self.processing_status_table.shape}"
                    f" at {self.study.layout.fpath_processing_status}"
                )
            except NipoppyError as e:
                if "Error when validating the " in str(e):
                    self.logger.warning(
                        "Failed to load existing processing status file at "
<<<<<<< HEAD
                        f"{self.study.layout.fpath_processing_status}. Generating a new"
                        f" processing status table.\nOriginal error:\n{exception}"
=======
                        f"{self.layout.fpath_processing_status}. Generating a new "
                        f"processing status table.\nOriginal error:\n{e}"
>>>>>>> 80338449
                    )
                    self.processing_status_table = ProcessingStatusTable()
        else:
            self.processing_status_table = ProcessingStatusTable()
            self.logger.info("Initialized empty processing status table")
        return rv

    def check_status(
        self,
        relative_paths: StrOrPathLike,
        relative_dpath_tarred: Optional[StrOrPathLike] = None,
    ):
        """Check the processing status based on a list of expected paths."""
        # collect list of paths in tarball if it exists
        paths_tarred = []
        if relative_dpath_tarred is not None:
            fpath_tarball = (
                self.dpath_pipeline_output / f"{relative_dpath_tarred}{EXT_TAR}"
            )
            if fpath_tarball.exists():
                with tarfile.open(fpath_tarball) as tarball:
                    paths_tarred = tarball.getnames()

        for relative_path in relative_paths:
            relative_path = Path(relative_path)
            self.logger.debug(
                f"Checking path {self.dpath_pipeline_output / relative_path}"
            )

            matches_glob = list(self.dpath_pipeline_output.glob(str(relative_path)))
            self.logger.debug(f"Matches: {matches_glob}")

            # also check tarball paths if applicable/needed
            if (not matches_glob) and (relative_dpath_tarred is not None):
                # NOTE
                # The behaviour of Path.match() is not exactly the same as glob
                # but it should be good enough for now. What we really need is
                # Path.full_match(), but that was only introduced in Python 3.13
                matches_tarred = [
                    path_tarred
                    for path_tarred in paths_tarred
                    if Path(path_tarred).match(
                        str(
                            Path(relative_path).relative_to(
                                Path(relative_dpath_tarred).parent
                            )
                        ),
                    )
                ]
                self.logger.debug(f"Matches in tarball: {matches_tarred}")
            else:
                matches_tarred = []

            if not (matches_glob or matches_tarred):
                return ProcessingStatusTable.status_fail

        return ProcessingStatusTable.status_success

    def get_participants_sessions_to_run(
        self, participant_id: Optional[str], session_id: Optional[str]
    ):
        """Get participant-session pairs with BIDS data to run the tracker on."""
        return self.curation_status_table.get_bidsified_participants_sessions(
            participant_id=participant_id, session_id=session_id
        )

    def run_single(self, participant_id: str, session_id: str):
        """Run tracker on a single participant/session."""
        # replace template strings in the tracker config
        tracker_config = TrackerConfig(
            **self.process_template_json(
                self.tracker_config.model_dump(mode="json"),
                participant_id=participant_id,
                session_id=session_id,
            )
        )

        # check status and update processing status file
        status = self.check_status(
            tracker_config.PATHS, tracker_config.PARTICIPANT_SESSION_DIR
        )
        self.logger.debug(f"Status: {status}")
        processing_status_record = {
            ProcessingStatusTable.col_participant_id: participant_id,
            ProcessingStatusTable.col_session_id: session_id,
            ProcessingStatusTable.col_pipeline_name: self.pipeline_name,
            ProcessingStatusTable.col_pipeline_version: self.pipeline_version,
            ProcessingStatusTable.col_pipeline_step: self.pipeline_step,
            ProcessingStatusTable.col_status: status,
        }
        return processing_status_record

    def run_cleanup(self):
        """Update the processing status file."""
        self.processing_status_table = (
            self.processing_status_table.add_or_update_records(self.run_single_results)
        )
        self.logger.info(
            "New/updated processing status table shape: "
            f"{self.processing_status_table.shape}"
        )
        self.save_tabular_file(
            self.processing_status_table, self.study.layout.fpath_processing_status
        )
        return super().run_cleanup()<|MERGE_RESOLUTION|>--- conflicted
+++ resolved
@@ -62,13 +62,8 @@
                 if "Error when validating the " in str(e):
                     self.logger.warning(
                         "Failed to load existing processing status file at "
-<<<<<<< HEAD
                         f"{self.study.layout.fpath_processing_status}. Generating a new"
-                        f" processing status table.\nOriginal error:\n{exception}"
-=======
-                        f"{self.layout.fpath_processing_status}. Generating a new "
-                        f"processing status table.\nOriginal error:\n{e}"
->>>>>>> 80338449
+                        f" processing status table.\nOriginal error:\n{e}"
                     )
                     self.processing_status_table = ProcessingStatusTable()
         else:
