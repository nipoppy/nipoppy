--- conflicted
+++ resolved
@@ -1,19 +1,11 @@
 """PipelineTracker workflow."""
 
-<<<<<<< HEAD
-from typing import Optional
-
-from nipoppy.config.tracker import TrackerConfig
-from nipoppy.env import DEFAULT_VERBOSITY, StrOrPathLike
-=======
-import logging
 import tarfile
 from pathlib import Path
 from typing import Optional
 
 from nipoppy.config.tracker import TrackerConfig
-from nipoppy.env import EXT_TAR, StrOrPathLike
->>>>>>> 2f008260
+from nipoppy.env import DEFAULT_VERBOSITY, EXT_TAR, StrOrPathLike
 from nipoppy.tabular.bagel import Bagel
 from nipoppy.workflows.pipeline import BasePipelineWorkflow
 
