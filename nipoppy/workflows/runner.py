--- conflicted
+++ resolved
@@ -161,27 +161,13 @@
         who have not previously successfully completed the pipeline (according)
         to the bagel file.
         """
-<<<<<<< HEAD
         participants_sessions_completed = set(
             self.bagel.get_completed_participants_sessions(
                 pipeline_name=self.pipeline_name,
                 pipeline_version=self.pipeline_version,
-                participant_id=participant_id,
-                session_id=session_id,
-=======
-        self.check_pipeline_version()  # in case this is called outside of run()
-        self.check_pipeline_step()
-        if self.layout.fpath_imaging_bagel.exists():
-            bagel = Bagel.load(self.layout.fpath_imaging_bagel)
-            participants_sessions_completed = set(
-                bagel.get_completed_participants_sessions(
-                    pipeline_name=self.pipeline_name,
-                    pipeline_version=self.pipeline_version,
-                    pipeline_step=self.pipeline_step,
-                    participant_id=participant_id,
-                    session_id=session_id,
-                )
->>>>>>> 5f6a1f61
+                pipeline_step=self.pipeline_step,
+                participant_id=participant_id,
+                session_id=session_id,
             )
         )
 
