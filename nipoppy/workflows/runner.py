--- conflicted
+++ resolved
@@ -10,18 +10,11 @@
 from boutiques import bosh
 
 from nipoppy.config.boutiques import BoutiquesConfig
-<<<<<<< HEAD
-from nipoppy.config.container import ContainerConfig, prepare_container
-from nipoppy.config.tracker import TrackerConfig
-from nipoppy.env import EXT_TAR, PROGRAM_NAME, StrOrPathLike
-from nipoppy.exceptions import ConfigError, WorkflowError
-from nipoppy.utils import TEMPLATE_REPLACE_PATTERN
-=======
 from nipoppy.config.container import ContainerConfig
 from nipoppy.container import ContainerHandler, get_container_handler
 from nipoppy.env import ContainerCommandEnum, StrOrPathLike
+from nipoppy.exceptions import WorkflowError
 from nipoppy.utils.utils import TEMPLATE_REPLACE_PATTERN
->>>>>>> 53775061
 from nipoppy.workflows.pipeline import BasePipelineWorkflow
 
 
@@ -128,11 +121,7 @@
                         f"Additional launch options: {bosh_exec_launch_args}"
                     )
             except subprocess.CalledProcessError as exception:
-<<<<<<< HEAD
                 raise WorkflowError(
-=======
-                raise RuntimeError(
->>>>>>> 53775061
                     f"Pipeline simulation failed (return code: {exception.returncode})"
                 )
         else:
@@ -174,36 +163,6 @@
         # always bind the dataset's root directory
         bind_paths = [self.layout.dpath_root] + bind_paths
 
-<<<<<<< HEAD
-        if self.pipeline_step_config.TRACKER_CONFIG_FILE is None:
-            raise ConfigError(
-                "Tarring requested but there is no tracker config file. "
-                "Specify the TRACKER_CONFIG_FILE field for the pipeline step in "
-                "the global config file, then make sure the PARTICIPANT_SESSION_DIR "
-                "field is specified in the TRACKER_CONFIG_FILE file."
-            )
-        if self.tracker_config.PARTICIPANT_SESSION_DIR is None:
-            raise ConfigError(
-                "Tarring requested but no participant-session directory specified. "
-                "The PARTICIPANT_SESSION_DIR field in the tracker config must set "
-                "in the tracker config file at "
-                f"{self.pipeline_step_config.TRACKER_CONFIG_FILE}"
-            )
-
-    def tar_directory(self, dpath: StrOrPathLike) -> Path:
-        """Tar a directory and delete it."""
-        dpath = Path(dpath)
-        if not dpath.exists():
-            raise FileNotFoundError(f"Not tarring {dpath} since it does not exist")
-        if not dpath.is_dir():
-            raise NotADirectoryError(f"Not tarring {dpath} since it is not a directory")
-
-        tar_flags = "-cvf"
-        fpath_tarred = dpath.with_suffix(EXT_TAR)
-
-        self.run_command(
-            f"tar {tar_flags} {fpath_tarred} -C {dpath.parent} {dpath.name}"
-=======
         # get and process container config
         container_config = self.pipeline_step_config.get_container_config()
         container_config = ContainerConfig(
@@ -212,7 +171,6 @@
                 participant_id=participant_id,
                 session_id=session_id,
             )
->>>>>>> 53775061
         )
         self.logger.debug(f"Initial container config: {container_config}")
 
@@ -225,73 +183,11 @@
             )
         )
 
-<<<<<<< HEAD
-        for (
-            participant_session
-        ) in self.curation_status_table.get_bidsified_participants_sessions(
-            participant_id=participant_id, session_id=session_id
-        ):
-            if participant_session not in participants_sessions_completed:
-                yield participant_session
-
-    def _generate_cli_command_for_hpc(
-        self, participant_id=None, session_id=None
-    ) -> list[str]:
-        """
-        Generate the CLI command to be run on the HPC cluster for a participant/session.
-
-        Skip the --simulate, --hpc, --write-list and --dry-run options.
-        """
-        command = [
-            PROGRAM_NAME,
-            "process",
-            "--dataset",
-            self.dpath_root,
-            "--pipeline",
-            self.pipeline_name,
-        ]
-        if self.pipeline_version is not None:
-            command.extend(["--pipeline-version", self.pipeline_version])
-        if self.pipeline_step is not None:
-            command.extend(["--pipeline-step", self.pipeline_step])
-        if participant_id is not None:
-            command.extend(["--participant-id", participant_id])
-        if session_id is not None:
-            command.extend(["--session-id", session_id])
-        if self.keep_workdir:
-            command.append("--keep-workdir")
-        if self.tar:
-            command.append("--tar")
-        if self.fpath_layout:
-            command.extend(["--layout", self.fpath_layout])
-        if self.verbose:
-            command.append("--verbose")
-        return [str(component) for component in command]
-
-    def run_setup(self):
-        """Run pipeline runner setup."""
-        to_return = super().run_setup()
-        self._check_tar_conditions()
-
-        # fail early if container file is specified but not found
-        # otherwise, the exception will be caught in the run_main loop
-        # and the program will not actually exit
-        try:
-            self.fpath_container
-        # The two lines below might be redundant ??
-        except FileNotFoundError as exception:
-            raise exception
-        except Exception:
-            pass
-
-        return to_return
-=======
         # update container config with additional information from Boutiques config
         self.logger.debug(f"Boutiques config: {boutiques_config}")
         if boutiques_config != BoutiquesConfig():
             self.logger.debug("Updating container config with config from descriptor")
             container_config.merge(boutiques_config.get_container_config())
->>>>>>> 53775061
 
         container_handler = get_container_handler(container_config, logger=self.logger)
 
