--- conflicted
+++ resolved
@@ -231,8 +231,8 @@
 
     def run_setup(self):
         """Run pipeline runner setup."""
-<<<<<<< HEAD
-        super().run_setup()
+        to_return = super().run_setup()
+        self._check_tar_conditions()
 
         # fail early if container file is specified but not found
         # otherwise, the exception will be caught in the run_main loop
@@ -244,12 +244,7 @@
         except Exception:
             pass
 
-        return self
-=======
-        to_return = super().run_setup()
-        self._check_tar_conditions()
         return to_return
->>>>>>> 1bc24957
 
     def run_single(self, participant_id: str, session_id: str):
         """Run pipeline on a single participant/session."""
