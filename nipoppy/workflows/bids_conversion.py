--- conflicted
+++ resolved
@@ -104,22 +104,13 @@
         )
 
         # update status
-<<<<<<< HEAD
-        if self.pipeline_step_config.UPDATE_DOUGHNUT:
-            self.doughnut.set_status(
+        if self.pipeline_step_config.UPDATE_STATUS:
+            self.curation_status_table.set_status(
                 participant_id=participant_id,
                 session_id=session_id,
-                col=self.doughnut.col_in_bids,
+                col=self.curation_status_table.col_in_bids,
                 status=True,
             )
-=======
-        self.curation_status_table.set_status(
-            participant_id=participant_id,
-            session_id=session_id,
-            col=self.curation_status_table.col_in_bids,
-            status=True,
-        )
->>>>>>> 82e1e7a6
 
         return invocation_and_descriptor
 
@@ -131,14 +122,8 @@
 
         - Write updated curation status file
         """
-<<<<<<< HEAD
-        if self.pipeline_step_config.UPDATE_DOUGHNUT and not self.simulate:
-            self.save_tabular_file(self.doughnut, self.layout.fpath_doughnut)
-=======
-        update_status = self.pipeline_step_config.UPDATE_STATUS
-        if update_status and not self.simulate:
+        if self.pipeline_step_config.UPDATE_STATUS and not self.simulate:
             self.save_tabular_file(
                 self.curation_status_table, self.layout.fpath_curation_status
             )
->>>>>>> 82e1e7a6
         return super().run_cleanup(**kwargs)