"""Workflow for init command."""

from pathlib import Path
from typing import Optional

import httpx

from nipoppy.env import (
    BIDS_SESSION_PREFIX,
    BIDS_SUBJECT_PREFIX,
    FAKE_SESSION_ID,
<<<<<<< HEAD
=======
    NIPOPPY_DIR_NAME,
    LogColor,
    PipelineTypeEnum,
>>>>>>> 3ce0b39b
    StrOrPathLike,
)
from nipoppy.tabular.manifest import Manifest
from nipoppy.utils import (
    DPATH_HPC,
    FPATH_SAMPLE_CONFIG,
    FPATH_SAMPLE_MANIFEST,
    check_participant_id,
    check_session_id,
    session_id_to_bids_session_id,
)
from nipoppy.workflows.base import BaseDatasetWorkflow


class InitWorkflow(BaseDatasetWorkflow):
    """Workflow for init command."""

    def __init__(
        self,
        dpath_root: Path,
        bids_source=None,
        mode="symlink",
        force=False,
        fpath_layout: Optional[StrOrPathLike] = None,
        verbose: bool = False,
        dry_run: bool = False,
    ):
        """Initialize the workflow."""
        super().__init__(
            dpath_root=dpath_root,
            name="init",
            fpath_layout=fpath_layout,
            verbose=verbose,
            dry_run=dry_run,
            _skip_logfile=True,
            _validate_layout=False,
        )
        self.fname_readme = "README.md"
        self.bids_source = bids_source
        self.mode = mode
        self.force = force

    def run_main(self):
        """Create dataset directory structure.

        Create directories and add a readme in each.
        Copy boutiques descriptors and invocations.
        Copy default config files.
        Copy HPC config files.
        """
        # dataset must not already exist
        if self.dpath_root.exists():
            try:
                filenames = [
                    f for f in self.dpath_root.iterdir() if f.name != ".DS_STORE"
                ]

            except NotADirectoryError:
                raise FileExistsError(f"Dataset is an existing file: {self.dpath_root}")

            if len(filenames) > 0:
<<<<<<< HEAD
                raise FileExistsError(
                    f"Dataset directory is non-empty: {self.dpath_root}"
                )

        # create directories
        for dpath in self.layout.dpaths:
            # If a bids_source is passed it means datalad is installed.
            if self.bids_source is not None and dpath.stem == "bids":
                if self.mode == "copy":
                    self.copytree(self.bids_source, str(dpath))
                elif self.mode == "move":
                    self.movetree(self.bids_source, str(dpath))
                elif self.mode == "symlink":
                    self.mkdir(self.dpath_root)
                    self.create_symlink(self.bids_source, str(dpath))
=======
                msg = f"Dataset directory is non-empty: {self.dpath_root}"
                if self.force:
                    self.logger.warning(
                        f"{msg} `--force` specified, proceeding anyway."
                    )
>>>>>>> 3ce0b39b
                else:
                    raise FileExistsError(
                        f"{msg}, if this is intended consider using the --force flag."
                    )

        # create directories
        self.mkdir(self.dpath_root / NIPOPPY_DIR_NAME)
        for dpath in self.layout.get_paths(directory=True, include_optional=True):
            if self.bids_source is not None and dpath == self.layout.dpath_bids:
                self.handle_bids_source()
            else:
                self.mkdir(dpath)

        self._write_readmes()

<<<<<<< HEAD
        # copy pipeline files
        for dpath_pipeline in DPATH_SAMPLE_PIPELINES.iterdir():
            self.copytree(
                dpath_pipeline,
                self.layout.dpath_pipelines / dpath_pipeline.name,
            )
=======
        # create empty pipeline config subdirectories
        for pipeline_type in PipelineTypeEnum:
            self.mkdir(self.layout.get_dpath_pipeline_store(pipeline_type))
>>>>>>> 3ce0b39b

        # copy sample config and manifest files
        self.copy(FPATH_SAMPLE_CONFIG, self.layout.fpath_config)

        if self.bids_source is not None:
            self._init_manifest_from_bids_dataset()
        else:
            self.copy(
                FPATH_SAMPLE_MANIFEST,
                self.layout.fpath_manifest,
            )

        # copy HPC files
        self.copytree(
            DPATH_HPC,
            self.layout.dpath_hpc,
            dirs_exist_ok=True,
            log_level=logging.DEBUG,
        )

        # inform user to edit the sample files
        self.logger.warning(
            f"Sample config and manifest files copied to {self.layout.fpath_config}"
            f" and {self.layout.fpath_manifest} respectively. They should be edited"
            " to match your dataset"
        )

    def handle_bids_source(self) -> None:
        """Create bids source directory.

        Handles copy/move/symlink modes.
        If --force, attempt to remove the pre-existing conflicting bids source.
        """
        dpath = self.layout.dpath_bids

        # Handle edge case where we need to clobber existing data
        if dpath.exists() and self.force:
            self._remove_existing(dpath, log_level=logging.DEBUG)

        if self.mode == "copy":
            self.copytree(self.bids_source, str(dpath), log_level=logging.DEBUG)
        elif self.mode == "move":
            self.movetree(self.bids_source, str(dpath), log_level=logging.DEBUG)
        elif self.mode == "symlink":
            self.mkdir(self.dpath_root)
            self.create_symlink(self.bids_source, str(dpath), log_level=logging.DEBUG)
        else:
            raise ValueError(f"Invalid mode: {self.mode}")

    def _write_readmes(self) -> None:
        if self.dry_run:
            return None
        for dpath, description in self.layout.dpath_descriptions:
            fpath_readme = dpath / self.fname_readme
            if description is None:
                continue
            if dpath.stem != "bids" or self.bids_source is None:
                fpath_readme.write_text(f"{description}\n")
            elif self.bids_source is not None and not fpath_readme.exists():
                gh_org = "bids-standard"
                gh_repo = "bids-starter-kit"
                commit = "f2328c58238bdf2088bc587b0eb4198131d8ffe2"
                path = "templates/README.MD"
                url = (
                    "https://raw.githubusercontent.com/"
                    f"{gh_org}/{gh_repo}/{commit}/{path}"
                )
                response = httpx.get(url)
                readme_content = response.content.decode("utf-8")
                try:
                    fpath_readme.write_text(readme_content)
                except PermissionError:
                    self.logger.warning(
                        f"Permission denied when writing {fpath_readme}. "
                        "Skipping README creation."
                    )

    def _init_manifest_from_bids_dataset(self) -> None:
        """Assume a BIDS dataset with session level folders.

        No BIDS validation is done.
        """
        if self.dry_run:
            return None
        df = {
            Manifest.col_participant_id: [],
            Manifest.col_visit_id: [],
            Manifest.col_session_id: [],
            Manifest.col_datatype: [],
        }
        bids_participant_ids = sorted(
            [
                x.name
                for x in (self.layout.dpath_bids).iterdir()
                if x.is_dir() and x.name.startswith(BIDS_SUBJECT_PREFIX)
            ]
        )

        self.logger.info("Creating a manifest file from the BIDS dataset content.")

        for bids_participant_id in bids_participant_ids:
            bids_session_ids = sorted(
                [
                    x.name
                    for x in (self.layout.dpath_bids / bids_participant_id).iterdir()
                    if x.is_dir() and x.name.startswith(BIDS_SESSION_PREFIX)
                ]
            )
            if len(bids_session_ids) == 0:
                # if there are no session folders
                # we will add a fake session for this participant
                self.logger.warning(
                    "Could not find session-level folder(s) for participant "
                    f"{bids_participant_id}, using session {FAKE_SESSION_ID} "
                    "in the manifest"
                )
                bids_session_ids = [f"{session_id_to_bids_session_id(FAKE_SESSION_ID)}"]

            for bids_session_id in bids_session_ids:
                if (
                    bids_session_id
                    == f"{session_id_to_bids_session_id(FAKE_SESSION_ID)}"
                ):
                    # if the session is fake, we don't expect BIDS data
                    # to have session dir in the path
                    datatypes = sorted(
                        [
                            x.name
                            for x in (
                                self.layout.dpath_bids / bids_participant_id
                            ).iterdir()
                            if x.is_dir()
                        ]
                    )
                else:
                    datatypes = sorted(
                        [
                            x.name
                            for x in (
                                self.layout.dpath_bids
                                / bids_participant_id
                                / bids_session_id
                            ).iterdir()
                            if x.is_dir()
                        ]
                    )

                df[Manifest.col_participant_id].append(
                    check_participant_id(bids_participant_id)
                )
                df[Manifest.col_session_id].append(check_session_id(bids_session_id))
                df[Manifest.col_datatype].append(datatypes)

        df[Manifest.col_visit_id] = df[Manifest.col_session_id]

        manifest = Manifest(df).validate()
        self.save_tabular_file(manifest, self.layout.fpath_manifest)

    def run_cleanup(self):
        """Log a success message."""
        self.logger.success(f"Successfully initialized a dataset at {self.dpath_root}!")
        return super().run_cleanup()<|MERGE_RESOLUTION|>--- conflicted
+++ resolved
@@ -9,12 +9,8 @@
     BIDS_SESSION_PREFIX,
     BIDS_SUBJECT_PREFIX,
     FAKE_SESSION_ID,
-<<<<<<< HEAD
-=======
     NIPOPPY_DIR_NAME,
-    LogColor,
     PipelineTypeEnum,
->>>>>>> 3ce0b39b
     StrOrPathLike,
 )
 from nipoppy.tabular.manifest import Manifest
@@ -76,29 +72,11 @@
                 raise FileExistsError(f"Dataset is an existing file: {self.dpath_root}")
 
             if len(filenames) > 0:
-<<<<<<< HEAD
-                raise FileExistsError(
-                    f"Dataset directory is non-empty: {self.dpath_root}"
-                )
-
-        # create directories
-        for dpath in self.layout.dpaths:
-            # If a bids_source is passed it means datalad is installed.
-            if self.bids_source is not None and dpath.stem == "bids":
-                if self.mode == "copy":
-                    self.copytree(self.bids_source, str(dpath))
-                elif self.mode == "move":
-                    self.movetree(self.bids_source, str(dpath))
-                elif self.mode == "symlink":
-                    self.mkdir(self.dpath_root)
-                    self.create_symlink(self.bids_source, str(dpath))
-=======
                 msg = f"Dataset directory is non-empty: {self.dpath_root}"
                 if self.force:
                     self.logger.warning(
                         f"{msg} `--force` specified, proceeding anyway."
                     )
->>>>>>> 3ce0b39b
                 else:
                     raise FileExistsError(
                         f"{msg}, if this is intended consider using the --force flag."
@@ -114,18 +92,9 @@
 
         self._write_readmes()
 
-<<<<<<< HEAD
-        # copy pipeline files
-        for dpath_pipeline in DPATH_SAMPLE_PIPELINES.iterdir():
-            self.copytree(
-                dpath_pipeline,
-                self.layout.dpath_pipelines / dpath_pipeline.name,
-            )
-=======
         # create empty pipeline config subdirectories
         for pipeline_type in PipelineTypeEnum:
             self.mkdir(self.layout.get_dpath_pipeline_store(pipeline_type))
->>>>>>> 3ce0b39b
 
         # copy sample config and manifest files
         self.copy(FPATH_SAMPLE_CONFIG, self.layout.fpath_config)
@@ -143,7 +112,6 @@
             DPATH_HPC,
             self.layout.dpath_hpc,
             dirs_exist_ok=True,
-            log_level=logging.DEBUG,
         )
 
         # inform user to edit the sample files
@@ -163,15 +131,15 @@
 
         # Handle edge case where we need to clobber existing data
         if dpath.exists() and self.force:
-            self._remove_existing(dpath, log_level=logging.DEBUG)
+            self._remove_existing(dpath)
 
         if self.mode == "copy":
-            self.copytree(self.bids_source, str(dpath), log_level=logging.DEBUG)
+            self.copytree(self.bids_source, str(dpath))
         elif self.mode == "move":
-            self.movetree(self.bids_source, str(dpath), log_level=logging.DEBUG)
+            self.movetree(self.bids_source, str(dpath))
         elif self.mode == "symlink":
             self.mkdir(self.dpath_root)
-            self.create_symlink(self.bids_source, str(dpath), log_level=logging.DEBUG)
+            self.create_symlink(self.bids_source, str(dpath))
         else:
             raise ValueError(f"Invalid mode: {self.mode}")
 
