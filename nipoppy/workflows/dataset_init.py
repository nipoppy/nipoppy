"""Workflow for init command."""

import json
import logging
from pathlib import Path
from typing import Optional

<<<<<<< HEAD
import pandas as pd

from nipoppy.env import LogColor, StrOrPathLike
=======
import requests

from nipoppy.env import (
    BIDS_SESSION_PREFIX,
    BIDS_SUBJECT_PREFIX,
    LogColor,
    StrOrPathLike,
)
from nipoppy.tabular.manifest import Manifest
>>>>>>> a10ad62d
from nipoppy.utils import (
    DPATH_DESCRIPTORS,
    DPATH_INVOCATIONS,
    DPATH_TRACKER_CONFIGS,
    FPATH_SAMPLE_CONFIG,
    FPATH_SAMPLE_MANIFEST,
    check_participant_id,
    check_session_id,
)
from nipoppy.workflows.base import BaseWorkflow


class InitWorkflow(BaseWorkflow):
    """Workflow for init command."""

    # do not validate since the dataset has not been created yet
    validate_layout = False

    def __init__(
        self,
        dpath_root: Path,
<<<<<<< HEAD
        use_dalatad=False,
=======
>>>>>>> a10ad62d
        bids_source=None,
        fpath_layout: Optional[StrOrPathLike] = None,
        logger: Optional[logging.Logger] = None,
        dry_run: bool = False,
    ):
        """Initialize the workflow."""
        super().__init__(
            dpath_root=dpath_root,
            name="init",
            fpath_layout=fpath_layout,
            logger=logger,
            dry_run=dry_run,
        )
        self.use_dalatad = use_dalatad
        self.fname_readme = "README.md"
        self.bids_source = bids_source

    def run_main(self):
        """Create dataset directory structure.

        Create directories and add a readme in each.
        Copy boutiques descriptors and invocations.
        Copy default config files.

<<<<<<< HEAD
        If the BIDS source dataset is requested, it is installed with datalad.
=======
        If the BIDS source dataset is requested, it is copied.
>>>>>>> a10ad62d
        """
        # dataset must not already exist
        if self.dpath_root.exists():
            raise FileExistsError("Dataset directory already exists")

        self._init_as_datalad_dataset()

        # create directories
        for dpath in self.layout.dpaths:
<<<<<<< HEAD

            # If a bids_source is passed it means datalad is installed.
            if self.bids_source is not None and dpath.stem == "bids":
                self.logger.info(
                    f"Installing datalad BIDS raw dataset from {self.bids_source}."
                )
                from datalad import api

                dataset = None
                if self.use_dalatad:
                    dataset = self.dpath_root

                api.install(
                    dataset=dataset,
                    path=dpath,
                    source=self.bids_source,
                    result_renderer="disabled",
                )
            else:
                self.mkdir(dpath)

        for dpath, description in self.layout.dpath_descriptions:
            fpath_readme = dpath / self.fname_readme
            if (description is not None and not self.dry_run) and not (
                self.bids_source is not None and dpath.stem == "bids"
            ):
                fpath_readme.write_text(f"{description}\n")
=======

            # If a bids_source is passed it means datalad is installed.
            if self.bids_source is not None and dpath.stem == "bids":
                self.copytree(self.bids_source, str(dpath), log_level=logging.DEBUG)
            else:
                self.mkdir(dpath)

        self._write_readmes()
>>>>>>> a10ad62d

        # copy descriptor files
        for fpath_descriptor in DPATH_DESCRIPTORS.iterdir():
            self.copy(
                fpath_descriptor,
                self.layout.dpath_descriptors / fpath_descriptor.name,
                log_level=logging.DEBUG,
            )

        # copy sample invocation files
        for fpath_invocation in DPATH_INVOCATIONS.iterdir():
            self.copy(
                fpath_invocation,
                self.layout.dpath_invocations / fpath_invocation.name,
                log_level=logging.DEBUG,
            )

        # copy sample tracker config files
        for fpath_tracker_config in DPATH_TRACKER_CONFIGS.iterdir():
            self.copy(
                fpath_tracker_config,
                self.layout.dpath_tracker_configs / fpath_tracker_config.name,
                log_level=logging.DEBUG,
            )

        # copy sample config and manifest files
        self.copy(
            FPATH_SAMPLE_CONFIG, self.layout.fpath_config, log_level=logging.DEBUG
        )

        if self.bids_source is not None:
            self._init_manifest_from_bids_dataset()
        else:
            self.copy(
                FPATH_SAMPLE_MANIFEST,
                self.layout.fpath_manifest,
                log_level=logging.DEBUG,
            )

        if self.bids_source is not None:
            self._init_manifest_from_bids_dataset()

        if self.use_dalatad:

            api.install(
                dataset=dataset,
                path=self.dpath_root / "code" / "templateflow",
                source="https://github.com/templateflow/templateflow.git",
                result_renderer="disabled",
            )

            # install repronim containers for easy access to bids apps
            # and update path to default mriqc and fmriprep images
            api.install(
                dataset=dataset,
                path=self.layout.dpath_containers / "repronim",
                source="///repronim/containers",
                result_renderer="disabled",
            )
            self._update_config()

            api.save(
                dataset=self.dpath_root,
                path=self.dpath_root / ".",
                message="Nipoppy layout initialized.",
            )

        # inform user to edit the sample files
        self.logger.warning(
            f"Sample config and manifest files copied to {self.layout.fpath_config}"
            f" and {self.layout.fpath_manifest} respectively. They should be edited"
            " to match your dataset"
        )

<<<<<<< HEAD
    def _init_as_datalad_dataset(self) -> None:
        if self.use_dalatad:
            from datalad import api

            api.create(path=self.dpath_root, result_renderer="disabled")
            self._make_git_attributes()
            self._make_git_ignore()

    def _update_config(self) -> None:
        """Update global config to adapt it to using datalad."""
        with open(self.layout.fpath_config, "r") as f:
            content = json.load(f)

        content["SUBSTITUTIONS"][
            "[[NIPOPPY_DPATH_CONTAINERS]]"
        ] = "[[NIPOPPY_DPATH_ROOT]]/proc/containers"
        content["SUBSTITUTIONS"][
            "[[TEMPLATEFLOW_HOME]]"
        ] = "[[NIPOPPY_DPATH_ROOT]]/code/templateflow"

        for i, pipeline in enumerate(content["PROC_PIPELINES"]):
            if pipeline["NAME"] in ["mriqc", "fmriprep"]:
                content["PROC_PIPELINES"][i]["CONTAINER_INFO"]["FILE"] = (
                    "[[NIPOPPY_DPATH_CONTAINERS]]/repronim/images/bids/"
                    "bids-[[NIPOPPY_PIPELINE_NAME]]--"
                    "[[NIPOPPY_PIPELINE_VERSION]].sing"
                )
            elif pipeline["NAME"] == "heudiconv":
                content["PROC_PIPELINES"][i]["CONTAINER_INFO"]["FILE"] = (
                    "[[NIPOPPY_DPATH_CONTAINERS]]/repronim/images/nipy/"
                    "nipy-[[NIPOPPY_PIPELINE_NAME]]--"
                    "[[NIPOPPY_PIPELINE_VERSION]].sing"
                )
        with open(self.layout.fpath_config, "w") as f:
            json.dump(content, f, indent=4)
=======
    def _write_readmes(self) -> None:
        if self.dry_run:
            return None
        for dpath, description in self.layout.dpath_descriptions:
            fpath_readme = dpath / self.fname_readme
            if description is None:
                continue
            if dpath.stem != "bids" or self.bids_source is None:
                fpath_readme.write_text(f"{description}\n")
            elif self.bids_source is not None and not fpath_readme.exists():
                gh_org = "bids-standard"
                gh_repo = "bids-starter-kit"
                commit = "f2328c58238bdf2088bc587b0eb4198131d8ffe2"
                path = "templates/README.MD"
                url = (
                    "https://raw.githubusercontent.com/"
                    f"{gh_org}/{gh_repo}/{commit}/{path}"
                )
                response = requests.get(url)
                fpath_readme.write_text(response.content.decode("utf-8"))
>>>>>>> a10ad62d

    def _init_manifest_from_bids_dataset(self) -> None:
        """Assume a BIDS dataset with session level folders.

        No BIDS validation is done.
        """
<<<<<<< HEAD
        df = {"participant_id": [], "visit_id": [], "session_id": [], "datatype": []}
=======
        if self.dry_run:
            return None
        df = {
            Manifest.col_participant_id: [],
            Manifest.col_visit_id: [],
            Manifest.col_session_id: [],
            Manifest.col_datatype: [],
        }
>>>>>>> a10ad62d
        participant_ids = sorted(
            [
                x.name
                for x in (self.layout.dpath_bids).iterdir()
<<<<<<< HEAD
                if x.is_dir() and x.name.startswith("sub-")
            ]
        )

        self.logger.info("Creating a manifest.csv from the BIDS dataset content.")
=======
                if x.is_dir() and x.name.startswith(BIDS_SUBJECT_PREFIX)
            ]
        )

        self.logger.info("Creating a manifest file from the BIDS dataset content.")
>>>>>>> a10ad62d

        for ppt in participant_ids:

            session_ids = sorted(
                [
                    x.name
                    for x in (self.layout.dpath_bids / ppt).iterdir()
<<<<<<< HEAD
                    if x.is_dir() and x.name.startswith("ses-")
=======
                    if x.is_dir() and x.name.startswith(BIDS_SESSION_PREFIX)
>>>>>>> a10ad62d
                ]
            )
            if not session_ids:
                self.logger.warning(
                    f"Skipping subject '{ppt}': could not find a session level folder."
                )
                continue

            for ses in session_ids:
                datatypes = sorted(
                    [
                        x.name
                        for x in (self.layout.dpath_bids / ppt / ses).iterdir()
                        if x.is_dir()
                    ]
                )

<<<<<<< HEAD
                df["participant_id"].append(ppt.replace("sub-", ""))
                df["session_id"].append(ses.replace("ses-", ""))
                df["datatype"].append("[" + "'" + "' ,'".join(datatypes) + "'" + "]")

        df["visit_id"] = df["session_id"]

        df = pd.DataFrame(df)
        df.to_csv(self.layout.fpath_manifest, index=False)

    def _make_git_attributes(self) -> None:
        CONTENT = [
            "* annex.backend=MD5E",
            "**/.git* annex.largefiles=nothing",
            "*.csv annex.largefiles=nothing",
            "*.tsv annex.largefiles=nothing",
            "*.json annex.largefiles=nothing",
            "**/README.md annex.largefiles=nothing",
        ]
        with open(self.dpath_root / ".gitattributes", "w") as f:
            for line in CONTENT:
                f.write(f"{line}\n")

    def _make_git_ignore(self) -> None:
        CONTENT = ["sourcedata", "scratch", "proc/pybids/bids_db"]
        with open(self.dpath_root / ".gitignore", "w") as f:
            for line in CONTENT:
                f.write(f"{line}\n")
=======
                df[Manifest.col_participant_id].append(check_participant_id(ppt))
                df[Manifest.col_session_id].append(check_session_id(ses))
                df[Manifest.col_datatype].append(datatypes)

        df[Manifest.col_visit_id] = df[Manifest.col_session_id]

        manifest = Manifest(df).validate()
        self.save_tabular_file(manifest, self.layout.fpath_manifest)
>>>>>>> a10ad62d

    def run_cleanup(self):
        """Log a success message."""
        self.logger.info(
            f"[{LogColor.SUCCESS}]Successfully initialized a dataset "
            f"at {self.dpath_root}![/]"
        )
        return super().run_cleanup()<|MERGE_RESOLUTION|>--- conflicted
+++ resolved
@@ -5,11 +5,10 @@
 from pathlib import Path
 from typing import Optional
 
-<<<<<<< HEAD
 import pandas as pd
 
 from nipoppy.env import LogColor, StrOrPathLike
-=======
+
 import requests
 
 from nipoppy.env import (
@@ -19,7 +18,7 @@
     StrOrPathLike,
 )
 from nipoppy.tabular.manifest import Manifest
->>>>>>> a10ad62d
+
 from nipoppy.utils import (
     DPATH_DESCRIPTORS,
     DPATH_INVOCATIONS,
@@ -41,10 +40,7 @@
     def __init__(
         self,
         dpath_root: Path,
-<<<<<<< HEAD
         use_dalatad=False,
-=======
->>>>>>> a10ad62d
         bids_source=None,
         fpath_layout: Optional[StrOrPathLike] = None,
         logger: Optional[logging.Logger] = None,
@@ -69,11 +65,9 @@
         Copy boutiques descriptors and invocations.
         Copy default config files.
 
-<<<<<<< HEAD
-        If the BIDS source dataset is requested, it is installed with datalad.
-=======
+
         If the BIDS source dataset is requested, it is copied.
->>>>>>> a10ad62d
+        If dataladd is used, it is installed with datalad.
         """
         # dataset must not already exist
         if self.dpath_root.exists():
@@ -83,44 +77,30 @@
 
         # create directories
         for dpath in self.layout.dpaths:
-<<<<<<< HEAD
-
-            # If a bids_source is passed it means datalad is installed.
-            if self.bids_source is not None and dpath.stem == "bids":
-                self.logger.info(
-                    f"Installing datalad BIDS raw dataset from {self.bids_source}."
-                )
-                from datalad import api
-
-                dataset = None
-                if self.use_dalatad:
-                    dataset = self.dpath_root
-
-                api.install(
-                    dataset=dataset,
-                    path=dpath,
-                    source=self.bids_source,
-                    result_renderer="disabled",
-                )
-            else:
+
+            if dpath.stem != "bids" or self.bids_source is None:
                 self.mkdir(dpath)
-
-        for dpath, description in self.layout.dpath_descriptions:
-            fpath_readme = dpath / self.fname_readme
-            if (description is not None and not self.dry_run) and not (
-                self.bids_source is not None and dpath.stem == "bids"
-            ):
-                fpath_readme.write_text(f"{description}\n")
-=======
-
-            # If a bids_source is passed it means datalad is installed.
-            if self.bids_source is not None and dpath.stem == "bids":
+                continue 
+            
+            if not self.use_dalatad:
                 self.copytree(self.bids_source, str(dpath), log_level=logging.DEBUG)
-            else:
-                self.mkdir(dpath)
+                continue
+
+            from datalad import api
+            self.logger.info(
+                f"Installing datalad BIDS raw dataset from {self.bids_source}."
+            )
+            dataset = None
+            dataset = self.dpath_root
+
+            api.install(
+                dataset=dataset,
+                path=dpath,
+                source=self.bids_source,
+                result_renderer="disabled",
+            )    
 
         self._write_readmes()
->>>>>>> a10ad62d
 
         # copy descriptor files
         for fpath_descriptor in DPATH_DESCRIPTORS.iterdir():
@@ -195,14 +175,14 @@
             " to match your dataset"
         )
 
-<<<<<<< HEAD
     def _init_as_datalad_dataset(self) -> None:
-        if self.use_dalatad:
-            from datalad import api
-
-            api.create(path=self.dpath_root, result_renderer="disabled")
-            self._make_git_attributes()
-            self._make_git_ignore()
+        if not self.use_dalatad:
+            return None
+        from datalad import api
+
+        api.create(path=self.dpath_root, result_renderer="disabled")
+        self._make_git_attributes()
+        self._make_git_ignore()
 
     def _update_config(self) -> None:
         """Update global config to adapt it to using datalad."""
@@ -231,7 +211,7 @@
                 )
         with open(self.layout.fpath_config, "w") as f:
             json.dump(content, f, indent=4)
-=======
+
     def _write_readmes(self) -> None:
         if self.dry_run:
             return None
@@ -252,16 +232,13 @@
                 )
                 response = requests.get(url)
                 fpath_readme.write_text(response.content.decode("utf-8"))
->>>>>>> a10ad62d
+
 
     def _init_manifest_from_bids_dataset(self) -> None:
         """Assume a BIDS dataset with session level folders.
 
         No BIDS validation is done.
         """
-<<<<<<< HEAD
-        df = {"participant_id": [], "visit_id": [], "session_id": [], "datatype": []}
-=======
         if self.dry_run:
             return None
         df = {
@@ -270,24 +247,16 @@
             Manifest.col_session_id: [],
             Manifest.col_datatype: [],
         }
->>>>>>> a10ad62d
         participant_ids = sorted(
             [
                 x.name
                 for x in (self.layout.dpath_bids).iterdir()
-<<<<<<< HEAD
-                if x.is_dir() and x.name.startswith("sub-")
-            ]
-        )
-
-        self.logger.info("Creating a manifest.csv from the BIDS dataset content.")
-=======
                 if x.is_dir() and x.name.startswith(BIDS_SUBJECT_PREFIX)
             ]
         )
 
         self.logger.info("Creating a manifest file from the BIDS dataset content.")
->>>>>>> a10ad62d
+
 
         for ppt in participant_ids:
 
@@ -295,11 +264,7 @@
                 [
                     x.name
                     for x in (self.layout.dpath_bids / ppt).iterdir()
-<<<<<<< HEAD
-                    if x.is_dir() and x.name.startswith("ses-")
-=======
                     if x.is_dir() and x.name.startswith(BIDS_SESSION_PREFIX)
->>>>>>> a10ad62d
                 ]
             )
             if not session_ids:
@@ -316,16 +281,15 @@
                         if x.is_dir()
                     ]
                 )
-
-<<<<<<< HEAD
-                df["participant_id"].append(ppt.replace("sub-", ""))
-                df["session_id"].append(ses.replace("ses-", ""))
-                df["datatype"].append("[" + "'" + "' ,'".join(datatypes) + "'" + "]")
-
-        df["visit_id"] = df["session_id"]
-
-        df = pd.DataFrame(df)
-        df.to_csv(self.layout.fpath_manifest, index=False)
+       
+                df[Manifest.col_participant_id].append(check_participant_id(ppt))
+                df[Manifest.col_session_id].append(check_session_id(ses))
+                df[Manifest.col_datatype].append(datatypes)
+
+        df[Manifest.col_visit_id] = df[Manifest.col_session_id]
+
+        manifest = Manifest(df).validate()
+        self.save_tabular_file(manifest, self.layout.fpath_manifest)
 
     def _make_git_attributes(self) -> None:
         CONTENT = [
@@ -345,16 +309,7 @@
         with open(self.dpath_root / ".gitignore", "w") as f:
             for line in CONTENT:
                 f.write(f"{line}\n")
-=======
-                df[Manifest.col_participant_id].append(check_participant_id(ppt))
-                df[Manifest.col_session_id].append(check_session_id(ses))
-                df[Manifest.col_datatype].append(datatypes)
-
-        df[Manifest.col_visit_id] = df[Manifest.col_session_id]
-
-        manifest = Manifest(df).validate()
-        self.save_tabular_file(manifest, self.layout.fpath_manifest)
->>>>>>> a10ad62d
+
 
     def run_cleanup(self):
         """Log a success message."""
