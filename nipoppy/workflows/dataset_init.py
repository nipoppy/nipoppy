"""Workflow for init command."""

import logging
from pathlib import Path
from typing import Optional

import httpx

from nipoppy.env import (
    BIDS_SESSION_PREFIX,
    BIDS_SUBJECT_PREFIX,
    FAKE_SESSION_ID,
    LogColor,
    PipelineTypeEnum,
    StrOrPathLike,
)
from nipoppy.tabular.manifest import Manifest
from nipoppy.utils import (
    DPATH_HPC,
    FPATH_SAMPLE_CONFIG,
    FPATH_SAMPLE_MANIFEST,
    check_participant_id,
    check_session_id,
    session_id_to_bids_session_id,
)
from nipoppy.workflows.base import BaseDatasetWorkflow


class InitWorkflow(BaseDatasetWorkflow):
    """Workflow for init command."""

    def __init__(
        self,
        dpath_root: Path,
        bids_source=None,
        mode="symlink",
        fpath_layout: Optional[StrOrPathLike] = None,
        verbose: bool = False,
        dry_run: bool = False,
    ):
        """Initialize the workflow."""
        super().__init__(
            dpath_root=dpath_root,
            name="init",
            fpath_layout=fpath_layout,
            verbose=verbose,
            dry_run=dry_run,
            _skip_logfile=True,
            _validate_layout=False,
        )
        self.fname_readme = "README.md"
        self.bids_source = bids_source
        self.mode = mode

    def run_main(self):
        """Create dataset directory structure.

        Create directories and add a readme in each.
        Copy boutiques descriptors and invocations.
        Copy default config files.
        Copy HPC config files.
        """
        # dataset must not already exist
        if self.dpath_root.exists():
            try:
                filenames = [
                    f for f in self.dpath_root.iterdir() if f.name != ".DS_STORE"
                ]

            except NotADirectoryError:
                raise FileExistsError(f"Dataset is an existing file: {self.dpath_root}")

            if len(filenames) > 0:
                raise FileExistsError(
                    f"Dataset directory is non-empty: {self.dpath_root}"
                )

        # create directories
        for dpath in self.layout.get_paths(directory=True, include_optional=True):
            # If a bids_source is passed it means datalad is installed.
            if self.bids_source is not None and dpath.stem == "bids":
                if self.mode == "copy":
                    self.copytree(self.bids_source, str(dpath), log_level=logging.DEBUG)
                elif self.mode == "move":
                    self.movetree(self.bids_source, str(dpath), log_level=logging.DEBUG)
                elif self.mode == "symlink":
                    self.mkdir(self.dpath_root)
                    self.create_symlink(
                        self.bids_source, str(dpath), log_level=logging.DEBUG
                    )
                else:
                    raise ValueError(f"Invalid mode: {self.mode}")
            else:
                self.mkdir(dpath)

        self._write_readmes()

        # create empty pipeline config subdirectories
        for pipeline_type in PipelineTypeEnum:
            self.mkdir(self.layout.get_dpath_pipeline_store(pipeline_type))

        # copy sample config and manifest files
        self.copy(
            FPATH_SAMPLE_CONFIG, self.layout.fpath_config, log_level=logging.DEBUG
        )

        if self.bids_source is not None:
            self._init_manifest_from_bids_dataset()
        else:
            self.copy(
                FPATH_SAMPLE_MANIFEST,
                self.layout.fpath_manifest,
                log_level=logging.DEBUG,
            )

        # copy HPC files
        self.copytree(
            DPATH_HPC,
            self.layout.dpath_hpc,
            dirs_exist_ok=True,
            log_level=logging.DEBUG,
        )

        # inform user to edit the sample files
        self.logger.warning(
            f"Sample config and manifest files copied to {self.layout.fpath_config}"
            f" and {self.layout.fpath_manifest} respectively. They should be edited"
            " to match your dataset"
        )

    def _write_readmes(self) -> None:
        if self.dry_run:
            return None
        for dpath, description in self.layout.dpath_descriptions:
            fpath_readme = dpath / self.fname_readme
            if description is None:
                continue
            if dpath.stem != "bids" or self.bids_source is None:
                fpath_readme.write_text(f"{description}\n")
            elif self.bids_source is not None and not fpath_readme.exists():
                gh_org = "bids-standard"
                gh_repo = "bids-starter-kit"
                commit = "f2328c58238bdf2088bc587b0eb4198131d8ffe2"
                path = "templates/README.MD"
                url = (
                    "https://raw.githubusercontent.com/"
                    f"{gh_org}/{gh_repo}/{commit}/{path}"
                )
<<<<<<< HEAD
                response = requests.get(url)
                try:
                    fpath_readme.write_text(response.content.decode("utf-8"))
                except PermissionError:
                    self.logger.warning(
                        f"Permission denied when writing {fpath_readme}. "
                        "Skipping README creation."
                    )
=======
                response = httpx.get(url)
                fpath_readme.write_text(response.content.decode("utf-8"))
>>>>>>> c2bfa512

    def _init_manifest_from_bids_dataset(self) -> None:
        """Assume a BIDS dataset with session level folders.

        No BIDS validation is done.
        """
        if self.dry_run:
            return None
        df = {
            Manifest.col_participant_id: [],
            Manifest.col_visit_id: [],
            Manifest.col_session_id: [],
            Manifest.col_datatype: [],
        }
        bids_participant_ids = sorted(
            [
                x.name
                for x in (self.layout.dpath_bids).iterdir()
                if x.is_dir() and x.name.startswith(BIDS_SUBJECT_PREFIX)
            ]
        )

        self.logger.info("Creating a manifest file from the BIDS dataset content.")

        for bids_participant_id in bids_participant_ids:
            bids_session_ids = sorted(
                [
                    x.name
                    for x in (self.layout.dpath_bids / bids_participant_id).iterdir()
                    if x.is_dir() and x.name.startswith(BIDS_SESSION_PREFIX)
                ]
            )
            if len(bids_session_ids) == 0:
                # if there are no session folders
                # we will add a fake session for this participant
                self.logger.warning(
                    "Could not find session-level folder(s) for participant "
                    f"{bids_participant_id}, using session {FAKE_SESSION_ID} "
                    "in the manifest"
                )
                bids_session_ids = [f"{session_id_to_bids_session_id(FAKE_SESSION_ID)}"]

            for bids_session_id in bids_session_ids:
                if (
                    bids_session_id
                    == f"{session_id_to_bids_session_id(FAKE_SESSION_ID)}"
                ):
                    # if the session is fake, we don't expect BIDS data
                    # to have session dir in the path
                    datatypes = sorted(
                        [
                            x.name
                            for x in (
                                self.layout.dpath_bids / bids_participant_id
                            ).iterdir()
                            if x.is_dir()
                        ]
                    )
                else:
                    datatypes = sorted(
                        [
                            x.name
                            for x in (
                                self.layout.dpath_bids
                                / bids_participant_id
                                / bids_session_id
                            ).iterdir()
                            if x.is_dir()
                        ]
                    )

                df[Manifest.col_participant_id].append(
                    check_participant_id(bids_participant_id)
                )
                df[Manifest.col_session_id].append(check_session_id(bids_session_id))
                df[Manifest.col_datatype].append(datatypes)

        df[Manifest.col_visit_id] = df[Manifest.col_session_id]

        manifest = Manifest(df).validate()
        self.save_tabular_file(manifest, self.layout.fpath_manifest)

    def run_cleanup(self):
        """Log a success message."""
        self.logger.info(
            f"[{LogColor.SUCCESS}]Successfully initialized a dataset "
            f"at {self.dpath_root}![/]"
        )
        return super().run_cleanup()<|MERGE_RESOLUTION|>--- conflicted
+++ resolved
@@ -146,20 +146,9 @@
                     "https://raw.githubusercontent.com/"
                     f"{gh_org}/{gh_repo}/{commit}/{path}"
                 )
-<<<<<<< HEAD
-                response = requests.get(url)
-                try:
-                    fpath_readme.write_text(response.content.decode("utf-8"))
-                except PermissionError:
-                    self.logger.warning(
-                        f"Permission denied when writing {fpath_readme}. "
-                        "Skipping README creation."
-                    )
-=======
                 response = httpx.get(url)
                 fpath_readme.write_text(response.content.decode("utf-8"))
->>>>>>> c2bfa512
-
+                
     def _init_manifest_from_bids_dataset(self) -> None:
         """Assume a BIDS dataset with session level folders.
 
