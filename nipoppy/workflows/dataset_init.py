"""Workflow for init command."""

import logging
from pathlib import Path
from typing import Optional

import httpx

from nipoppy.env import (
    BIDS_SESSION_PREFIX,
    BIDS_SUBJECT_PREFIX,
    FAKE_SESSION_ID,
    LogColor,
    PipelineTypeEnum,
    StrOrPathLike,
)
from nipoppy.tabular.manifest import Manifest
from nipoppy.utils import (
<<<<<<< HEAD
    DPATH_HPC,
    DPATH_SAMPLE_PIPELINES,
=======
>>>>>>> 82e1e7a6
    FPATH_SAMPLE_CONFIG,
    FPATH_SAMPLE_MANIFEST,
    check_participant_id,
    check_session_id,
    session_id_to_bids_session_id,
)
from nipoppy.workflows.base import BaseDatasetWorkflow


class InitWorkflow(BaseDatasetWorkflow):
    """Workflow for init command."""

    def __init__(
        self,
        dpath_root: Path,
        bids_source=None,
        mode="symlink",
        fpath_layout: Optional[StrOrPathLike] = None,
        verbose: bool = False,
        dry_run: bool = False,
    ):
        """Initialize the workflow."""
        super().__init__(
            dpath_root=dpath_root,
            name="init",
            fpath_layout=fpath_layout,
            verbose=verbose,
            dry_run=dry_run,
            _skip_logfile=True,
            _validate_layout=False,
        )
        self.fname_readme = "README.md"
        self.bids_source = bids_source
        self.mode = mode

    def run_main(self):
        """Create dataset directory structure.

        Create directories and add a readme in each.
        Copy boutiques descriptors and invocations.
        Copy default config files.
        Copy Jinja templates for HPC.

        If the BIDS source dataset is requested, it is symlinked.
        """
        # dataset must not already exist
        if self.dpath_root.exists():
            try:
                filenames = [
                    f for f in self.dpath_root.iterdir() if f.name != ".DS_STORE"
                ]

            except NotADirectoryError:
                raise FileExistsError(f"Dataset is an existing file: {self.dpath_root}")

            if len(filenames) > 0:
                raise FileExistsError(
                    f"Dataset directory is non-empty: {self.dpath_root}"
                )

        # create directories
        for dpath in self.layout.get_paths(directory=True, include_optional=True):
            # If a bids_source is passed it means datalad is installed.
            if self.bids_source is not None and dpath.stem == "bids":
                if self.mode == "copy":
                    self.copytree(self.bids_source, str(dpath), log_level=logging.DEBUG)
                elif self.mode == "move":
                    self.movetree(self.bids_source, str(dpath), log_level=logging.DEBUG)
                elif self.mode == "symlink":
                    self.mkdir(self.dpath_root)
                    self.create_symlink(
                        self.bids_source, str(dpath), log_level=logging.DEBUG
                    )
                else:
                    raise ValueError(f"Invalid mode: {self.mode}")
            else:
                self.mkdir(dpath)

        self._write_readmes()

        # create empty pipeline config subdirectories
        for pipeline_type in PipelineTypeEnum:
            self.mkdir(self.layout.get_dpath_pipeline_store(pipeline_type))

        # copy sample config and manifest files
        self.copy(
            FPATH_SAMPLE_CONFIG, self.layout.fpath_config, log_level=logging.DEBUG
        )

        if self.bids_source is not None:
            self._init_manifest_from_bids_dataset()
        else:
            self.copy(
                FPATH_SAMPLE_MANIFEST,
                self.layout.fpath_manifest,
                log_level=logging.DEBUG,
            )

        # copy HPC files
        self.copytree(
            DPATH_HPC,
            self.layout.dpath_hpc,
            dirs_exist_ok=True,
            log_level=logging.DEBUG,
        )

        # inform user to edit the sample files
        self.logger.warning(
            f"Sample config and manifest files copied to {self.layout.fpath_config}"
            f" and {self.layout.fpath_manifest} respectively. They should be edited"
            " to match your dataset"
        )

    def _write_readmes(self) -> None:
        if self.dry_run:
            return None
        for dpath, description in self.layout.dpath_descriptions:
            fpath_readme = dpath / self.fname_readme
            if description is None:
                continue
            if dpath.stem != "bids" or self.bids_source is None:
                fpath_readme.write_text(f"{description}\n")
            elif self.bids_source is not None and not fpath_readme.exists():
                gh_org = "bids-standard"
                gh_repo = "bids-starter-kit"
                commit = "f2328c58238bdf2088bc587b0eb4198131d8ffe2"
                path = "templates/README.MD"
                url = (
                    "https://raw.githubusercontent.com/"
                    f"{gh_org}/{gh_repo}/{commit}/{path}"
                )
                response = httpx.get(url)
                fpath_readme.write_text(response.content.decode("utf-8"))

    def _init_manifest_from_bids_dataset(self) -> None:
        """Assume a BIDS dataset with session level folders.

        No BIDS validation is done.
        """
        if self.dry_run:
            return None
        df = {
            Manifest.col_participant_id: [],
            Manifest.col_visit_id: [],
            Manifest.col_session_id: [],
            Manifest.col_datatype: [],
        }
        bids_participant_ids = sorted(
            [
                x.name
                for x in (self.layout.dpath_bids).iterdir()
                if x.is_dir() and x.name.startswith(BIDS_SUBJECT_PREFIX)
            ]
        )

        self.logger.info("Creating a manifest file from the BIDS dataset content.")

        for bids_participant_id in bids_participant_ids:
            bids_session_ids = sorted(
                [
                    x.name
                    for x in (self.layout.dpath_bids / bids_participant_id).iterdir()
                    if x.is_dir() and x.name.startswith(BIDS_SESSION_PREFIX)
                ]
            )
            if len(bids_session_ids) == 0:
                # if there are no session folders
                # we will add a fake session for this participant
                self.logger.warning(
                    "Could not find session-level folder(s) for participant "
                    f"{bids_participant_id}, using session {FAKE_SESSION_ID} "
                    "in the manifest"
                )
                bids_session_ids = [f"{session_id_to_bids_session_id(FAKE_SESSION_ID)}"]

            for bids_session_id in bids_session_ids:
                if (
                    bids_session_id
                    == f"{session_id_to_bids_session_id(FAKE_SESSION_ID)}"
                ):
                    # if the session is fake, we don't expect BIDS data
                    # to have session dir in the path
                    datatypes = sorted(
                        [
                            x.name
                            for x in (
                                self.layout.dpath_bids / bids_participant_id
                            ).iterdir()
                            if x.is_dir()
                        ]
                    )
                else:
                    datatypes = sorted(
                        [
                            x.name
                            for x in (
                                self.layout.dpath_bids
                                / bids_participant_id
                                / bids_session_id
                            ).iterdir()
                            if x.is_dir()
                        ]
                    )

                df[Manifest.col_participant_id].append(
                    check_participant_id(bids_participant_id)
                )
                df[Manifest.col_session_id].append(check_session_id(bids_session_id))
                df[Manifest.col_datatype].append(datatypes)

        df[Manifest.col_visit_id] = df[Manifest.col_session_id]

        manifest = Manifest(df).validate()
        self.save_tabular_file(manifest, self.layout.fpath_manifest)

    def run_cleanup(self):
        """Log a success message."""
        self.logger.info(
            f"[{LogColor.SUCCESS}]Successfully initialized a dataset "
            f"at {self.dpath_root}![/]"
        )
        return super().run_cleanup()<|MERGE_RESOLUTION|>--- conflicted
+++ resolved
@@ -16,11 +16,7 @@
 )
 from nipoppy.tabular.manifest import Manifest
 from nipoppy.utils import (
-<<<<<<< HEAD
     DPATH_HPC,
-    DPATH_SAMPLE_PIPELINES,
-=======
->>>>>>> 82e1e7a6
     FPATH_SAMPLE_CONFIG,
     FPATH_SAMPLE_MANIFEST,
     check_participant_id,
