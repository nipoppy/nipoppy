--- conflicted
+++ resolved
@@ -13,11 +13,8 @@
     PipelineTypeEnum,
     StrOrPathLike,
 )
-<<<<<<< HEAD
+from nipoppy.exceptions import FileOperationError
 from nipoppy.logger import get_logger
-=======
-from nipoppy.exceptions import FileOperationError
->>>>>>> 80338449
 from nipoppy.tabular.manifest import Manifest
 from nipoppy.utils.bids import (
     check_participant_id,
