--- conflicted
+++ resolved
@@ -99,15 +99,9 @@
         fpaths_to_reorg = self.get_fpaths_to_reorg(participant_id, session_id)
 
         dpath_reorganized: Path = (
-<<<<<<< HEAD
             self.layout.dpath_post_reorg
-            / participant_id_to_bids_participant(participant_id)
-            / session_id_to_bids_session(session_id)
-=======
-            self.layout.dpath_sourcedata
             / participant_id_to_bids_participant_id(participant_id)
             / session_id_to_bids_session_id(session_id)
->>>>>>> b9882cd8
         )
         self.mkdir(dpath_reorganized)
 
