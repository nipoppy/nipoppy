"""DICOM file organization."""

import os
from pathlib import Path
from typing import Optional

import pydicom

<<<<<<< HEAD
from nipoppy.env import ReturnCode, StrOrPathLike
from nipoppy.logger import get_logger
=======
from nipoppy.env import StrOrPathLike
from nipoppy.exceptions import FileOperationError, ReturnCode, WorkflowError
>>>>>>> 80338449
from nipoppy.tabular.curation_status import update_curation_status_table
from nipoppy.utils.bids import (
    participant_id_to_bids_participant_id,
    session_id_to_bids_session_id,
)
from nipoppy.workflows.base import BaseDatasetWorkflow

logger = get_logger()


def is_derived_dicom(fpath: Path) -> bool:
    """
    Read a DICOM file's header and check if it is a derived file.

    Some BIDS converters (e.g. Heudiconv) do not support derived DICOM files.
    """
    dcm_info = pydicom.dcmread(fpath)
    img_types = dcm_info.ImageType
    return "DERIVED" in img_types


class DicomReorgWorkflow(BaseDatasetWorkflow):
    """Workflow for organizing raw DICOM files."""

    def __init__(
        self,
        dpath_root: StrOrPathLike,
        copy_files: bool = False,
        check_dicoms: bool = False,
        fpath_layout: Optional[StrOrPathLike] = None,
        verbose: bool = False,
        dry_run: bool = False,
    ):
        """Initialize the DICOM reorganization workflow."""
        super().__init__(
            dpath_root=dpath_root,
            name="dicom_reorg",
            fpath_layout=fpath_layout,
            verbose=verbose,
            dry_run=dry_run,
        )
        self.copy_files = copy_files
        self.check_dicoms = check_dicoms

        # the message logged in run_cleanup will depend on
        # the final values for these attributes (updated in run_main)
        self.n_success = 0
        self.n_total = 0

    def get_fpaths_to_reorg(
        self,
        participant_id: str,
        session_id: str,
    ) -> list[Path]:
        """Get file paths to reorganize for a single participant and session."""
        dpath_downloaded = (
            self.layout.dpath_pre_reorg
            / self.dicom_dir_map.get_dicom_dir(
                participant_id=participant_id, session_id=session_id
            )
        )

        # make sure directory exists
        if not dpath_downloaded.exists():
            raise FileOperationError(
                f"Raw DICOM directory not found for participant {participant_id}"
                f" session {session_id}: {dpath_downloaded}"
            )

        # crawl through directory tree and get all file paths
        fpaths = []
        for dpath, _, fnames in os.walk(dpath_downloaded):
            fpaths.extend(Path(dpath, fname) for fname in fnames)
        return fpaths

    def apply_fname_mapping(
        self, fpath_source: StrOrPathLike, participant_id: str, session_id: str
    ) -> str:
        """
        Apply a mapping from the original (full) file path to destination file name.

        This method does not change the file name by default, but it can be overridden
        if the file names need to be changed during reorganization (e.g. for easier
        BIDS conversion).
        """
        return Path(fpath_source).name

    def run_single(self, participant_id: str, session_id: str):
        """Reorganize downloaded DICOM files for a single participant and session."""
        # get paths to reorganize
        fpaths_to_reorg = self.get_fpaths_to_reorg(participant_id, session_id)

        dpath_reorganized: Path = (
            self.layout.dpath_post_reorg
            / participant_id_to_bids_participant_id(participant_id)
            / session_id_to_bids_session_id(session_id)
        )
        self.mkdir(dpath_reorganized)

        # do reorg
        for fpath_source in fpaths_to_reorg:
            # check file (though only error out if DICOM cannot be read)
            if self.check_dicoms:
                try:
                    if is_derived_dicom(fpath_source):
<<<<<<< HEAD
                        logger.warning(f"Derived DICOM file detected: {fpath_source}")
                except Exception as exception:
                    raise RuntimeError(
                        f"Error checking DICOM file {fpath_source}: {exception}"
                    )
=======
                        self.logger.warning(
                            f"Derived DICOM file detected: {fpath_source}"
                        )
                except Exception as e:
                    raise WorkflowError(
                        f"Error checking DICOM file {fpath_source}: {e}"
                    ) from e
>>>>>>> 80338449

            # the destination path is under dpath_reorganized
            # resolve the path to avoid issues with symlinks
            fpath_dest = (
                dpath_reorganized
                / self.apply_fname_mapping(
                    fpath_source, participant_id=participant_id, session_id=session_id
                )
            ).resolve()

            # do not overwrite existing files
            if fpath_dest.exists():
                raise FileOperationError(
                    f"Cannot move file {fpath_source} to {fpath_dest}"
                    " because it already exists"
                )

            # either create symlinks or copy original files
            if self.copy_files:
                self.copy(fpath_source, fpath_dest)
            else:
                fpath_source = os.path.relpath(
                    fpath_source.resolve(), fpath_dest.parent
                )
                self.create_symlink(
                    path_source=fpath_source,
                    path_dest=fpath_dest,
                )

        # update curation status
        self.curation_status_table.set_status(
            participant_id=participant_id,
            session_id=session_id,
            col=self.curation_status_table.col_in_post_reorg,
            status=True,
        )

    def get_participants_sessions_to_run(self):
        """Return participant-session pairs to reorganize."""
        participants_sessions_organized = set(
            self.curation_status_table.get_organized_participants_sessions()
        )
        for (
            participant_session
        ) in self.curation_status_table.get_downloaded_participants_sessions():
            if participant_session not in participants_sessions_organized:
                yield participant_session

    def run_setup(self):
        """Update the curation status table in case it is not up-to-date."""
        super().run_setup()
        self.curation_status_table = update_curation_status_table(
            curation_status_table=self.curation_status_table,
            manifest=self.manifest,
            dicom_dir_map=self.dicom_dir_map,
            dpath_downloaded=self.layout.dpath_pre_reorg,
            dpath_organized=self.layout.dpath_post_reorg,
            dpath_bidsified=self.layout.dpath_bids,
        )

    def run_main(self):
        """Reorganize all downloaded DICOM files."""
        for (
            participant_id,
            session_id,
        ) in self.get_participants_sessions_to_run():
            self.n_total += 1
            try:
                self.run_single(participant_id, session_id)
                self.n_success += 1
            except Exception as exception:
                self.return_code = ReturnCode.PARTIAL_SUCCESS
                logger.error(
                    "Error reorganizing DICOM files for participant "
                    f"{participant_id} session {session_id}: {exception}"
                )

    def run_cleanup(self):
        """
        Clean up after main DICOM reorg part is run.

        Specifically:
        - Write updated curation status file
        - Log a summary message
        """
        self.save_tabular_file(
            self.curation_status_table, self.layout.fpath_curation_status
        )

        if self.n_total == 0:
            logger.warning(
                "No participant-session pairs to reorganize. Make sure there are no "
                "mistakes in the dataset's manifest or config file, and/or check the "
                f"curation status file at {self.layout.fpath_curation_status}"
            )
        else:
            # change the message depending on how successful the run was
            log_msg = (
                f"Reorganized files for {self.n_success} out of "
                f"{self.n_total} participant-session pairs."
            )
            if self.n_success == 0:
                logger.error(log_msg)
            elif self.n_success == self.n_total:
                logger.success(log_msg)
            else:
                logger.warning(log_msg)

        return super().run_cleanup()<|MERGE_RESOLUTION|>--- conflicted
+++ resolved
@@ -6,13 +6,9 @@
 
 import pydicom
 
-<<<<<<< HEAD
-from nipoppy.env import ReturnCode, StrOrPathLike
-from nipoppy.logger import get_logger
-=======
 from nipoppy.env import StrOrPathLike
 from nipoppy.exceptions import FileOperationError, ReturnCode, WorkflowError
->>>>>>> 80338449
+from nipoppy.logger import get_logger
 from nipoppy.tabular.curation_status import update_curation_status_table
 from nipoppy.utils.bids import (
     participant_id_to_bids_participant_id,
@@ -118,21 +114,11 @@
             if self.check_dicoms:
                 try:
                     if is_derived_dicom(fpath_source):
-<<<<<<< HEAD
                         logger.warning(f"Derived DICOM file detected: {fpath_source}")
-                except Exception as exception:
-                    raise RuntimeError(
-                        f"Error checking DICOM file {fpath_source}: {exception}"
-                    )
-=======
-                        self.logger.warning(
-                            f"Derived DICOM file detected: {fpath_source}"
-                        )
                 except Exception as e:
                     raise WorkflowError(
                         f"Error checking DICOM file {fpath_source}: {e}"
                     ) from e
->>>>>>> 80338449
 
             # the destination path is under dpath_reorganized
             # resolve the path to avoid issues with symlinks
