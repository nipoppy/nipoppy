"""Variable Definitions."""

import os
import sys
from typing import TypeVar

StrOrPathLike = TypeVar("StrOrPathLike", str, os.PathLike)

# BIDS
BIDS_SUBJECT_PREFIX = "sub-"
BIDS_SESSION_PREFIX = "ses-"

<<<<<<< HEAD
# default config
DEFAULT_PIPELINE_STEP_NAME = "default"
=======
IS_TESTING = "pytest" in sys.modules
>>>>>>> 756fb353


class ReturnCode:
    """Return codes used for the CLI commands."""

    SUCCESS = 0
    PARTIAL_SUCCESS = 1


class LogColor:
    """Colors for logging."""

    SUCCESS = "green"
    PARTIAL_SUCCESS = "yellow"
    FAILURE = "red"<|MERGE_RESOLUTION|>--- conflicted
+++ resolved
@@ -10,12 +10,11 @@
 BIDS_SUBJECT_PREFIX = "sub-"
 BIDS_SESSION_PREFIX = "ses-"
 
-<<<<<<< HEAD
 # default config
 DEFAULT_PIPELINE_STEP_NAME = "default"
-=======
+
+# True when running tests
 IS_TESTING = "pytest" in sys.modules
->>>>>>> 756fb353
 
 
 class ReturnCode:
