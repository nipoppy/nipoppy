--- conflicted
+++ resolved
@@ -39,25 +39,4 @@
 
     BIDSIFICATION = "bidsification"
     PROCESSING = "processing"
-    EXTRACTION = "extraction"
-
-
-<<<<<<< HEAD
-class ReturnCode:
-    """Return codes used for the CLI commands."""
-
-    SUCCESS = 0
-    UNKNOWN_FAILURE = 1
-    INVALID_COMMAND = 2
-    PARTIAL_SUCCESS = 64
-    NO_PARTICIPANTS_OR_SESSIONS_TO_RUN = 65
-    MISSING_DEPENDENCY = 66
-=======
-# TODO when deprecating Python 3.10, replace with StrEnum
-class LogColor:
-    """Colors for logging."""
-
-    SUCCESS = "green"
-    PARTIAL_SUCCESS = "yellow"
-    FAILURE = "red"
->>>>>>> 80338449
+    EXTRACTION = "extraction"