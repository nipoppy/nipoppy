--- conflicted
+++ resolved
@@ -149,11 +149,7 @@
     try:
         load_json(fpath_pybids_ignore)
     except json.JSONDecodeError as exception:
-<<<<<<< HEAD
-        raise ConfigError(
-=======
-        raise RuntimeError(
->>>>>>> 53775061
+        raise ConfigError(
             f"PyBIDS ignore patterns file is not a valid JSON file: {exception}"
         )
 
