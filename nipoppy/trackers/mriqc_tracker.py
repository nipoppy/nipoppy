--- conflicted
+++ resolved
@@ -1,4 +1,3 @@
-<<<<<<< HEAD
 from pathlib import Path
 import os
 
@@ -21,24 +20,6 @@
     "html" : "../{}_{}_task-rest_run-{}_bold.html",
     "json" : "{}/func/{}_{}_task-rest_run-{}_bold.json",
 }
-=======
-import glob
-
-from trackers.tracker import SUCCESS, FAIL
-
-#/scratch/qpn/sub-01/
-
-def eval_mriqc(subject_dir, session_id, run_id=None):
-    
-       
-    #get subject id from directory
-    subject_id = subject_dir.split('/')[-1].split('-')[-1]
-
-
-    #read MRIQC pipeline output log
-    output_log = subject_dir + '/mriqc_out_' + str(subject_id) + '.log'
-    f = open(output_log, 'r')
->>>>>>> 0c37f11c
 
 def check_staus(subject_dir, session_id, run_id, file_dict):
     participant_id = os.path.basename(subject_dir)
@@ -61,7 +42,6 @@
 
     return status_msg
         
-<<<<<<< HEAD
 def check_T1w(subject_dir, session_id, run_id):
     return check_staus(subject_dir, session_id, run_id, T1w_files_dict)
          
@@ -71,65 +51,13 @@
 def check_func(subject_dir, session_id, run_id):
     return check_staus(subject_dir, session_id, run_id, func_files_dict)
 
-=======
-    #check if participant successfully passed MRIQC pipeline
-    if "Participant level finished successfully." in f.read(): 
-        
-        #create path string
-        acq_T1w = subject_dir + '/' + str(subject_id) + '_ses-' + str(session_id) + '*_run-*_T1w*'
-        
-        #check if string is an existing path
-        if glob.glob(acq_T1w):
-            results['PIPELINE_STATUS_COLUMNS'].append(SUCCESS)
-        else: 
-            results['PIPELINE_STATUS_COLUMNS'].append(FAIL)
-    
-    #no sign participant passed, assume failure for all datatypes
-    else:
-        results['PIPELINE_STATUS_COLUMNS'].append(FAIL)
-        
-    return results
 
-
-def check_bold(subject_dir, session_id, run_id=None):
-    
-    #get subject id from directory
-    subject_id = subject_dir.split('/')[-1].split('-')[-1]
-
-    
-    #read MRIQC pipeline output log
-    output_log = subject_dir + '/mriqc_out_' + str(subject_id) + '.log'
-
-    f = open(output_log, 'r')
-    
-    #check if participant successfully passed MRIQC pipeline
-    if "Participant level finished successfully." in f.read(): 
-        
-        #create path string
-        acq_bold = subject_dir + '/' + subject_id + '_ses-' + session_id + '*_task-rest_run-*_bold*'
-    
-    	#check if string is existing path
-        if glob.glob(acq_bold):
-            return SUCCESS
-        else: return FAIL
-
-    else: #no sign participant passed, assume failure for all datatypes
-        return FAIL
-         
->>>>>>> 0c37f11c
 
 tracker_configs = {
     "pipeline_complete": check_T1w,
     
-<<<<<<< HEAD
-    "PHASE_": {
+    "PHASE__": {
             "T2w": check_T2w,
             "func": check_func
-            },
-}
-=======
-    "STAGE__": {
-        "MRIQC_BOLD": check_bold
-    }
-}
->>>>>>> 0c37f11c
+            }
+}