#!/usr/bin/env python
import argparse
<<<<<<< HEAD
from nipoppy.trackers.tracker import UNAVAILABLE, Tracker, get_start_time
from nipoppy.trackers import bids_tracker, fs_tracker, fmriprep_tracker, mriqc_tracker, tractoflow_tracker
import nipoppy.workflow.logger as my_logger
import json
import bids 
=======
import json
import warnings
from pathlib import Path

import pandas as pd
>>>>>>> 82112122

import nipoppy.workflow.logger as my_logger
from nipoppy.trackers.tracker import Tracker, get_start_time, get_end_time, UNAVAILABLE, TRUE
from nipoppy.trackers import fs_tracker, fmriprep_tracker, mriqc_tracker, tractoflow_tracker
from nipoppy.workflow.utils import (
    BIDS_SUBJECT_PREFIX,
    BIDS_SESSION_PREFIX,
    COL_SUBJECT_MANIFEST,
    COL_BIDS_ID_MANIFEST,
    COL_SESSION_MANIFEST,
    COL_CONV_STATUS, 
    DNAME_BACKUPS_BAGEL,
    FNAME_BAGEL,
    FNAME_DOUGHNUT,
    load_doughnut,
    save_backup,
    session_id_to_bids_session,
)

# Globals
PIPELINE_STATUS_COLUMNS = "PIPELINE_STATUS_COLUMNS"
pipeline_tracker_config_dict = {
    "heudiconv": bids_tracker.tracker_configs, 
    "freesurfer": fs_tracker.tracker_configs,
    "fmriprep": fmriprep_tracker.tracker_configs,
    "mriqc": mriqc_tracker.tracker_configs,
    "tractoflow": tractoflow_tracker.tracker_configs,
}
BIDS_PIPES = ["mriqc","fmriprep", "tractoflow"]

def run(global_configs, dash_schema_file, pipelines, session_id="ALL", run_id=1, logger=None, log_level="INFO"):
    """ driver code running pipeline specific trackers
    """
    DATASET_ROOT = global_configs["DATASET_ROOT"]

    # for bids tracker
    bids_dir = f"{DATASET_ROOT}/bids/"
    
    # Grab BIDS participants from the doughnut
    doughnut_file = f"{DATASET_ROOT}/scratch/raw_dicom/doughnut.csv"
    doughnut_df = load_status(doughnut_file)
    
    # logging
    log_dir = f"{DATASET_ROOT}/scratch/logs/"
    if logger is None:
        log_file = f"{log_dir}/tracker.log"
        logger = my_logger.get_logger(log_file, level=log_level)

    logger.info(f"Tracking pipelines: {pipelines}")

    if session_id == "ALL":
        sessions = global_configs["SESSIONS"]
    else:
        sessions = [f"ses-{session_id}"]

<<<<<<< HEAD
    logger.info(f"tracking session_ids: {sessions}")
    
    proc_status_dfs = [] # list of dataframes
    for session in sessions:
        logger.info(f"Checking session: {session}")  
        session_id = str(session.removeprefix(BIDS_SESSION_PREFIX))
        
        for pipeline in pipelines:
            logger.info(f"Checking pipeline: {pipeline}")  
            pipe_tracker = Tracker(global_configs, dash_schema_file, pipeline) 
                
            # TODO revise tracker class
            # DATASET_ROOT, session_ids, version = pipe_tracker.get_global_configs()
            if pipeline == "heudiconv":
                version = global_configs["BIDS"][pipeline]["VERSION"]
            else:
                version = global_configs["PROC_PIPELINES"][pipeline]["VERSION"]

            schema = pipe_tracker.get_dash_schema()
            tracker_configs = pipeline_tracker_config_dict[pipeline]

            bids_participants = doughnut_df[(doughnut_df[COL_SESSION_MANIFEST]==session) & 
                                            (doughnut_df[COL_CONV_STATUS])][COL_BIDS_ID_MANIFEST].unique()
            n_bids_participants = len(bids_participants)

            logger.info("-"*50)
            logger.info(f"pipeline: {pipeline}, version: {version}")
            logger.info(f"n_participants: {n_bids_participants}, session_ids: {sessions}")
            logger.info("-"*50)

            status_check_dict = pipe_tracker.get_pipe_tasks(tracker_configs, PIPELINE_STATUS_COLUMNS, pipeline, version)

            dash_col_list = list(schema["GLOBAL_COLUMNS"].keys()) + list(status_check_dict.keys())
              
            _df = pd.DataFrame(index=bids_participants, columns=dash_col_list)          
            _df["session"] = session
            _df["pipeline_name"] = pipeline        
            _df["pipeline_version"] = version

            # Set correct dtype based on dash schema to avoid panads warning
            # i.e. "FutureWarning: Setting an item of incompatible dtype"
            dash_col_dtype = "str"
            for dash_col, _ in status_check_dict.items():
                _df[dash_col] = _df[dash_col].astype(dash_col_dtype)

            # BIDS (i.e. heudiconv tracker is slightly different than proc_pipes)
            if pipeline == "heudiconv":
                # Generate BIDSLayout only once per tracker run and not for each participant
                bids_layout = bids.BIDSLayout(bids_dir, validate=False)
                logger.debug(f"bids_dir: {bids_dir}")
                logger.debug(f"bids_layout: {bids_layout.get_subjects()}")
=======
    logger.info(f"tracking session_ids: {session_ids}")    

    for pipeline in pipelines:
        pipe_tracker = Tracker(global_configs, dash_schema_file, pipeline) 
        
        dataset_root, _, version = pipe_tracker.get_global_configs()
        schema = pipe_tracker.get_dash_schema()
        tracker_configs = pipeline_tracker_config_dict[pipeline]

        # Grab BIDS participants from the doughnut
        doughnut_file = f"{DATASET_ROOT}/scratch/raw_dicom/{FNAME_DOUGHNUT}"
        doughnut_df = load_doughnut(doughnut_file)
        participants_total = doughnut_df[doughnut_df[COL_CONV_STATUS]][COL_BIDS_ID_MANIFEST].unique()
        n_participants_total = len(participants_total)

        logger.info("-"*50)
        logger.info(f"pipeline: {pipeline}, version: {version}")
        logger.info(f"n_participants_total: {n_participants_total}, session_ids: {session_ids}")
        logger.info("-"*50)

        status_check_dict = pipe_tracker.get_pipe_tasks(tracker_configs, PIPELINE_STATUS_COLUMNS, pipeline, version)

        # only use non-prefixed columns at this stage
        # for prefixed columns we need to generate the column name
        dash_col_list = list(key for key, value in schema["GLOBAL_COLUMNS"].items() if not value["IsPrefixedColumn"])

        for session_id in session_ids:
            session = session_id_to_bids_session(session_id)
            logger.info(f"Checking session: {session}")

            participants_session = doughnut_df[(doughnut_df[COL_BIDS_ID_MANIFEST].isin(participants_total)) & (doughnut_df[COL_SESSION_MANIFEST] == session)][COL_BIDS_ID_MANIFEST].drop_duplicates().astype(str).str.strip().values
            n_participants_session = len(participants_session)
            logger.info(f"n_participants_session: {n_participants_session}")

            _df = pd.DataFrame(index=participants_session, columns=dash_col_list)
            _df[COL_SESSION_MANIFEST] = session
            _df["pipeline_name"] = pipeline
            _df["pipeline_version"] = version
            _df["has_mri_data"] = TRUE # everyone in the doughnut file has MRI data

            fpath_bagel = Path(dataset_root, 'derivatives', FNAME_BAGEL)
            if fpath_bagel.exists():
                df_bagel_old_full = load_bagel(fpath_bagel)

                df_bagel_old_session = df_bagel_old_full.loc[df_bagel_old_full[COL_SESSION_MANIFEST] == session]
                old_participants_session = set(df_bagel_old_session[COL_BIDS_ID_MANIFEST])
                old_pipelines_session = set(df_bagel_old_session['pipeline_name'])
                
                # make sure the number of participants is consistent across pipelines
                if set(participants_session) != old_participants_session and not old_pipelines_session.issubset(set(pipelines)):
                    warnings.warn(
                        f'The existing bagel file might be obsolete (participant list does not match the doughnut file for session {session})'
                        f'. Rerun the tracker script with --pipelines {" ".join(old_pipelines_session.union(pipelines))}'
                    )
                
                df_bagel_old = df_bagel_old_full.loc[
                    ~(
                        (df_bagel_old_full["pipeline_name"] == pipeline) &
                        (df_bagel_old_full["pipeline_version"] == version) &
                        (df_bagel_old_full[COL_SESSION_MANIFEST] == session)
                    )
                ]
                
            else:
                df_bagel_old = None
>>>>>>> 82112122
            
            for bids_id in participants_session:
                participant_id = doughnut_df[doughnut_df[COL_BIDS_ID_MANIFEST]==bids_id][COL_SUBJECT_MANIFEST].values[0]
                _df.loc[bids_id, COL_SUBJECT_MANIFEST] = participant_id
                _df.loc[bids_id, COL_BIDS_ID_MANIFEST] = bids_id

                if pipeline == "heudiconv":
                    subject_dir = f"{DATASET_ROOT}/bids/{bids_id}"
                elif pipeline == "freesurfer":
                    subject_dir = f"{DATASET_ROOT}/derivatives/{pipeline}/v{version}/output/{session}/{bids_id}" 
                elif pipeline in BIDS_PIPES:
                    subject_dir = f"{DATASET_ROOT}/derivatives/{pipeline}/v{version}/output/{bids_id}" 
                else:
                    logger.error(f"unknown pipeline: {pipeline}")
                    
                dir_status = Path(subject_dir).is_dir()
                logger.debug(f"subject_dir:{subject_dir}, dir_status: {dir_status}")
                
                if dir_status:                
                    for name, func in status_check_dict.items():
<<<<<<< HEAD
                        if pipeline == "heudiconv":
                            status = func(bids_layout, participant_id, session_id, run_id)
                        else:
                            status = func(subject_dir, session_id, run_id)

                        logger.debug(f"task_name: {name}, status: {status}")                        
=======
                        status = func(subject_dir, session_id, run_id)
                        logger.info(f"task_name: {name}, status: {status}")
>>>>>>> 82112122
                        _df.loc[bids_id,name] = status
                        _df.loc[bids_id,"pipeline_starttime"] = get_start_time(subject_dir)
                        # TODO only check files listed in the tracker config
                        _df.loc[bids_id,"pipeline_endtime"] = UNAVAILABLE # get_end_time(subject_dir)
                else:
                    logger.warning(f"Output for pipeline: {pipeline} not found for bids_id: {bids_id}, session: {session}")
                    for name in status_check_dict.keys():                    
                        _df.loc[bids_id,name] = UNAVAILABLE
                        _df.loc[bids_id,"pipeline_starttime"] = UNAVAILABLE
                        _df.loc[bids_id,"pipeline_endtime"] = UNAVAILABLE

            _df = _df.reset_index(drop=True)

            # add old rows from other pipelines/sessions and sort for consistent order
            df_bagel: pd.DataFrame = pd.concat([df_bagel_old, _df], axis='index')
            df_bagel = df_bagel.sort_values(["pipeline_name", "pipeline_version", COL_BIDS_ID_MANIFEST], ignore_index=True)

            # don't write a new file if no changes
            try:
                if len(df_bagel.compare(df_bagel_old_full)) == 0:
                    logger.info(f'\nNo change in bagel file for pipeline {pipeline}, session {session}')
                    continue
            except Exception:
                pass
            
            # save bagel
            save_backup(df_bagel, fpath_bagel, DNAME_BACKUPS_BAGEL)

def load_bagel(fpath_bagel):

<<<<<<< HEAD
    logger.info(f"Saved tracker-bagel to {tracker_csv}")
=======
    def time_converter(value):
        # convert to datetime if possible
        if str(value) != UNAVAILABLE:
            return pd.to_datetime(value)
        return value
    
    df_bagel = pd.read_csv(
        fpath_bagel, 
        dtype={
            'has_mri_data': bool,
            'participant_id': str,
            'session': str,
        },
        converters={
            'pipeline_starttime': time_converter,
            'pipeline_endtime': time_converter,
        }
    )
    
    return df_bagel
>>>>>>> 82112122

if __name__ == '__main__':
    # argparse
    HELPTEXT = """
    Script to run trackers on various proc_pipes
    """
    parser = argparse.ArgumentParser(description=HELPTEXT)
    parser.add_argument('--global_config', type=str, help='path to global config file for your nipoppy dataset', required=True)
    parser.add_argument('--dash_schema', type=str, help='path to dashboard schema to display tracker status', required=True)
    parser.add_argument('--pipelines', nargs='+', help='list of pipelines to track', required=True)
    parser.add_argument('--session_id', type=str, default="ALL", help='session_id (default = ALL)')
    parser.add_argument('--log_level', type=str, default="INFO", help='log level')
    args = parser.parse_args()

    # read global configs
    global_config_file = args.global_config

    # Read global configs
    with open(global_config_file, 'r') as f:
        global_configs = json.load(f)
    
    # Driver code
    dash_schema_file = args.dash_schema
    pipelines = args.pipelines
    session_id = args.session_id
    log_level = args.log_level

    run(global_configs, dash_schema_file, pipelines, session_id, log_level=log_level)<|MERGE_RESOLUTION|>--- conflicted
+++ resolved
@@ -1,18 +1,11 @@
 #!/usr/bin/env python
 import argparse
-<<<<<<< HEAD
-from nipoppy.trackers.tracker import UNAVAILABLE, Tracker, get_start_time
-from nipoppy.trackers import bids_tracker, fs_tracker, fmriprep_tracker, mriqc_tracker, tractoflow_tracker
-import nipoppy.workflow.logger as my_logger
 import json
 import bids 
-=======
 import json
 import warnings
 from pathlib import Path
-
 import pandas as pd
->>>>>>> 82112122
 
 import nipoppy.workflow.logger as my_logger
 from nipoppy.trackers.tracker import Tracker, get_start_time, get_end_time, UNAVAILABLE, TRUE
@@ -68,99 +61,65 @@
     else:
         sessions = [f"ses-{session_id}"]
 
-<<<<<<< HEAD
-    logger.info(f"tracking session_ids: {sessions}")
-    
-    proc_status_dfs = [] # list of dataframes
-    for session in sessions:
-        logger.info(f"Checking session: {session}")  
-        session_id = str(session.removeprefix(BIDS_SESSION_PREFIX))
+    logger.info(f"tracking session_ids: {session_ids}")    
+
+    for pipeline in pipelines:
+        pipe_tracker = Tracker(global_configs, dash_schema_file, pipeline) 
         
-        for pipeline in pipelines:
-            logger.info(f"Checking pipeline: {pipeline}")  
-            pipe_tracker = Tracker(global_configs, dash_schema_file, pipeline) 
-                
-            # TODO revise tracker class
-            # DATASET_ROOT, session_ids, version = pipe_tracker.get_global_configs()
-            if pipeline == "heudiconv":
-                version = global_configs["BIDS"][pipeline]["VERSION"]
-            else:
-                version = global_configs["PROC_PIPELINES"][pipeline]["VERSION"]
-
-            schema = pipe_tracker.get_dash_schema()
-            tracker_configs = pipeline_tracker_config_dict[pipeline]
-
-            bids_participants = doughnut_df[(doughnut_df[COL_SESSION_MANIFEST]==session) & 
-                                            (doughnut_df[COL_CONV_STATUS])][COL_BIDS_ID_MANIFEST].unique()
-            n_bids_participants = len(bids_participants)
-
-            logger.info("-"*50)
-            logger.info(f"pipeline: {pipeline}, version: {version}")
-            logger.info(f"n_participants: {n_bids_participants}, session_ids: {sessions}")
-            logger.info("-"*50)
-
-            status_check_dict = pipe_tracker.get_pipe_tasks(tracker_configs, PIPELINE_STATUS_COLUMNS, pipeline, version)
-
-            dash_col_list = list(schema["GLOBAL_COLUMNS"].keys()) + list(status_check_dict.keys())
-              
-            _df = pd.DataFrame(index=bids_participants, columns=dash_col_list)          
-            _df["session"] = session
-            _df["pipeline_name"] = pipeline        
+        # TODO revise tracker class
+        # DATASET_ROOT, session_ids, version = pipe_tracker.get_global_configs()
+        if pipeline == "heudiconv":
+            version = global_configs["BIDS"][pipeline]["VERSION"]
+        else:
+            version = global_configs["PROC_PIPELINES"][pipeline]["VERSION"]
+            
+        schema = pipe_tracker.get_dash_schema()
+        tracker_configs = pipeline_tracker_config_dict[pipeline]
+
+        # Grab BIDS participants from the doughnut
+        doughnut_file = f"{DATASET_ROOT}/scratch/raw_dicom/{FNAME_DOUGHNUT}"
+        doughnut_df = load_doughnut(doughnut_file)
+        participants_total = doughnut_df[doughnut_df[COL_CONV_STATUS]][COL_BIDS_ID_MANIFEST].unique()
+        n_participants_total = len(participants_total)
+
+        logger.info("-"*50)
+        logger.info(f"pipeline: {pipeline}, version: {version}")
+        logger.info(f"n_participants_total: {n_participants_total}, session_ids: {session_ids}")
+        logger.info("-"*50)
+
+        status_check_dict = pipe_tracker.get_pipe_tasks(tracker_configs, PIPELINE_STATUS_COLUMNS, pipeline, version)
+
+        # only use non-prefixed columns at this stage
+        # for prefixed columns we need to generate the column name
+        dash_col_list = list(key for key, value in schema["GLOBAL_COLUMNS"].items() if not value["IsPrefixedColumn"])
+
+        for session_id in session_ids:
+            session = session_id_to_bids_session(session_id)
+            logger.info(f"Checking session: {session}")
+
+            participants_session = doughnut_df[(doughnut_df[COL_BIDS_ID_MANIFEST].isin(participants_total)) & (doughnut_df[COL_SESSION_MANIFEST] == session)][COL_BIDS_ID_MANIFEST].drop_duplicates().astype(str).str.strip().values
+            n_participants_session = len(participants_session)
+            logger.info(f"n_participants_session: {n_participants_session}")
+
+            _df = pd.DataFrame(index=participants_session, columns=dash_col_list)
+            _df[COL_SESSION_MANIFEST] = session
+            _df["pipeline_name"] = pipeline
             _df["pipeline_version"] = version
+            _df["has_mri_data"] = TRUE # everyone in the doughnut file has MRI data
 
             # Set correct dtype based on dash schema to avoid panads warning
             # i.e. "FutureWarning: Setting an item of incompatible dtype"
             dash_col_dtype = "str"
             for dash_col, _ in status_check_dict.items():
                 _df[dash_col] = _df[dash_col].astype(dash_col_dtype)
-
+                
             # BIDS (i.e. heudiconv tracker is slightly different than proc_pipes)
             if pipeline == "heudiconv":
                 # Generate BIDSLayout only once per tracker run and not for each participant
                 bids_layout = bids.BIDSLayout(bids_dir, validate=False)
                 logger.debug(f"bids_dir: {bids_dir}")
                 logger.debug(f"bids_layout: {bids_layout.get_subjects()}")
-=======
-    logger.info(f"tracking session_ids: {session_ids}")    
-
-    for pipeline in pipelines:
-        pipe_tracker = Tracker(global_configs, dash_schema_file, pipeline) 
-        
-        dataset_root, _, version = pipe_tracker.get_global_configs()
-        schema = pipe_tracker.get_dash_schema()
-        tracker_configs = pipeline_tracker_config_dict[pipeline]
-
-        # Grab BIDS participants from the doughnut
-        doughnut_file = f"{DATASET_ROOT}/scratch/raw_dicom/{FNAME_DOUGHNUT}"
-        doughnut_df = load_doughnut(doughnut_file)
-        participants_total = doughnut_df[doughnut_df[COL_CONV_STATUS]][COL_BIDS_ID_MANIFEST].unique()
-        n_participants_total = len(participants_total)
-
-        logger.info("-"*50)
-        logger.info(f"pipeline: {pipeline}, version: {version}")
-        logger.info(f"n_participants_total: {n_participants_total}, session_ids: {session_ids}")
-        logger.info("-"*50)
-
-        status_check_dict = pipe_tracker.get_pipe_tasks(tracker_configs, PIPELINE_STATUS_COLUMNS, pipeline, version)
-
-        # only use non-prefixed columns at this stage
-        # for prefixed columns we need to generate the column name
-        dash_col_list = list(key for key, value in schema["GLOBAL_COLUMNS"].items() if not value["IsPrefixedColumn"])
-
-        for session_id in session_ids:
-            session = session_id_to_bids_session(session_id)
-            logger.info(f"Checking session: {session}")
-
-            participants_session = doughnut_df[(doughnut_df[COL_BIDS_ID_MANIFEST].isin(participants_total)) & (doughnut_df[COL_SESSION_MANIFEST] == session)][COL_BIDS_ID_MANIFEST].drop_duplicates().astype(str).str.strip().values
-            n_participants_session = len(participants_session)
-            logger.info(f"n_participants_session: {n_participants_session}")
-
-            _df = pd.DataFrame(index=participants_session, columns=dash_col_list)
-            _df[COL_SESSION_MANIFEST] = session
-            _df["pipeline_name"] = pipeline
-            _df["pipeline_version"] = version
-            _df["has_mri_data"] = TRUE # everyone in the doughnut file has MRI data
-
+                
             fpath_bagel = Path(dataset_root, 'derivatives', FNAME_BAGEL)
             if fpath_bagel.exists():
                 df_bagel_old_full = load_bagel(fpath_bagel)
@@ -186,7 +145,6 @@
                 
             else:
                 df_bagel_old = None
->>>>>>> 82112122
             
             for bids_id in participants_session:
                 participant_id = doughnut_df[doughnut_df[COL_BIDS_ID_MANIFEST]==bids_id][COL_SUBJECT_MANIFEST].values[0]
@@ -207,17 +165,13 @@
                 
                 if dir_status:                
                     for name, func in status_check_dict.items():
-<<<<<<< HEAD
                         if pipeline == "heudiconv":
                             status = func(bids_layout, participant_id, session_id, run_id)
                         else:
                             status = func(subject_dir, session_id, run_id)
 
                         logger.debug(f"task_name: {name}, status: {status}")                        
-=======
-                        status = func(subject_dir, session_id, run_id)
-                        logger.info(f"task_name: {name}, status: {status}")
->>>>>>> 82112122
+
                         _df.loc[bids_id,name] = status
                         _df.loc[bids_id,"pipeline_starttime"] = get_start_time(subject_dir)
                         # TODO only check files listed in the tracker config
@@ -247,10 +201,6 @@
             save_backup(df_bagel, fpath_bagel, DNAME_BACKUPS_BAGEL)
 
 def load_bagel(fpath_bagel):
-
-<<<<<<< HEAD
-    logger.info(f"Saved tracker-bagel to {tracker_csv}")
-=======
     def time_converter(value):
         # convert to datetime if possible
         if str(value) != UNAVAILABLE:
@@ -269,9 +219,8 @@
             'pipeline_endtime': time_converter,
         }
     )
-    
+   
     return df_bagel
->>>>>>> 82112122
 
 if __name__ == '__main__':
     # argparse
