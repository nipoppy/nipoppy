--- conflicted
+++ resolved
@@ -10,12 +10,8 @@
 from pydantic import ConfigDict, Field, model_validator
 from pydantic_core import to_jsonable_python
 
-<<<<<<< HEAD
-from nipoppy.config.container import SchemaWithContainerConfig
+from nipoppy.config.container import _SchemaWithContainerConfig
 from nipoppy.env import DEFAULT_PIPELINE_STEP_NAME
-=======
-from nipoppy.config.container import _SchemaWithContainerConfig
->>>>>>> 379ace12
 from nipoppy.tabular.doughnut import Doughnut
 from nipoppy.utils import apply_substitutions_to_json
 
@@ -78,6 +74,12 @@
 class ProcPipelineStepConfig(BasePipelineStepConfig):
     """Schema for processing pipeline step configuration."""
 
+    TRACKER_CONFIG_FILE: Optional[Path] = Field(
+        default=None,
+        description=(
+            "Path to the tracker configuration file associated with the pipeline step"
+        ),
+    )
     PYBIDS_IGNORE_FILE: Optional[Path] = Field(
         default=None,
         description=(
@@ -85,18 +87,11 @@
             "when building the PyBIDS layout"
         ),
     )
-<<<<<<< HEAD
-    TRACKER_CONFIG_FILE: Optional[Path] = Field(
-        default=None,
-        description=(
-            "Path to the tracker configuration file associated with the pipeline step"
-=======
     GENERATE_PYBIDS_DATABASE: Optional[bool] = Field(
         default=True,
         description=(
             "Whether or not to generate a PyBIDS database as part of the pipeline step"
             " (default: true)"
->>>>>>> 379ace12
         ),
     )
     model_config = ConfigDict(extra="forbid")
