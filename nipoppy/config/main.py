--- conflicted
+++ resolved
@@ -221,55 +221,6 @@
 
         return self
 
-<<<<<<< HEAD
-    def get_pipeline_version(self, pipeline_name: str) -> str:
-        """Get the first version associated with a pipeline.
-
-        Parameters
-        ----------
-        pipeline_name : str
-            Name of the pipeline, as specified in the config
-
-        Returns
-        -------
-        str
-            The pipeline version
-        """
-        # assume there are no duplicates
-        # technically BIDS_PIPELINES and PROC_PIPELINES can share a pipeline name
-        # and have different versions, but this is unlikely (and probably a mistake)
-        for pipeline_config in (
-            self.PROC_PIPELINES + self.BIDS_PIPELINES + self.EXTRACTION_PIPELINES
-        ):
-            if pipeline_config.NAME == pipeline_name:
-                return pipeline_config.VERSION
-
-        raise ValueError(f"No config found for pipeline with NAME={pipeline_name}")
-
-    def get_pipeline_config(
-        self,
-        pipeline_name: str,
-        pipeline_version: str,
-    ) -> BasePipelineConfig:
-        """Get the config for a pipeline."""
-        # pooling them together since there should not be any duplicates
-        for pipeline_config in (
-            self.PROC_PIPELINES + self.BIDS_PIPELINES + self.EXTRACTION_PIPELINES
-        ):
-            if (
-                pipeline_config.NAME == pipeline_name
-                and pipeline_config.VERSION == pipeline_version
-            ):
-                return pipeline_config
-
-        raise ValueError(
-            "No config found for pipeline with "
-            f"NAME={pipeline_name}, "
-            f"VERSION={pipeline_version}"
-        )
-
-=======
->>>>>>> 9e6dd51e
     def save(self, fpath: StrOrPathLike, **kwargs):
         """Save the config to a JSON file.
 
