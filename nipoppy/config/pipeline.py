"""Pipeline configuration."""

from __future__ import annotations

from abc import ABC
from pathlib import Path
from typing import Any, Optional, Union

from pydantic import BaseModel, ConfigDict, Field, model_validator
from pydantic_core import to_jsonable_python

from nipoppy.config.container import ContainerInfo, _SchemaWithContainerConfig
from nipoppy.config.pipeline_step import (
    BasePipelineStepConfig,
    BidsPipelineStepConfig,
    ExtractionPipelineStepConfig,
    ProcPipelineStepConfig,
)
from nipoppy.env import DEFAULT_PIPELINE_STEP_NAME
from nipoppy.utils import apply_substitutions_to_json


class PipelineInfo(BaseModel):
    """Schema for pipeline information."""

    NAME: str = Field(description="Name of the pipeline")
    VERSION: str = Field(description="Version of the pipeline")
    STEP: str = Field(
        description="Name of the pipeline step",
        default=DEFAULT_PIPELINE_STEP_NAME,
    )

    model_config = ConfigDict(extra="forbid")


class BasePipelineConfig(_SchemaWithContainerConfig, ABC):
    """Base schema for processing/BIDS pipeline configuration."""

    # for validation
    NAME: str = Field(description="Name of the pipeline")
    VERSION: str = Field(description="Version of the pipeline")
    DESCRIPTION: Optional[str] = Field(
        default=None, description="Free description field"
    )
    CONTAINER_INFO: ContainerInfo = Field(
        default=ContainerInfo(),
        description="Information about the container image file",
    )
<<<<<<< HEAD
    STEPS: list[
        Union[
            BidsPipelineStepConfig, ProcPipelineStepConfig, ExtractionPipelineStepConfig
        ]
    ] = Field(
=======
    # Needed for validation
    STEPS: list[Union[BidsPipelineStepConfig, ProcPipelineStepConfig]] = Field(
>>>>>>> 67451cf8
        default=[],
        description="List of pipeline step configurations",
    )

    @model_validator(mode="before")
    @classmethod
    def validate_before(cls, data: Any) -> Any:
        """
        Validate the pipeline configuration before instantiation.

        Specifically:
        - Apply substitutions for pipeline name/version in the config
        """
        if isinstance(data, dict):
            substitutions = {}
            keys = ("NAME", "VERSION")
            for key in keys:
                if key in data:
                    substitutions[f"[[PIPELINE_{key}]]"] = data[key]
            data = apply_substitutions_to_json(to_jsonable_python(data), substitutions)

        return data

    @model_validator(mode="after")
    def validate_after(self):
        """
        Validate the pipeline configuration after creation.

        Specifically:
        - If STEPS has more than one item, make sure that each step has a unique name.
        """
        if len(self.STEPS) > 1:
            step_names = []
            for step in self.STEPS:
                if step.NAME is None:
                    raise ValueError(
                        "Found at least one step with undefined NAME field"
                        f" for pipeline {self.NAME} {self.VERSION}"
                        ". Pipeline steps must have names except "
                        "if there is only one step"
                    )
                if step.NAME in step_names:
                    raise ValueError(
                        f'Found at least two steps with NAME "{step.NAME}"'
                        f" for pipeline {self.NAME} {self.VERSION}"
                        ". Step names must be unique"
                    )
                step_names.append(step.NAME)

        return self

    def get_fpath_container(self) -> Path:
        """Return the path to the pipeline's container."""
        return self.CONTAINER_INFO.FILE

    def get_step_config(
        self, step_name: Optional[str] = None
    ) -> BasePipelineStepConfig:
        """
        Return the configuration for the given step.

        If step_name is None, return the configuration for the first step.
        """
        if len(self.STEPS) == 0:
            raise ValueError(
                f"No steps specified for pipeline {self.NAME} {self.VERSION}"
            )
        elif step_name is None:
            return self.STEPS[0]
        for step in self.STEPS:
            if step.NAME == step_name:
                return step
        raise ValueError(
            f"Step {step_name} not found in pipeline {self.NAME} {self.VERSION}"
        )


class BidsPipelineConfig(BasePipelineConfig):
    """Schema for BIDS pipeline configuration."""

    model_config = ConfigDict(extra="forbid")
    STEPS: list[BidsPipelineStepConfig] = Field(
        default=[],
        description="List of pipeline step configurations",
    )


class ProcPipelineConfig(BasePipelineConfig):
    """Schema for processing pipeline configuration."""

    TRACKER_CONFIG_FILE: Optional[Path] = Field(
        default=None,
        description=(
            "Path to the tracker configuration file associated with the pipeline"
            ". This file must contain a list of tracker configurations"
            ", each of which must be a dictionary with a NAME field (string)"
            " and a PATHS field (non-empty list of strings)"
        ),
    )

<<<<<<< HEAD
    _step_class = ProcPipelineStepConfig
    model_config = ConfigDict(extra="forbid")


class ExtractionPipelineConfig(BasePipelineConfig):
    """Schema for extraction pipeline configuration."""

    PROC_DEPENDENCIES: list[PipelineInfo] = Field(
        description=(
            "List of processing pipeline(s) (including step names) that need to"
            " be run before this extraction pipeline can be run"
        )
    )

    _step_class = ExtractionPipelineStepConfig
    model_config = ConfigDict(extra="forbid")

    @model_validator(mode="after")
    def validate_after(self):
        """
        Validate the config instantiation after instantiation.

        Specifically:
        - Make sure that PROC_DEPENDENCIES is not empty
        """
        if len(self.PROC_DEPENDENCIES) == 0:
            raise ValueError(
                "PROC_DEPENDENCIES is an empty list for extraction pipeline "
                f"{self.NAME} {self.VERSION}. Must have at least one dependency"
            )
        return self
=======
    model_config = ConfigDict(extra="forbid")
    STEPS: list[ProcPipelineStepConfig] = Field(
        default=[],
        description="List of pipeline step configurations",
    )
>>>>>>> 67451cf8
<|MERGE_RESOLUTION|>--- conflicted
+++ resolved
@@ -46,16 +46,12 @@
         default=ContainerInfo(),
         description="Information about the container image file",
     )
-<<<<<<< HEAD
+    # Needed for validation
     STEPS: list[
         Union[
             BidsPipelineStepConfig, ProcPipelineStepConfig, ExtractionPipelineStepConfig
         ]
     ] = Field(
-=======
-    # Needed for validation
-    STEPS: list[Union[BidsPipelineStepConfig, ProcPipelineStepConfig]] = Field(
->>>>>>> 67451cf8
         default=[],
         description="List of pipeline step configurations",
     )
@@ -136,11 +132,11 @@
 class BidsPipelineConfig(BasePipelineConfig):
     """Schema for BIDS pipeline configuration."""
 
-    model_config = ConfigDict(extra="forbid")
     STEPS: list[BidsPipelineStepConfig] = Field(
         default=[],
         description="List of pipeline step configurations",
     )
+    model_config = ConfigDict(extra="forbid")
 
 
 class ProcPipelineConfig(BasePipelineConfig):
@@ -155,9 +151,10 @@
             " and a PATHS field (non-empty list of strings)"
         ),
     )
-
-<<<<<<< HEAD
-    _step_class = ProcPipelineStepConfig
+    STEPS: list[ProcPipelineStepConfig] = Field(
+        default=[],
+        description="List of pipeline step configurations",
+    )
     model_config = ConfigDict(extra="forbid")
 
 
@@ -170,8 +167,10 @@
             " be run before this extraction pipeline can be run"
         )
     )
-
-    _step_class = ExtractionPipelineStepConfig
+    STEPS: list[ExtractionPipelineStepConfig] = Field(
+        default=[],
+        description="List of pipeline step configurations",
+    )
     model_config = ConfigDict(extra="forbid")
 
     @model_validator(mode="after")
@@ -187,11 +186,4 @@
                 "PROC_DEPENDENCIES is an empty list for extraction pipeline "
                 f"{self.NAME} {self.VERSION}. Must have at least one dependency"
             )
-        return self
-=======
-    model_config = ConfigDict(extra="forbid")
-    STEPS: list[ProcPipelineStepConfig] = Field(
-        default=[],
-        description="List of pipeline step configurations",
-    )
->>>>>>> 67451cf8
+        return self