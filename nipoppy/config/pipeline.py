"""Pipeline configuration."""

from __future__ import annotations

import warnings
from abc import ABC
from pathlib import Path
from typing import Any, Optional, Union

from pydantic import BaseModel, ConfigDict, Field, model_validator
from pydantic_core import to_jsonable_python

from nipoppy.config.container import ContainerInfo, _SchemaWithContainerConfig
from nipoppy.config.pipeline_step import (
    BasePipelineStepConfig,
    BidsPipelineStepConfig,
    ExtractionPipelineStepConfig,
    ProcPipelineStepConfig,
)
from nipoppy.env import DEFAULT_PIPELINE_STEP_NAME, PipelineTypeEnum
from nipoppy.utils import apply_substitutions_to_json


class PipelineInfo(BaseModel):
    """Schema for pipeline information."""

    NAME: str = Field(description="Name of the pipeline")
    VERSION: str = Field(description="Version of the pipeline")
    STEP: str = Field(
        description="Name of the pipeline step",
        default=DEFAULT_PIPELINE_STEP_NAME,
    )

    model_config = ConfigDict(extra="forbid")

    def __hash__(self):
        """Return a hash based on the pipeline's name, version and step."""
        return hash((self.NAME, self.VERSION, self.STEP))


class BasePipelineConfig(_SchemaWithContainerConfig, ABC):
    """Base schema for processing/BIDS pipeline configuration."""

    _expected_pipeline_type: Optional[PipelineTypeEnum] = None

    # for validation
    NAME: str = Field(description="Name of the pipeline")
    VERSION: str = Field(description="Version of the pipeline")
    DESCRIPTION: Optional[str] = Field(
        default=None, description="Free description field"
    )
    CONTAINER_INFO: ContainerInfo = Field(
        default=ContainerInfo(),
        description="Information about the container image file",
    )
    # Needed for validation
    STEPS: list[
        Union[
            BidsPipelineStepConfig, ProcPipelineStepConfig, ExtractionPipelineStepConfig
        ]
    ] = Field(
        default=[],
        description="List of pipeline step configurations",
    )
    PIPELINE_TYPE: Optional[PipelineTypeEnum] = None

    @model_validator(mode="before")
    @classmethod
    def validate_before(cls, data: Any) -> Any:
        """
        Validate the pipeline configuration before instantiation.

        Specifically:
        - Apply substitutions for pipeline name/version in the config
        """
        if isinstance(data, dict):
            substitutions = {}
            keys = ("NAME", "VERSION")
            for key in keys:
                if key in data:
                    substitutions[f"[[PIPELINE_{key}]]"] = data[key]
            data = apply_substitutions_to_json(to_jsonable_python(data), substitutions)

        return data

    @model_validator(mode="after")
    def validate_after(self):
        """
        Validate the pipeline configuration after creation.

        Specifically:
        - If STEPS has more than one item, make sure that each step has a unique name.
        - If _expected_pipeline_type is not None, make sure it matches PIPELINE_TYPE.
        """
        if len(self.STEPS) > 1:
            step_names = []
            for step in self.STEPS:
                if step.NAME is None:
                    raise ValueError(
                        "Found at least one step with undefined NAME field"
                        f" for pipeline {self.NAME} {self.VERSION}"
                        ". Pipeline steps must have names except "
                        "if there is only one step"
                    )
                if step.NAME in step_names:
                    raise ValueError(
                        f'Found at least two steps with NAME "{step.NAME}"'
                        f" for pipeline {self.NAME} {self.VERSION}"
                        ". Step names must be unique"
                    )
                step_names.append(step.NAME)

        if (self._expected_pipeline_type is not None) and (
            self.PIPELINE_TYPE != self._expected_pipeline_type
        ):
            raise ValueError(
                f"Expected pipeline type {self._expected_pipeline_type}"
                f" but got {self.PIPELINE_TYPE=} for pipeline "
                f"{self.NAME} {self.VERSION}"
            )

        return self

    def get_fpath_container(self) -> Path:
        """Return the path to the pipeline's container."""
        return self.CONTAINER_INFO.FILE

    def get_step_config(
        self, step_name: Optional[str] = None
    ) -> BasePipelineStepConfig:
        """
        Return the configuration for the given step.

        If step_name is None, return the configuration for the first step.
        """
        if len(self.STEPS) == 0:
            raise ValueError(
                f"No steps specified for pipeline {self.NAME} {self.VERSION}"
            )
        elif step_name is None:
            return self.STEPS[0]
        for step in self.STEPS:
            if step.NAME == step_name:
                return step
        raise ValueError(
            f"Step {step_name} not found in pipeline {self.NAME} {self.VERSION}"
        )


class BidsPipelineConfig(BasePipelineConfig):
    """Schema for BIDS pipeline configuration."""

    _expected_pipeline_type = PipelineTypeEnum.BIDSIFICATION

    STEPS: list[BidsPipelineStepConfig] = Field(
        default=[],
        description="List of pipeline step configurations",
    )
    model_config = ConfigDict(extra="forbid")


class ProcPipelineConfig(BasePipelineConfig):
    """Schema for processing pipeline configuration."""

<<<<<<< HEAD
=======
    _expected_pipeline_type = PipelineTypeEnum.PROCESSING

    TRACKER_CONFIG_FILE: Optional[Path] = Field(
        default=None,
        description=(
            "Path to the tracker configuration file associated with the pipeline"
            ". This file must contain a list of tracker configurations"
            ", each of which must be a dictionary with a NAME field (string)"
            " and a PATHS field (non-empty list of strings)"
        ),
    )
>>>>>>> 4a2bd8ea
    STEPS: list[ProcPipelineStepConfig] = Field(
        default=[],
        description="List of pipeline step configurations",
    )
    model_config = ConfigDict(extra="forbid")


class ExtractionPipelineConfig(BasePipelineConfig):
    """Schema for extraction pipeline configuration."""

    _expected_pipeline_type = PipelineTypeEnum.EXTRACTION

    PROC_DEPENDENCIES: list[PipelineInfo] = Field(
        description=(
            "List of processing pipeline(s) (including step names) whose output "
            "the extraction pipeline depends on"
        )
    )
    STEPS: list[ExtractionPipelineStepConfig] = Field(
        default=[],
        description="List of pipeline step configurations",
    )
    model_config = ConfigDict(extra="forbid")

    @model_validator(mode="after")
    def validate_after(self):
        """
        Validate the config after instantiation.

        Specifically:
        - Make sure that PROC_DEPENDENCIES is not empty
        """
        super().validate_after()
        if len(self.PROC_DEPENDENCIES) == 0:
            raise ValueError(
                "PROC_DEPENDENCIES is an empty list for extraction pipeline "
                f"{self.NAME} {self.VERSION}. Must have at least one dependency"
            )
        if len(set(self.PROC_DEPENDENCIES)) != len(self.PROC_DEPENDENCIES):
            warnings.warn(
                "PROC_DEPENDENCIES contains duplicate entries for extraction pipeline "
                f"{self.NAME} {self.VERSION}"
            )
        return self<|MERGE_RESOLUTION|>--- conflicted
+++ resolved
@@ -162,20 +162,8 @@
 class ProcPipelineConfig(BasePipelineConfig):
     """Schema for processing pipeline configuration."""
 
-<<<<<<< HEAD
-=======
     _expected_pipeline_type = PipelineTypeEnum.PROCESSING
 
-    TRACKER_CONFIG_FILE: Optional[Path] = Field(
-        default=None,
-        description=(
-            "Path to the tracker configuration file associated with the pipeline"
-            ". This file must contain a list of tracker configurations"
-            ", each of which must be a dictionary with a NAME field (string)"
-            " and a PATHS field (non-empty list of strings)"
-        ),
-    )
->>>>>>> 4a2bd8ea
     STEPS: list[ProcPipelineStepConfig] = Field(
         default=[],
         description="List of pipeline step configurations",
