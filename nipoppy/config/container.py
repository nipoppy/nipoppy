"""Container (i.e., Singularity/Apptainer) configuration model and utility functions."""

from pathlib import Path
from typing import Any, Optional

from pydantic import BaseModel, ConfigDict, Field, model_validator

<<<<<<< HEAD
from nipoppy.env import ContainerCommandEnum, StrOrPathLike
from nipoppy.exceptions import ConfigError
from nipoppy.logger import get_logger

# Apptainer
APPTAINER_BIND_FLAG = "--bind"
APPTAINER_BIND_SEP = ":"
APPTAINER_ENVVAR_PREFIXES = ["APPTAINERENV_", "SINGULARITYENV_"]
=======
from nipoppy.env import ContainerCommandEnum
>>>>>>> 53775061


class ContainerConfig(BaseModel):
    """
    Schema for container configuration.

    Does not include information about the container image.
    """

    COMMAND: Optional[ContainerCommandEnum] = Field(
        default=ContainerCommandEnum.APPTAINER,
        description=(
            "Name of container engine. If null/None, the pipeline will not run in a "
            "container (e.g., baremetal installations)."
        ),
    )
    ARGS: list[str] = Field(
        default=[],
        description=(
            "Arguments for Apptainer/Singularity call"
            " (to be appended after the subcommand)"
        ),
    )
    ENV_VARS: dict[str, str] = Field(
        default={},
        description=(
            "Environment variables that should be available inside the container"
        ),
    )
    INHERIT: bool = Field(
        default=True,
        description=(
            "Whether this config should inherit from higher-lever container configs."
            " If false, will ignore higher-level configs"
        ),
    )

    model_config = ConfigDict(extra="forbid")

    def merge(self, other: Any, overwrite_command=False):
        """
        Combine with another ContainerConfig instance.

        By default this only changes arguments and environment variables, and no
        information is overwritten:
        - Arguments from other are appended to arguments of the current instance
        - Environment variables from other do not overwrite those of the current
        instance

        If overwrite_command is True, the command of the current instance is
        replaced with that of the other instance.
        """
        if not isinstance(other, self.__class__):
            raise TypeError(
                f"Cannot merge {self.__class__} with object of type {type(other)}"
            )

        if overwrite_command:
            self.COMMAND = other.COMMAND

        if self.ARGS != other.ARGS:
            self.ARGS.extend(other.ARGS)

        for env_var, value in other.ENV_VARS.items():
            if env_var not in self.ENV_VARS:
                self.ENV_VARS[env_var] = value

        return self


class ContainerInfo(BaseModel):
    """Schema for container image (i.e., file) information."""

    FILE: Optional[Path] = Field(
        default=None,
        description=(
            "Path to the container associated with the pipeline"
            ", relative to the root directory of the dataset"
        ),
    )
    URI: Optional[str] = Field(
        default=None,
        description="The Docker or Apptainer/Singularity URI for the container",
    )

    model_config = ConfigDict(extra="forbid")

    @model_validator(mode="after")
    def validate_after(self):
        """
        Validate the container info after instantiation.

        Specifically:

        - If URI is specified, FILE must also be specified
        """
        if self.URI is not None and self.FILE is None:
            raise ValueError(
                f"FILE must be specified if URI is set, got {self.FILE} and "
                f"{self.URI} respectively"
            )
        return self


class _SchemaWithContainerConfig(BaseModel):
    """To be inherited by configs that have a ContainerConfig sub-config."""

    CONTAINER_CONFIG: ContainerConfig = Field(
        default=ContainerConfig(),
        description="Configuration for running a container",
    )

    def get_container_config(self) -> ContainerConfig:
        """Return the pipeline's ContainerConfig object."""
<<<<<<< HEAD
        return self.CONTAINER_CONFIG


def add_bind_path_to_args(
    args: list[str],
    path_local: StrOrPathLike,
    path_inside_container: Optional[StrOrPathLike] = None,
    mode: Optional[str] = "rw",
):
    """Add a bind path to the container arguments.

    Parameters
    ----------
    args : list[str]
        Existing arguments
    path_local : nipoppy.env.StrOrPathLike
        Path on disk. If this is a relative path or contains symlinks,
        it will be resolved
    path_inside_container : Optional[nipoppy.env.StrOrPathLike], optional
        Path inside the container (if None, will be the same as the local path),
        by default None
    mode : str, optional
        Read/write permissions.
        Only used if path_inside_container is given, by default "rw"

    Returns
    -------
    list[str]
        The updated argument list
    """
    path_local = Path(path_local).resolve()

    bind_spec_components = [str(path_local)]
    if path_inside_container is not None:
        bind_spec_components.append(str(path_inside_container))
        if mode is not None:
            bind_spec_components.append(mode)

    args.extend(
        [
            APPTAINER_BIND_FLAG,
            APPTAINER_BIND_SEP.join(bind_spec_components),
        ]
    )
    return args


def check_container_args(
    args: list[str], logger: Optional[logging.Logger] = None
) -> list[str]:
    """Check/fix bind flags in args."""
    if logger is None:
        logger = get_logger("check_container_args")

    # use argparse to parse all the bind flags
    bind_spec_dest = "bind"
    parser = argparse.ArgumentParser(exit_on_error=False)
    parser.add_argument(
        APPTAINER_BIND_FLAG, dest=bind_spec_dest, action="extend", nargs=1
    )

    replacement_map = {}
    try:
        # get all bind arguments
        known_args, _ = parser.parse_known_args(args)
        bind_specs = getattr(known_args, bind_spec_dest)
        if bind_specs is not None:
            for bind_spec in bind_specs:
                # get the local path
                bind_spec: str
                bind_spec_components = bind_spec.split(APPTAINER_BIND_SEP)
                path_local = Path(bind_spec_components[0])
                path_local_original = path_local

                logger.debug(f"Checking container bind spec: {bind_spec}")

                # path must be absolute and exist
                path_local = path_local.resolve()
                if path_local != path_local_original:
                    path_local = path_local.resolve()
                    logger.debug(
                        "Resolving path for container"
                        f": {path_local_original} -> {path_local}"
                    )
                if not path_local.exists():
                    path_local.mkdir(parents=True)
                    logger.debug(
                        "Creating missing directory for container bind path"
                        f": {path_local}"
                    )

                # replace bind spec in args
                if path_local != path_local_original:
                    bind_spec_components[0] = str(path_local)
                    replacement_map[bind_spec] = APPTAINER_BIND_SEP.join(
                        bind_spec_components
                    )

    except Exception as exception:
        raise ValueError(
            f"Error parsing {APPTAINER_BIND_FLAG} flags in container"
            f" arguments: {args}. Make sure each flag is followed by a valid spec"
            f" (e.g. {APPTAINER_BIND_FLAG} /path/local:/path/container:rw)"
            f". Exact error was: {type(exception).__name__} {exception}"
        )

    # apply replacements
    args_str = shlex.join(args)
    for to_replace, replacement in replacement_map.items():
        args_str = args_str.replace(to_replace, replacement)

    return shlex.split(args_str)


def check_container_command(command: str) -> str:
    """Check that the command is available (i.e. in PATH)."""
    if not shutil.which(command):
        raise RuntimeError(
            f"Container executable not found: {command}"
            ". Make sure it is installed and in your PATH."
        )
    return command


def prepare_container(
    container_config: ContainerConfig,
    subcommand: str = "run",
    check=True,
    logger: Optional[logging.Logger] = None,
) -> str:
    """Build the command for container and set environment variables.

    Parameters
    ----------
    container_config : ContainerConfig
        Config object
    check : bool, optional
        Whether to validate config components and modify them
        if needed, by default True
    logger : Optional[logging.Logger], optional
        Logger, by default None

    Returns
    -------
    str
        The command string
    """
    if container_config.COMMAND is None:
        raise ConfigError("COMMAND cannot be None in container config")

    command = container_config.COMMAND.value
    args = container_config.ARGS
    env_vars = container_config.ENV_VARS

    if check:
        command = check_container_command(command)
        args = check_container_args(args, logger=logger)

    set_container_env_vars(env_vars, logger=logger)

    return shlex.join([command, subcommand] + args)


def set_container_env_vars(
    env_vars: dict[str, str], logger: Optional[logging.Logger] = None
) -> None:
    """Set environment variables for the container."""
    if logger is None:
        logger = get_logger("set_container_env_vars")
    for var, value in env_vars.items():
        for prefix in APPTAINER_ENVVAR_PREFIXES:
            var_with_prefix = f"{prefix}{var}"
            logger.info(f"Setting environment variable: {var_with_prefix}={value}")
            os.environ[var_with_prefix] = value
=======
        return self.CONTAINER_CONFIG
>>>>>>> 53775061
<|MERGE_RESOLUTION|>--- conflicted
+++ resolved
@@ -5,18 +5,7 @@
 
 from pydantic import BaseModel, ConfigDict, Field, model_validator
 
-<<<<<<< HEAD
-from nipoppy.env import ContainerCommandEnum, StrOrPathLike
-from nipoppy.exceptions import ConfigError
-from nipoppy.logger import get_logger
-
-# Apptainer
-APPTAINER_BIND_FLAG = "--bind"
-APPTAINER_BIND_SEP = ":"
-APPTAINER_ENVVAR_PREFIXES = ["APPTAINERENV_", "SINGULARITYENV_"]
-=======
 from nipoppy.env import ContainerCommandEnum
->>>>>>> 53775061
 
 
 class ContainerConfig(BaseModel):
@@ -131,181 +120,4 @@
 
     def get_container_config(self) -> ContainerConfig:
         """Return the pipeline's ContainerConfig object."""
-<<<<<<< HEAD
-        return self.CONTAINER_CONFIG
-
-
-def add_bind_path_to_args(
-    args: list[str],
-    path_local: StrOrPathLike,
-    path_inside_container: Optional[StrOrPathLike] = None,
-    mode: Optional[str] = "rw",
-):
-    """Add a bind path to the container arguments.
-
-    Parameters
-    ----------
-    args : list[str]
-        Existing arguments
-    path_local : nipoppy.env.StrOrPathLike
-        Path on disk. If this is a relative path or contains symlinks,
-        it will be resolved
-    path_inside_container : Optional[nipoppy.env.StrOrPathLike], optional
-        Path inside the container (if None, will be the same as the local path),
-        by default None
-    mode : str, optional
-        Read/write permissions.
-        Only used if path_inside_container is given, by default "rw"
-
-    Returns
-    -------
-    list[str]
-        The updated argument list
-    """
-    path_local = Path(path_local).resolve()
-
-    bind_spec_components = [str(path_local)]
-    if path_inside_container is not None:
-        bind_spec_components.append(str(path_inside_container))
-        if mode is not None:
-            bind_spec_components.append(mode)
-
-    args.extend(
-        [
-            APPTAINER_BIND_FLAG,
-            APPTAINER_BIND_SEP.join(bind_spec_components),
-        ]
-    )
-    return args
-
-
-def check_container_args(
-    args: list[str], logger: Optional[logging.Logger] = None
-) -> list[str]:
-    """Check/fix bind flags in args."""
-    if logger is None:
-        logger = get_logger("check_container_args")
-
-    # use argparse to parse all the bind flags
-    bind_spec_dest = "bind"
-    parser = argparse.ArgumentParser(exit_on_error=False)
-    parser.add_argument(
-        APPTAINER_BIND_FLAG, dest=bind_spec_dest, action="extend", nargs=1
-    )
-
-    replacement_map = {}
-    try:
-        # get all bind arguments
-        known_args, _ = parser.parse_known_args(args)
-        bind_specs = getattr(known_args, bind_spec_dest)
-        if bind_specs is not None:
-            for bind_spec in bind_specs:
-                # get the local path
-                bind_spec: str
-                bind_spec_components = bind_spec.split(APPTAINER_BIND_SEP)
-                path_local = Path(bind_spec_components[0])
-                path_local_original = path_local
-
-                logger.debug(f"Checking container bind spec: {bind_spec}")
-
-                # path must be absolute and exist
-                path_local = path_local.resolve()
-                if path_local != path_local_original:
-                    path_local = path_local.resolve()
-                    logger.debug(
-                        "Resolving path for container"
-                        f": {path_local_original} -> {path_local}"
-                    )
-                if not path_local.exists():
-                    path_local.mkdir(parents=True)
-                    logger.debug(
-                        "Creating missing directory for container bind path"
-                        f": {path_local}"
-                    )
-
-                # replace bind spec in args
-                if path_local != path_local_original:
-                    bind_spec_components[0] = str(path_local)
-                    replacement_map[bind_spec] = APPTAINER_BIND_SEP.join(
-                        bind_spec_components
-                    )
-
-    except Exception as exception:
-        raise ValueError(
-            f"Error parsing {APPTAINER_BIND_FLAG} flags in container"
-            f" arguments: {args}. Make sure each flag is followed by a valid spec"
-            f" (e.g. {APPTAINER_BIND_FLAG} /path/local:/path/container:rw)"
-            f". Exact error was: {type(exception).__name__} {exception}"
-        )
-
-    # apply replacements
-    args_str = shlex.join(args)
-    for to_replace, replacement in replacement_map.items():
-        args_str = args_str.replace(to_replace, replacement)
-
-    return shlex.split(args_str)
-
-
-def check_container_command(command: str) -> str:
-    """Check that the command is available (i.e. in PATH)."""
-    if not shutil.which(command):
-        raise RuntimeError(
-            f"Container executable not found: {command}"
-            ". Make sure it is installed and in your PATH."
-        )
-    return command
-
-
-def prepare_container(
-    container_config: ContainerConfig,
-    subcommand: str = "run",
-    check=True,
-    logger: Optional[logging.Logger] = None,
-) -> str:
-    """Build the command for container and set environment variables.
-
-    Parameters
-    ----------
-    container_config : ContainerConfig
-        Config object
-    check : bool, optional
-        Whether to validate config components and modify them
-        if needed, by default True
-    logger : Optional[logging.Logger], optional
-        Logger, by default None
-
-    Returns
-    -------
-    str
-        The command string
-    """
-    if container_config.COMMAND is None:
-        raise ConfigError("COMMAND cannot be None in container config")
-
-    command = container_config.COMMAND.value
-    args = container_config.ARGS
-    env_vars = container_config.ENV_VARS
-
-    if check:
-        command = check_container_command(command)
-        args = check_container_args(args, logger=logger)
-
-    set_container_env_vars(env_vars, logger=logger)
-
-    return shlex.join([command, subcommand] + args)
-
-
-def set_container_env_vars(
-    env_vars: dict[str, str], logger: Optional[logging.Logger] = None
-) -> None:
-    """Set environment variables for the container."""
-    if logger is None:
-        logger = get_logger("set_container_env_vars")
-    for var, value in env_vars.items():
-        for prefix in APPTAINER_ENVVAR_PREFIXES:
-            var_with_prefix = f"{prefix}{var}"
-            logger.info(f"Setting environment variable: {var_with_prefix}={value}")
-            os.environ[var_with_prefix] = value
-=======
-        return self.CONTAINER_CONFIG
->>>>>>> 53775061
+        return self.CONTAINER_CONFIG