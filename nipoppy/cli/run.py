"""Command-line interface."""

import logging
import sys
from typing import Sequence

from rich_argparse import RichHelpFormatter

from nipoppy.cli.parser import (
    COMMAND_BIDS_CONVERSION,
    COMMAND_DICOM_REORG,
    COMMAND_DOUGHNUT,
    COMMAND_INIT,
    COMMAND_PIPELINE_RUN,
    COMMAND_PIPELINE_TRACK,
    PROGRAM_NAME,
    VERBOSITY_TO_LOG_LEVEL_MAP,
    get_global_parser,
)
from nipoppy.logger import add_logfile, capture_warnings, get_logger


def cli(argv: Sequence[str] = None) -> None:
    """Entrypoint to the command-line interface."""
    if argv is None:
        argv = sys.argv
    parser = get_global_parser(formatter_class=RichHelpFormatter)
    args = parser.parse_args(argv[1:])

    # common arguments
    command = args.command
    fpath_layout = args.fpath_layout
    logger = get_logger(
        name=f"{PROGRAM_NAME}.{command}",
        level=VERBOSITY_TO_LOG_LEVEL_MAP[args.verbosity],
    )
    dry_run = args.dry_run

    # to pass to all workflows
    workflow_kwargs = dict(fpath_layout=fpath_layout, logger=logger, dry_run=dry_run)

    try:
        dpath_root = args.dataset_root

        if command == COMMAND_INIT:
            # Lazy import to improve performance of cli.
            from nipoppy.workflows.dataset_init import InitWorkflow

<<<<<<< HEAD
            use_dalatad = getattr(args, "use_datalad", False)
=======
>>>>>>> a10ad62d
            bids_source = getattr(args, "bids_source", None)

            workflow = InitWorkflow(
                dpath_root=dpath_root,
                bids_source=bids_source,
<<<<<<< HEAD
                use_dalatad=use_dalatad,
=======
>>>>>>> a10ad62d
                **workflow_kwargs,
            )
        elif command == COMMAND_DOUGHNUT:
            # Lazy import to improve performance of cli.
            from nipoppy.workflows.doughnut import DoughnutWorkflow

            workflow = DoughnutWorkflow(
                dpath_root=dpath_root,
                empty=args.empty,
                regenerate=args.regenerate,
                **workflow_kwargs,
            )
        elif command == COMMAND_DICOM_REORG:
            # Lazy import to improve performance of cli.
            from nipoppy.workflows.dicom_reorg import DicomReorgWorkflow

            workflow = DicomReorgWorkflow(
                dpath_root=dpath_root,
                copy_files=args.copy_files,
                check_dicoms=args.check_dicoms,
                **workflow_kwargs,
            )
        elif command == COMMAND_BIDS_CONVERSION:
            # Lazy import to improve performance of cli.
            from nipoppy.workflows.bids_conversion import BidsConversionRunner

            workflow = BidsConversionRunner(
                dpath_root=dpath_root,
                pipeline_name=args.pipeline,
                pipeline_version=args.pipeline_version,
                pipeline_step=args.pipeline_step,
                participant_id=args.participant_id,
                session_id=args.session_id,
                simulate=args.simulate,
                **workflow_kwargs,
            )
        elif command == COMMAND_PIPELINE_RUN:
            # Lazy import to improve performance of cli.
            from nipoppy.workflows.runner import PipelineRunner

            workflow = PipelineRunner(
                dpath_root=dpath_root,
                pipeline_name=args.pipeline,
                pipeline_version=args.pipeline_version,
                pipeline_step=args.pipeline_step,
                participant_id=args.participant_id,
                session_id=args.session_id,
                simulate=args.simulate,
                **workflow_kwargs,
            )
        elif command == COMMAND_PIPELINE_TRACK:
            # Lazy import to improve performance of cli.
            from nipoppy.workflows.tracker import PipelineTracker

            workflow = PipelineTracker(
                dpath_root=dpath_root,
                pipeline_name=args.pipeline,
                pipeline_version=args.pipeline_version,
                participant_id=args.participant_id,
                session_id=args.session_id,
                **workflow_kwargs,
            )
        else:
            raise ValueError(f"Unsupported command: {command}")

        # cannot log to file in init since the dataset doesn't exist yet
        if command != COMMAND_INIT:
            add_logfile(logger, workflow.generate_fpath_log())

        # capture warnings
        logging.captureWarnings(True)
        capture_warnings(workflow.logger)

        # run the workflow
        workflow.run()

        # exit with the workflow's return code
        sys.exit(workflow.return_code)

    except Exception:
        logger.exception("Error when creating/running a workflow")
        sys.exit(1)<|MERGE_RESOLUTION|>--- conflicted
+++ resolved
@@ -46,19 +46,13 @@
             # Lazy import to improve performance of cli.
             from nipoppy.workflows.dataset_init import InitWorkflow
 
-<<<<<<< HEAD
             use_dalatad = getattr(args, "use_datalad", False)
-=======
->>>>>>> a10ad62d
             bids_source = getattr(args, "bids_source", None)
 
             workflow = InitWorkflow(
                 dpath_root=dpath_root,
                 bids_source=bids_source,
-<<<<<<< HEAD
                 use_dalatad=use_dalatad,
-=======
->>>>>>> a10ad62d
                 **workflow_kwargs,
             )
         elif command == COMMAND_DOUGHNUT:
