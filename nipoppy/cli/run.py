"""Command-line interface."""

import importlib
import logging
import sys
from typing import Sequence

from rich_argparse import RichHelpFormatter

from nipoppy.cli.parser import (
    COMMAND_BIDS_CONVERSION,
    COMMAND_DICOM_REORG,
    COMMAND_DOUGHNUT,
    COMMAND_INIT,
    COMMAND_PIPELINE_EXTRACT,
    COMMAND_PIPELINE_RUN,
    COMMAND_PIPELINE_TRACK,
    COMMAND_STATUS,
    PROGRAM_NAME,
    VERBOSITY_TO_LOG_LEVEL_MAP,
    get_global_parser,
)
from nipoppy.logger import add_logfile, capture_warnings, get_logger

COMMAND_TO_WORKFLOW_MAP = {
    COMMAND_INIT: ("nipoppy.workflows.dataset_init", "InitWorkflow"),
    COMMAND_STATUS: ("nipoppy.workflows.dataset_status", "StatusWorkflow"),
    COMMAND_DOUGHNUT: ("nipoppy.workflows.doughnut", "DoughnutWorkflow"),
    COMMAND_DICOM_REORG: ("nipoppy.workflows.dicom_reorg", "DicomReorgWorkflow"),
    COMMAND_BIDS_CONVERSION: (
        "nipoppy.workflows.bids_conversion",
        "BidsConversionRunner",
    ),
    COMMAND_PIPELINE_RUN: ("nipoppy.workflows.runner", "PipelineRunner"),
    COMMAND_PIPELINE_TRACK: ("nipoppy.workflows.tracker", "PipelineTracker"),
    COMMAND_PIPELINE_EXTRACT: ("nipoppy.workflows.extractor", "ExtractionRunner"),
}


def cli(argv: Sequence[str] = None) -> None:
    """Entrypoint to the command-line interface."""
    if argv is None:
        argv = sys.argv
    parser = get_global_parser(formatter_class=RichHelpFormatter)
    parsed_args = vars(parser.parse_args(argv[1:]))

    # create logger
    command = parsed_args.pop("command")
    logger = get_logger(
        name=f"{PROGRAM_NAME}.{command}",
        level=VERBOSITY_TO_LOG_LEVEL_MAP[parsed_args.pop("verbosity")],
    )

    dpath_root = parsed_args.pop("dataset_root")

    try:
<<<<<<< HEAD
        dpath_root = args.dataset_root

        if command == COMMAND_INIT:
            # Lazy import to improve performance of cli.
            from nipoppy.workflows.dataset_init import InitWorkflow

            bids_source = getattr(args, "bids_source", None)

            workflow = InitWorkflow(
                dpath_root=dpath_root,
                bids_source=bids_source,
                **workflow_kwargs,
            )
        elif command == COMMAND_DOUGHNUT:
            # Lazy import to improve performance of cli.
            from nipoppy.workflows.doughnut import DoughnutWorkflow

            workflow = DoughnutWorkflow(
                dpath_root=dpath_root,
                empty=args.empty,
                regenerate=args.regenerate,
                **workflow_kwargs,
            )
        elif command == COMMAND_DICOM_REORG:
            # Lazy import to improve performance of cli.
            from nipoppy.workflows.dicom_reorg import DicomReorgWorkflow

            workflow = DicomReorgWorkflow(
                dpath_root=dpath_root,
                copy_files=args.copy_files,
                check_dicoms=args.check_dicoms,
                **workflow_kwargs,
            )
        elif command == COMMAND_BIDS_CONVERSION:
            # Lazy import to improve performance of cli.
            from nipoppy.workflows.bids_conversion import BidsConversionRunner

            workflow = BidsConversionRunner(
                dpath_root=dpath_root,
                pipeline_name=args.pipeline,
                pipeline_version=args.pipeline_version,
                pipeline_step=args.pipeline_step,
                participant_id=args.participant_id,
                session_id=args.session_id,
                simulate=args.simulate,
                **workflow_kwargs,
            )
        elif command == COMMAND_PIPELINE_RUN:
            # Lazy import to improve performance of cli.
            from nipoppy.workflows.runner import PipelineRunner

            workflow = PipelineRunner(
                dpath_root=dpath_root,
                pipeline_name=args.pipeline,
                pipeline_version=args.pipeline_version,
                pipeline_step=args.pipeline_step,
                participant_id=args.participant_id,
                session_id=args.session_id,
                keep_workdir=args.keep_workdir,
                simulate=args.simulate,
                tar=args.tar,
                **workflow_kwargs,
            )
        elif command == COMMAND_PIPELINE_TRACK:
            # Lazy import to improve performance of cli.
            from nipoppy.workflows.tracker import PipelineTracker

            workflow = PipelineTracker(
                dpath_root=dpath_root,
                pipeline_name=args.pipeline,
                pipeline_version=args.pipeline_version,
                pipeline_step=args.pipeline_step,
                participant_id=args.participant_id,
                session_id=args.session_id,
                **workflow_kwargs,
            )
        else:
=======
        try:
            module, workflow_class = COMMAND_TO_WORKFLOW_MAP[command]
        except KeyError:
>>>>>>> a9a55d0c
            raise ValueError(f"Unsupported command: {command}")

        # create the workflow dynamically
        workflow = getattr(importlib.import_module(module), workflow_class)(
            dpath_root=dpath_root,
            logger=logger,
            **parsed_args,
        )

        # cannot log to file in init since the dataset doesn't exist yet
        if command not in [COMMAND_INIT, COMMAND_STATUS]:
            add_logfile(logger, workflow.generate_fpath_log())

        # capture warnings
        logging.captureWarnings(True)
        capture_warnings(workflow.logger)

        # run the workflow
        workflow.run()

        # exit with the workflow's return code
        sys.exit(workflow.return_code)

    except Exception:
        logger.exception("Error when creating/running a workflow")
        sys.exit(1)<|MERGE_RESOLUTION|>--- conflicted
+++ resolved
@@ -54,89 +54,9 @@
     dpath_root = parsed_args.pop("dataset_root")
 
     try:
-<<<<<<< HEAD
-        dpath_root = args.dataset_root
-
-        if command == COMMAND_INIT:
-            # Lazy import to improve performance of cli.
-            from nipoppy.workflows.dataset_init import InitWorkflow
-
-            bids_source = getattr(args, "bids_source", None)
-
-            workflow = InitWorkflow(
-                dpath_root=dpath_root,
-                bids_source=bids_source,
-                **workflow_kwargs,
-            )
-        elif command == COMMAND_DOUGHNUT:
-            # Lazy import to improve performance of cli.
-            from nipoppy.workflows.doughnut import DoughnutWorkflow
-
-            workflow = DoughnutWorkflow(
-                dpath_root=dpath_root,
-                empty=args.empty,
-                regenerate=args.regenerate,
-                **workflow_kwargs,
-            )
-        elif command == COMMAND_DICOM_REORG:
-            # Lazy import to improve performance of cli.
-            from nipoppy.workflows.dicom_reorg import DicomReorgWorkflow
-
-            workflow = DicomReorgWorkflow(
-                dpath_root=dpath_root,
-                copy_files=args.copy_files,
-                check_dicoms=args.check_dicoms,
-                **workflow_kwargs,
-            )
-        elif command == COMMAND_BIDS_CONVERSION:
-            # Lazy import to improve performance of cli.
-            from nipoppy.workflows.bids_conversion import BidsConversionRunner
-
-            workflow = BidsConversionRunner(
-                dpath_root=dpath_root,
-                pipeline_name=args.pipeline,
-                pipeline_version=args.pipeline_version,
-                pipeline_step=args.pipeline_step,
-                participant_id=args.participant_id,
-                session_id=args.session_id,
-                simulate=args.simulate,
-                **workflow_kwargs,
-            )
-        elif command == COMMAND_PIPELINE_RUN:
-            # Lazy import to improve performance of cli.
-            from nipoppy.workflows.runner import PipelineRunner
-
-            workflow = PipelineRunner(
-                dpath_root=dpath_root,
-                pipeline_name=args.pipeline,
-                pipeline_version=args.pipeline_version,
-                pipeline_step=args.pipeline_step,
-                participant_id=args.participant_id,
-                session_id=args.session_id,
-                keep_workdir=args.keep_workdir,
-                simulate=args.simulate,
-                tar=args.tar,
-                **workflow_kwargs,
-            )
-        elif command == COMMAND_PIPELINE_TRACK:
-            # Lazy import to improve performance of cli.
-            from nipoppy.workflows.tracker import PipelineTracker
-
-            workflow = PipelineTracker(
-                dpath_root=dpath_root,
-                pipeline_name=args.pipeline,
-                pipeline_version=args.pipeline_version,
-                pipeline_step=args.pipeline_step,
-                participant_id=args.participant_id,
-                session_id=args.session_id,
-                **workflow_kwargs,
-            )
-        else:
-=======
         try:
             module, workflow_class = COMMAND_TO_WORKFLOW_MAP[command]
         except KeyError:
->>>>>>> a9a55d0c
             raise ValueError(f"Unsupported command: {command}")
 
         # create the workflow dynamically
