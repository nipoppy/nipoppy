"""Define CLI for the Nipoppy pipeline catalog."""

from pathlib import Path

import rich_click as click

from nipoppy.cli import OrderedAliasedGroup, exception_handler
from nipoppy.cli.options import (
    assume_yes_option,
    dataset_option,
    dep_params,
    global_options,
    layout_option,
)
from nipoppy.env import PipelineTypeEnum
from nipoppy.zenodo_api import ZenodoAPI


@click.group(
    cls=OrderedAliasedGroup, context_settings={"help_option_names": ["-h", "--help"]}
)
def pipeline():
    """Pipeline store operations."""
    pass


def zenodo_options(func):
    """Define Zenodo options for the CLI."""
    func = click.option(
        "--sandbox",
        "sandbox",
        is_flag=True,
        help="Use the Zenodo sandbox API for tests.",
    )(func)
    return func


@pipeline.command("search")
@click.argument("query", type=str, default="")
@click.option(
    "--size",
    "-s",
    "-n",
    type=click.IntRange(min=1),
    help="Number of items to show",
    default=10,
    show_default=True,
)
@zenodo_options
@global_options
def pipeline_search(**params):
    """Search for available pipelines on Zenodo."""
    from nipoppy.workflows.pipeline_store.search import PipelineSearchWorkflow

    params["zenodo_api"] = ZenodoAPI(
        sandbox=params.pop("sandbox"),
    )
    with exception_handler(PipelineSearchWorkflow(**params)) as workflow:
        workflow.run()


@pipeline.command("create")
@click.argument(
    "pipeline_dir",
    type=click.Path(exists=False, path_type=Path, resolve_path=True),
)
@click.option(
    "--type",
    "-t",
    "type_",
    type=click.Choice(
        [
            PipelineTypeEnum.BIDSIFICATION,
            PipelineTypeEnum.PROCESSING,
            PipelineTypeEnum.EXTRACTION,
        ],
        case_sensitive=False,
    ),
    required=True,
    help=(
        "Pipeline type. This is used to create the correct pipeline config directory."
    ),
)
@click.option(
    "--source-descriptor",
    type=click.Path(exists=True, path_type=Path, resolve_path=True, dir_okay=False),
    help=(
        "Path to an existing Boutiques descriptor file. This is used to create the "
        "pipeline config directory."
    ),
)
@global_options
def pipeline_create(**params):
    """Create a template pipeline config directory."""
    from nipoppy.workflows.pipeline_store.create import PipelineCreateWorkflow

    with exception_handler(PipelineCreateWorkflow(**params)) as workflow:
        workflow.run()


@pipeline.command("install")
@click.argument(
    "source",
    type=str,
)
@zenodo_options
@dataset_option
@click.option(
    "--force",
    "-f",
    "--overwrite",
    is_flag=True,
    help="Overwrite existing pipeline directory if it exists.",
)
@global_options
@layout_option
@assume_yes_option
def pipeline_install(**params):
    """
    Install a new pipeline into a dataset.

    The source of the pipeline can be a local directory or a Zenodo ID.
    """
    from nipoppy.workflows.pipeline_store.install import PipelineInstallWorkflow

    params = dep_params(**params)
    params["zenodo_api"] = ZenodoAPI(
        sandbox=params.pop("sandbox"),
    )
    with exception_handler(PipelineInstallWorkflow(**params)) as workflow:
        workflow.run()


@pipeline.command("list")
@dataset_option
@global_options
@layout_option
def pipeline_list(**params):
    """List installed pipelines for a dataset."""
    from nipoppy.workflows.pipeline_store.list import PipelineListWorkflow

    params = dep_params(**params)
    with exception_handler(PipelineListWorkflow(**params)) as workflow:
        workflow.run()


@pipeline.command("validate")
@click.argument(
    "path",
    required=True,
    type=click.Path(path_type=Path, exists=True, file_okay=False, resolve_path=True),
)
@global_options
def pipeline_validate(**params):
    """Validate a pipeline config directory."""
    from nipoppy.workflows.pipeline_store.validate import PipelineValidateWorkflow

    params["dpath_pipeline"] = params.pop("path")
    with exception_handler(PipelineValidateWorkflow(**params)) as workflow:
        workflow.run()


@pipeline.command("upload")
@click.argument(
    "pipeline_dir",
    type=str,
)
@click.option(
    "--zenodo-id",
    "record_id",
    type=str,
    required=False,
    help="To update an existing pipeline, provide the Zenodo ID.",
)
@assume_yes_option
@click.option(
    "--password-file",
    type=click.Path(exists=True, path_type=Path, resolve_path=True, dir_okay=False),
    required=True,
    help="Path to file containing Zenodo access token (and nothing else)",
)
@click.option(
    "--force",
    "-f",
    is_flag=True,
    help="Ignore safeguard warnings and upload anyway. Use with caution.",
)
@zenodo_options
@global_options
def pipeline_upload(**params):
    """Upload a pipeline config directory to Zenodo."""
    from nipoppy.workflows.pipeline_store.upload import PipelineUploadWorkflow

    params["zenodo_api"] = ZenodoAPI(
        sandbox=params.pop("sandbox"),
        password_file=params.pop("password_file"),
    )
    params["dpath_pipeline"] = params.pop("pipeline_dir")
<<<<<<< HEAD
    with exception_handler(ZenodoUploadWorkflow(**params)) as workflow:
=======
    with handle_exception(PipelineUploadWorkflow(**params)) as workflow:
>>>>>>> e35d3ee2
        workflow.run()<|MERGE_RESOLUTION|>--- conflicted
+++ resolved
@@ -196,9 +196,5 @@
         password_file=params.pop("password_file"),
     )
     params["dpath_pipeline"] = params.pop("pipeline_dir")
-<<<<<<< HEAD
-    with exception_handler(ZenodoUploadWorkflow(**params)) as workflow:
-=======
-    with handle_exception(PipelineUploadWorkflow(**params)) as workflow:
->>>>>>> e35d3ee2
+    with exception_handler(PipelineUploadWorkflow(**params)) as workflow:
         workflow.run()