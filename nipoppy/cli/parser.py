--- conflicted
+++ resolved
@@ -149,7 +149,6 @@
     return parser
 
 
-<<<<<<< HEAD
 def add_arg_use_datalad(parser: _ActionsContainer) -> _ActionsContainer:
     """Add argument to init a layout with a BIDS datalad dataset."""
     parser.add_argument(
@@ -160,19 +159,13 @@
     return parser
 
 
-=======
->>>>>>> a10ad62d
 def add_arg_bids_source(parser: _ActionsContainer) -> _ActionsContainer:
     """Add argument to init a layout with a BIDS datalad dataset."""
     parser.add_argument(
         "--bids-source",
         type=str,
         required=False,
-<<<<<<< HEAD
         help=("URL or path to a BIDS datalad dataset to initialize the layout with."),
-=======
-        help=("Path to a BIDS dataset to initialize the layout with."),
->>>>>>> a10ad62d
     )
     return parser
 
@@ -191,14 +184,9 @@
         add_help=False,
     )
     parser = add_arg_dataset_root(parser)
-
-<<<<<<< HEAD
     if is_datalad_installed:
         parser = add_arg_use_datalad(parser)
-        parser = add_arg_bids_source(parser)
-=======
     parser = add_arg_bids_source(parser)
->>>>>>> a10ad62d
 
     return parser
 
