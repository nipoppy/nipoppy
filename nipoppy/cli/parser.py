"""Parsers for the CLI."""

import logging
from argparse import ArgumentParser, HelpFormatter, _ActionsContainer, _SubParsersAction
from pathlib import Path

from nipoppy._version import __version__
from nipoppy.env import BIDS_SESSION_PREFIX, BIDS_SUBJECT_PREFIX

PROGRAM_NAME = "nipoppy"
COMMAND_INIT = "init"
COMMAND_DOUGHNUT = "doughnut"
COMMAND_DICOM_REORG = "reorg"
COMMAND_BIDS_CONVERSION = "bidsify"
COMMAND_PIPELINE_RUN = "run"
COMMAND_PIPELINE_TRACK = "track"

DEFAULT_VERBOSITY = "2"  # info
VERBOSITY_TO_LOG_LEVEL_MAP = {
    "0": logging.ERROR,
    "1": logging.WARNING,
    "2": logging.INFO,
    "3": logging.DEBUG,
}


def add_arg_dataset_root(parser: _ActionsContainer) -> _ActionsContainer:
    """Add a dataset-root argument to the parser."""
    parser.add_argument(
        "dataset_root",
        type=Path,
        help="Path to the root of the dataset.",
    )
    return parser


def add_arg_simulate(parser: _ActionsContainer) -> _ActionsContainer:
    """Add a --simulate argument to the parser."""
    parser.add_argument(
        "--simulate",
        action="store_true",
        help="Simulate the pipeline run without executing the generated command-line.",
    )
    return parser


def add_args_participant_and_session(parser: _ActionsContainer) -> _ActionsContainer:
    """Add --participant-id and --session-id arguments to the parser."""
    parser.add_argument(
        "--participant-id",
        required=False,
        help=f"Participant ID (with or without the {BIDS_SUBJECT_PREFIX} prefix).",
    )
    parser.add_argument(
        "--session-id",
        required=False,
        help=f"Session ID (with or without the {BIDS_SESSION_PREFIX} prefix).",
    )
    return parser


def add_args_pipeline(parser: _ActionsContainer) -> _ActionsContainer:
    """Add pipeline-related arguments to the parser."""
    parser.add_argument(
        "--pipeline",
        type=str,
        required=True,
        help="Pipeline name, as specified in the config file.",
    )
    parser.add_argument(
        "--pipeline-version",
        type=str,
        required=False,
        help="Pipeline version, as specified in the config file.",
    )
    parser.add_argument(
        "--pipeline-step",
        type=str,
        required=False,
        help="Pipeline step, as specified in the config file (default: first step).",
    )

    return parser


def add_arg_layout(parser: _ActionsContainer) -> _ActionsContainer:
    """Add a --layout argument to the parser."""
    parser.add_argument(
        "--layout",
        dest="fpath_layout",
        type=Path,
        required=False,
        help=(
            "Path to a custom layout specification file"
            ", to be used instead of the default layout."
        ),  # TODO point to example
    )


def add_arg_dry_run(parser: _ActionsContainer) -> _ActionsContainer:
    """Add a --dry-run argument to the parser."""
    parser.add_argument(
        "--dry-run",
        action="store_true",
        help="Print commands but do not execute them.",
    )
    return parser


def add_arg_help(parser: _ActionsContainer) -> _ActionsContainer:
    """Add a --help argument to the parser."""
    parser.add_argument(
        "-h",
        "--help",
        action="help",
        help="Show this help message and exit.",
    )
    return parser


def add_arg_version(parser: _ActionsContainer) -> _ActionsContainer:
    """Add a --version argument to the parser."""
    parser.add_argument(
        "--version",
        action="version",
        help="Show version number and exit.",
        version=f"{__version__}",
    )
    return parser


def add_arg_verbosity(parser: _ActionsContainer) -> _ActionsContainer:
    """Add a --verbosity argument to the parser."""
    parser.add_argument(
        "--verbosity",
        default=DEFAULT_VERBOSITY,
        choices=VERBOSITY_TO_LOG_LEVEL_MAP.keys(),
        help=(
            "Verbosity level, from 0 (least verbose) to 3 (most verbose)."
            f" Default: {DEFAULT_VERBOSITY}."
        ),
    )
    return parser


def add_arg_keepworkdir(parser: _ActionsContainer) -> _ActionsContainer:
    """Add a --keep-workdir argument to the parser."""
    parser.add_argument(
        "--keep-workdir",
        type=str,
        required=False,
        help=(
            "Keep pipeline working directory upon success "
            "(default: working directory deleted unless a run failed)"
        ),
    )
    return parser


def add_arg_bids_source(parser: _ActionsContainer) -> _ActionsContainer:
    """Add argument to init a layout with a BIDS datalad dataset."""
    parser.add_argument(
        "--bids-source",
        type=str,
        required=False,
        help=("Path to a BIDS dataset to initialize the layout with."),
    )
    return parser


def add_subparser_init(
    subparsers: _SubParsersAction,
    formatter_class: type[HelpFormatter] = HelpFormatter,
) -> ArgumentParser:
    """Add subparser for init command."""
    description = "Initialize a new dataset."
    parser = subparsers.add_parser(
        COMMAND_INIT,
        description=description,
        help=description,
        formatter_class=formatter_class,
        add_help=False,
    )
    parser = add_arg_dataset_root(parser)

    parser = add_arg_bids_source(parser)

    return parser


def add_subparser_doughnut(
    subparsers: _SubParsersAction,
    formatter_class: type[HelpFormatter] = HelpFormatter,
) -> ArgumentParser:
    """Add subparser for doughnut command."""
    description = "Create/update a dataset's doughnut file."
    parser = subparsers.add_parser(
        COMMAND_DOUGHNUT,
        description=description,
        help=description,
        formatter_class=formatter_class,
        add_help=False,
    )
    parser = add_arg_dataset_root(parser)
    parser.add_argument(
        "--empty",
        action="store_true",
        help=(
            "Set all statuses to False in newly added records"
            " (regardless of what is on disk). May be useful to reduce runtime."
        ),
    )
    parser.add_argument(
        "--regenerate",
        action="store_true",
        help=(
            "Regenerate the doughnut file even if it already exists"
            " (default: only append rows for new records)"
        ),
    )
    return parser


def add_subparser_dicom_reorg(
    subparsers: _SubParsersAction,
    formatter_class: type[HelpFormatter] = HelpFormatter,
) -> ArgumentParser:
    """Add subparser for reorg command."""
    from nipoppy.layout import DEFAULT_LAYOUT_INFO

    description = (
        "(Re)organize raw (DICOM) files, from the "
        f"({DEFAULT_LAYOUT_INFO.dpath_pre_reorg}) to "
        f"({DEFAULT_LAYOUT_INFO.dpath_post_reorg})."
    )
    parser = subparsers.add_parser(
        COMMAND_DICOM_REORG,
        description=description,
        help=description,
        formatter_class=formatter_class,
        add_help=False,
    )
    parser = add_arg_dataset_root(parser)
    parser.add_argument(
        "--copy-files",
        action="store_true",
        help="Copy files when reorganizing (default: create symlinks).",
    )
    parser.add_argument(
        "--check-dicoms",
        action="store_true",
        help=(
            "Read DICOM file headers when reorganizing and check if they have the "
            '"DERIVED" image type (which can be problematic for some BIDS '
            "converters). The paths to the derived DICOMs will be written to the log."
        ),
    )
    return parser


def add_subparser_bids_conversion(
    subparsers: _SubParsersAction, formatter_class: type[HelpFormatter] = HelpFormatter
) -> ArgumentParser:
    """Add subparser for run command."""
    description = "Convert to BIDS."
    parser = subparsers.add_parser(
        COMMAND_BIDS_CONVERSION,
        description=description,
        help=description,
        formatter_class=formatter_class,
        add_help=False,
    )
    parser = add_arg_dataset_root(parser)
    parser = add_args_pipeline(parser)
    parser = add_args_participant_and_session(parser)
    parser = add_arg_simulate(parser)
    return parser


def add_subparser_pipeline_run(
    subparsers: _SubParsersAction, formatter_class: type[HelpFormatter] = HelpFormatter
) -> ArgumentParser:
    """Add subparser for run command."""
    description = "Run a pipeline."
    parser = subparsers.add_parser(
        COMMAND_PIPELINE_RUN,
        description=description,
        help=description,
        formatter_class=formatter_class,
        add_help=False,
    )
    parser = add_arg_dataset_root(parser)
    parser = add_args_pipeline(parser)
    parser = add_args_participant_and_session(parser)
    parser = add_arg_keepworkdir(parser)
    parser = add_arg_simulate(parser)
    parser.add_argument(
        "--hpc",
        type=str,
<<<<<<< HEAD
        choices=['slurm', 'sge'],  # Add valid choices for HPC modes
        default=None,
        help="Toggle HPC mode. Valid choices are 'slurm' and 'sge'."
=======
        default=None,
        help="Submit HPC jobs instead of running the pipeline directly.",
>>>>>>> f862e01c
    )
    return parser


def add_subparser_pipeline_track(
    subparsers: _SubParsersAction, formatter_class: type[HelpFormatter] = HelpFormatter
) -> ArgumentParser:
    """Add subparser for track command."""
    description = "Track the processing status of a pipeline."
    parser = subparsers.add_parser(
        COMMAND_PIPELINE_TRACK,
        description=description,
        help=description,
        formatter_class=formatter_class,
        add_help=False,
    )
    parser = add_arg_dataset_root(parser)
    parser = add_args_pipeline(parser)
    parser = add_args_participant_and_session(parser)
    return parser


def get_global_parser(
    formatter_class: type[HelpFormatter] = HelpFormatter,
) -> ArgumentParser:
    """Get the global parser."""
    global_parser = ArgumentParser(
        prog=PROGRAM_NAME,
        description="Organize and process neuroimaging-clinical datasets.",
        epilog=(
            f"Run '{PROGRAM_NAME} COMMAND --help'"
            " for more information on a subcommand."
        ),
        formatter_class=formatter_class,
        add_help=False,
    )
    add_arg_help(global_parser)
    add_arg_version(global_parser)

    # subcommand parsers
    subparsers = global_parser.add_subparsers(
        title="Subcommands",
        dest="command",
        required=True,
    )
    add_subparser_init(subparsers, formatter_class=formatter_class)
    add_subparser_doughnut(subparsers, formatter_class=formatter_class)
    add_subparser_dicom_reorg(subparsers, formatter_class=formatter_class)
    add_subparser_bids_conversion(subparsers, formatter_class=formatter_class)
    add_subparser_pipeline_run(subparsers, formatter_class=formatter_class)
    add_subparser_pipeline_track(subparsers, formatter_class=formatter_class)

    # add common/global options to subcommand parsers
    for parser in list(subparsers.choices.values()):
        common_arg_group = parser.add_argument_group("Global options")
        add_arg_layout(common_arg_group)
        add_arg_verbosity(common_arg_group)
        add_arg_dry_run(common_arg_group)
        add_arg_help(common_arg_group)

    return global_parser<|MERGE_RESOLUTION|>--- conflicted
+++ resolved
@@ -297,14 +297,9 @@
     parser.add_argument(
         "--hpc",
         type=str,
-<<<<<<< HEAD
-        choices=['slurm', 'sge'],  # Add valid choices for HPC modes
+        choices=['slurm', 'sge'],
         default=None,
-        help="Toggle HPC mode. Valid choices are 'slurm' and 'sge'."
-=======
-        default=None,
-        help="Submit HPC jobs instead of running the pipeline directly.",
->>>>>>> f862e01c
+        help="Submit HPC jobs instead of running the pipeline directly."
     )
     return parser
 
