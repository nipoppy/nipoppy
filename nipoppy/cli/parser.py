--- conflicted
+++ resolved
@@ -294,11 +294,16 @@
         add_help=False,
     )
     parser = add_arg_dataset_root(parser)
-<<<<<<< HEAD
-    parser = add_args_pipeline(parser)
-    parser = add_args_participant_and_session(parser)
-    parser = add_arg_keepworkdir(parser)
-    parser = add_arg_simulate(parser)
+    parser = add_args_runner(parser)
+    parser.add_argument(
+        "--keep-workdir",
+        type=str,
+        required=False,
+        help=(
+            "Keep pipeline working directory upon success "
+            "(default: working directory deleted unless a run failed)"
+        ),
+    )
     parser.add_argument(
         "--hpc",
         type=str,
@@ -306,19 +311,6 @@
         default=None,
         help="Submit HPC jobs instead of running the pipeline directly.",
     )
-=======
-    parser = add_args_runner(parser)
-    parser.add_argument(
-        "--keep-workdir",
-        type=str,
-        required=False,
-        help=(
-            "Keep pipeline working directory upon success "
-            "(default: working directory deleted unless a run failed)"
-        ),
-    )
-
->>>>>>> c96920ea
     return parser
 
 
