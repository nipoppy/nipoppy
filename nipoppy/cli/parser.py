--- conflicted
+++ resolved
@@ -144,19 +144,9 @@
     parser = add_args_pipeline(parser)
     parser = add_args_participant_and_session(parser)
     parser.add_argument(
-<<<<<<< HEAD
-        "--keep-workdir",
-        type=str,
-        required=False,
-        help=(
-            "Keep pipeline working directory upon success "
-            "(default: working directory deleted unless a run failed)."
-        ),
-=======
         "--simulate",
         action="store_true",
         help="Simulate the pipeline run without executing the generated command-line.",
->>>>>>> a9a55d0c
     )
     return parser
 
@@ -307,11 +297,16 @@
         add_help=False,
     )
     parser = add_arg_dataset_root(parser)
-<<<<<<< HEAD
-    parser = add_args_pipeline(parser)
-    parser = add_args_participant_and_session(parser)
-    parser = add_arg_keepworkdir(parser)
-    parser = add_arg_simulate(parser)
+    parser = add_args_runner(parser)
+    parser.add_argument(
+        "--keep-workdir",
+        type=str,
+        required=False,
+        help=(
+            "Keep pipeline working directory upon success "
+            "(default: working directory deleted unless a run failed)."
+        ),
+    )
     parser.add_argument(
         "--tar",
         action="store_true",
@@ -321,19 +316,6 @@
             "in the tracker configuration file."
         ),
     )
-=======
-    parser = add_args_runner(parser)
-    parser.add_argument(
-        "--keep-workdir",
-        type=str,
-        required=False,
-        help=(
-            "Keep pipeline working directory upon success "
-            "(default: working directory deleted unless a run failed)"
-        ),
-    )
-
->>>>>>> a9a55d0c
     return parser
 
 
