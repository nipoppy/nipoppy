"""Parsers for the CLI."""

import logging
from argparse import ArgumentParser, HelpFormatter, _ActionsContainer, _SubParsersAction
from pathlib import Path

from nipoppy._version import __version__
from nipoppy.env import BIDS_SESSION_PREFIX, BIDS_SUBJECT_PREFIX

PROGRAM_NAME = "nipoppy"
COMMAND_INIT = "init"
COMMAND_DOUGHNUT = "doughnut"
COMMAND_DICOM_REORG = "reorg"
COMMAND_BIDS_CONVERSION = "bidsify"
COMMAND_PIPELINE_RUN = "run"
COMMAND_PIPELINE_TRACK = "track"

DEFAULT_VERBOSITY = "2"  # info
VERBOSITY_TO_LOG_LEVEL_MAP = {
    "0": logging.ERROR,
    "1": logging.WARNING,
    "2": logging.INFO,
    "3": logging.DEBUG,
}


def add_arg_dataset_root(parser: _ActionsContainer) -> _ActionsContainer:
    """Add a --dataset-root argument to the parser."""
    parser.add_argument(
        "--dataset-root",
        type=Path,
        required=True,
        help="Path to the root of the dataset.",
    )
    return parser


def add_arg_simulate(parser: _ActionsContainer) -> _ActionsContainer:
    """Add a --simulate argument to the parser."""
    parser.add_argument(
        "--simulate",
        action="store_true",
        help="Simulate the pipeline run without executing the generated command-line.",
    )
    return parser


def add_args_participant_and_session(parser: _ActionsContainer) -> _ActionsContainer:
    """Add --participant-id and --session-id arguments to the parser."""
    parser.add_argument(
        "--participant-id",
        required=False,
        help=f"Participant ID (with or without the {BIDS_SUBJECT_PREFIX} prefix).",
    )
    parser.add_argument(
        "--session-id",
        required=False,
        help=f"Session ID (with or without the {BIDS_SESSION_PREFIX} prefix).",
    )
    return parser


def add_args_pipeline(parser: _ActionsContainer) -> _ActionsContainer:
    """Add pipeline-related arguments to the parser."""
    parser.add_argument(
        "--pipeline",
        type=str,
        required=True,
        help="Pipeline name, as specified in the config file.",
    )
    parser.add_argument(
        "--pipeline-version",
        type=str,
        required=False,
        help="Pipeline version, as specified in the config file.",
    )
    return parser


def add_arg_pipeline_step(parser: _ActionsContainer) -> _ActionsContainer:
    """Add a --pipeline-step argument to the parser."""
    parser.add_argument(
        "--pipeline-step",
        type=str,
        required=False,
        help="Pipeline step, as specified in the config file (default: first step).",
    )
    return parser


def add_arg_layout(parser: _ActionsContainer) -> _ActionsContainer:
    """Add a --layout argument to the parser."""
    parser.add_argument(
        "--layout",
        dest="fpath_layout",
        type=Path,
        required=False,
        help=(
            "Path to a custom layout specification file"
            ", to be used instead of the default layout."
        ),  # TODO point to example
    )


def add_arg_dry_run(parser: _ActionsContainer) -> _ActionsContainer:
    """Add a --dry-run argument to the parser."""
    parser.add_argument(
        "--dry-run",
        action="store_true",
        help="Print commands but do not execute them.",
    )
    return parser


def add_arg_help(parser: _ActionsContainer) -> _ActionsContainer:
    """Add a --help argument to the parser."""
    parser.add_argument(
        "-h",
        "--help",
        action="help",
        help="Show this help message and exit.",
    )
    return parser


def add_arg_version(parser: _ActionsContainer) -> _ActionsContainer:
    """Add a --version argument to the parser."""
    parser.add_argument(
        "--version",
        action="version",
        help="Show version number and exit.",
        version=f"{__version__}",
    )
    return parser


def add_arg_verbosity(parser: _ActionsContainer) -> _ActionsContainer:
    """Add a --verbosity argument to the parser."""
    parser.add_argument(
        "--verbosity",
        default=DEFAULT_VERBOSITY,
        choices=VERBOSITY_TO_LOG_LEVEL_MAP.keys(),
        help=(
            "Verbosity level, from 0 (least verbose) to 3 (most verbose)."
            f" Default: {DEFAULT_VERBOSITY}."
        ),
    )
    return parser


<<<<<<< HEAD
def add_arg_keepworkdir(parser: _ActionsContainer) -> _ActionsContainer:
    """Add a --keep-workdir argument to the parser."""
    parser.add_argument(
        "--keep-workdir",
        type=str,
        required=False,
        help="Keep pipeline working directory upon success (default: working directory deleted unless a run failed)",
=======
def add_arg_bids_source(parser: _ActionsContainer) -> _ActionsContainer:
    """Add argument to init a layout with a BIDS datalad dataset."""
    parser.add_argument(
        "--bids-source",
        type=str,
        required=False,
        help=("Path to a BIDS dataset to initialize the layout with."),
>>>>>>> df6c15d9
    )
    return parser


def add_subparser_init(
    subparsers: _SubParsersAction,
    formatter_class: type[HelpFormatter] = HelpFormatter,
) -> ArgumentParser:
    """Add subparser for init command."""
    description = "Initialize a new dataset."
    parser = subparsers.add_parser(
        COMMAND_INIT,
        description=description,
        help=description,
        formatter_class=formatter_class,
        add_help=False,
    )
    parser = add_arg_dataset_root(parser)

    parser = add_arg_bids_source(parser)

    return parser


def add_subparser_doughnut(
    subparsers: _SubParsersAction,
    formatter_class: type[HelpFormatter] = HelpFormatter,
) -> ArgumentParser:
    """Add subparser for doughnut command."""
    description = "Create/update a dataset's doughnut file."
    parser = subparsers.add_parser(
        COMMAND_DOUGHNUT,
        description=description,
        help=description,
        formatter_class=formatter_class,
        add_help=False,
    )
    parser = add_arg_dataset_root(parser)
    parser.add_argument(
        "--empty",
        action="store_true",
        help=(
            "Set all statuses to False in newly added records"
            " (regardless of what is on disk). May be useful to reduce runtime."
        ),
    )
    parser.add_argument(
        "--regenerate",
        action="store_true",
        help=(
            "Regenerate the doughnut file even if it already exists"
            " (default: only append rows for new records)"
        ),
    )
    return parser


def add_subparser_dicom_reorg(
    subparsers: _SubParsersAction,
    formatter_class: type[HelpFormatter] = HelpFormatter,
) -> ArgumentParser:
    """Add subparser for reorg command."""
    from nipoppy.layout import DEFAULT_LAYOUT_INFO

    description = (
        "(Re)organize raw (DICOM) files, from the raw DICOM directory "
        f"({DEFAULT_LAYOUT_INFO.dpath_raw_imaging}) to the organized "
        f"sourcedata directory ({DEFAULT_LAYOUT_INFO.dpath_sourcedata})."
    )
    parser = subparsers.add_parser(
        COMMAND_DICOM_REORG,
        description=description,
        help=description,
        formatter_class=formatter_class,
        add_help=False,
    )
    parser = add_arg_dataset_root(parser)
    parser.add_argument(
        "--copy-files",
        action="store_true",
        help="Copy files when reorganizing (default: create symlinks).",
    )
    parser.add_argument(
        "--check-dicoms",
        action="store_true",
        help=(
            "Read DICOM file headers when reorganizing and check if they have the "
            '"DERIVED" image type (which can be problematic for some BIDS '
            "converters). The paths to the derived DICOMs will be written to the log."
        ),
    )
    return parser


def add_subparser_bids_conversion(
    subparsers: _SubParsersAction, formatter_class: type[HelpFormatter] = HelpFormatter
) -> ArgumentParser:
    """Add subparser for run command."""
    description = "Convert to BIDS."
    parser = subparsers.add_parser(
        COMMAND_BIDS_CONVERSION,
        description=description,
        help=description,
        formatter_class=formatter_class,
        add_help=False,
    )
    parser = add_arg_dataset_root(parser)
    parser = add_args_pipeline(parser)
    parser = add_arg_pipeline_step(parser)
    parser = add_args_participant_and_session(parser)
    parser = add_arg_simulate(parser)
    return parser


def add_subparser_pipeline_run(
    subparsers: _SubParsersAction, formatter_class: type[HelpFormatter] = HelpFormatter
) -> ArgumentParser:
    """Add subparser for run command."""
    description = "Run a pipeline."
    parser = subparsers.add_parser(
        COMMAND_PIPELINE_RUN,
        description=description,
        help=description,
        formatter_class=formatter_class,
        add_help=False,
    )
    parser = add_arg_dataset_root(parser)
    parser = add_args_pipeline(parser)
    parser = add_arg_pipeline_step(parser)
    parser = add_args_participant_and_session(parser)
    parser = add_arg_keepworkdir(parser)
    parser = add_arg_simulate(parser)
    return parser


def add_subparser_pipeline_track(
    subparsers: _SubParsersAction, formatter_class: type[HelpFormatter] = HelpFormatter
) -> ArgumentParser:
    """Add subparser for track command."""
    description = "Track the processing status of a pipeline."
    parser = subparsers.add_parser(
        COMMAND_PIPELINE_TRACK,
        description=description,
        help=description,
        formatter_class=formatter_class,
        add_help=False,
    )
    parser = add_arg_dataset_root(parser)
    parser = add_args_pipeline(parser)
    parser = add_args_participant_and_session(parser)
    return parser


def get_global_parser(
    formatter_class: type[HelpFormatter] = HelpFormatter,
) -> ArgumentParser:
    """Get the global parser."""
    global_parser = ArgumentParser(
        prog=PROGRAM_NAME,
        description="Organize and process neuroimaging-clinical datasets.",
        epilog=(
            f"Run '{PROGRAM_NAME} COMMAND --help'"
            " for more information on a subcommand."
        ),
        formatter_class=formatter_class,
        add_help=False,
    )
    add_arg_help(global_parser)
    add_arg_version(global_parser)

    # subcommand parsers
    subparsers = global_parser.add_subparsers(
        title="Subcommands",
        dest="command",
        required=True,
    )
    add_subparser_init(subparsers, formatter_class=formatter_class)
    add_subparser_doughnut(subparsers, formatter_class=formatter_class)
    add_subparser_dicom_reorg(subparsers, formatter_class=formatter_class)
    add_subparser_bids_conversion(subparsers, formatter_class=formatter_class)
    add_subparser_pipeline_run(subparsers, formatter_class=formatter_class)
    add_subparser_pipeline_track(subparsers, formatter_class=formatter_class)

    # add common/global options to subcommand parsers
    for parser in list(subparsers.choices.values()):
        common_arg_group = parser.add_argument_group("Global options")
        add_arg_layout(common_arg_group)
        add_arg_verbosity(common_arg_group)
        add_arg_dry_run(common_arg_group)
        add_arg_help(common_arg_group)

    return global_parser<|MERGE_RESOLUTION|>--- conflicted
+++ resolved
@@ -148,7 +148,6 @@
     return parser
 
 
-<<<<<<< HEAD
 def add_arg_keepworkdir(parser: _ActionsContainer) -> _ActionsContainer:
     """Add a --keep-workdir argument to the parser."""
     parser.add_argument(
@@ -156,7 +155,10 @@
         type=str,
         required=False,
         help="Keep pipeline working directory upon success (default: working directory deleted unless a run failed)",
-=======
+    )
+    return parser
+
+
 def add_arg_bids_source(parser: _ActionsContainer) -> _ActionsContainer:
     """Add argument to init a layout with a BIDS datalad dataset."""
     parser.add_argument(
@@ -164,7 +166,6 @@
         type=str,
         required=False,
         help=("Path to a BIDS dataset to initialize the layout with."),
->>>>>>> df6c15d9
     )
     return parser
 
