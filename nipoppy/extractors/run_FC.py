--- conflicted
+++ resolved
@@ -126,13 +126,8 @@
 		try:
 			from sklearn.covariance import GraphicalLassoCV
 		except ImportError:
-<<<<<<< HEAD
 			# for Scitkit-Learn < v0.20.0
 			from sklearn.covariance import GraphLassoCV as GraphicalLassoCV
-=======
-		for Scitkit-Learn < v0.20.0
-				from sklearn.covariance import GraphLassoCV as GraphicalLassoCV
->>>>>>> 6bb8e270
 
 		estimator = GraphicalLassoCV()
 		estimator.fit(time_series)
