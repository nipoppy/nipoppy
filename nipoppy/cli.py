"""Nipoppy CLI."""

import os
import sys
from contextlib import contextmanager
from pathlib import Path

import rich_click as click

from nipoppy._version import __version__
from nipoppy.env import (
    BIDS_SESSION_PREFIX,
    BIDS_SUBJECT_PREFIX,
    PROGRAM_NAME,
    ReturnCode,
)
from nipoppy.logger import get_logger
from nipoppy.zenodo_api import ZenodoAPI

logger = get_logger(
    name=f"{PROGRAM_NAME}.{__name__}",
)


@contextmanager
def handle_exception(workflow):
    """Handle exceptions raised during workflow execution."""
    try:
        yield workflow
    except SystemExit:
        workflow.return_code = ReturnCode.UNKNOWN_FAILURE
    except Exception:
        workflow.logger.exception("Error while running nipoppy")
        if workflow.return_code == ReturnCode.SUCCESS:
            workflow.return_code = ReturnCode.UNKNOWN_FAILURE
    finally:
        sys.exit(workflow.return_code)


click.rich_click.OPTION_GROUPS = {
    "nipoppy *": [
        {
            "name": "Command-specific",
            "options": [
                "--dataset",
                "--pipeline",
                "--pipeline-version",
                "--pipeline-step",
                "--bids-source",
                "--mode",
                "--empty",
                "--copy-files",
                "--check-dicoms",
                "--tar",
                "--query",
                "--size",
                "--zenodo-token",
                "--sandbox",
                "--force",
            ],
        },
        {
            "name": "Filtering",
            "options": [
                "--participant-id",
                "--session-id",
            ],
        },
        {
            "name": "Parallelization",
            "options": [
                "--hpc",
                "--write-list",
            ],
        },
        {
            "name": "Troubleshooting",
            "options": [
                "--verbose",
                "--dry-run",
                "--simulate",
                "--keep-workdir",
            ],
        },
        {
            "name": "Miscellaneous",
            "options": [
                "--layout",
                "--help",
            ],
        },
    ]
}


def dataset_option(func):
    """Define dataset options for the CLI.

    It is separated from global_options to allow for a different ordering when printing
    the `--help`.
    """
    # The dataset argument is deprecated, but we keep it for backward compatibility.
    func = click.argument(
        "dataset_argument",
        required=False,
        type=click.Path(file_okay=False, path_type=Path, resolve_path=True),
        is_eager=True,
    )(func)
    return click.option(
        "--dataset",
        "dpath_root",
        type=click.Path(file_okay=False, path_type=Path, resolve_path=True),
        required=False,
        default=Path().cwd(),
        show_default=(False if os.environ.get("READTHEDOCS") else True),
        help=(
            "Path to the root of the dataset (default is current working directory)."
        ),
    )(func)


def dep_params(**params):
    """Verify either the dataset option or argument is provided, but not both.

    Raise and exit if both are provided or none are provided.
    """
    _dep_dpath_root = params.pop("dataset_argument")

    if _dep_dpath_root:
        logger.warning(
            (
                "Giving the dataset path without --dataset is deprecated and will "
                "cause an error in a future version."
            ),
        )
    params["dpath_root"] = _dep_dpath_root or params.get("dpath_root")

    return params


def global_options(func):
    """Define global options (no layout) for the CLI."""
    func = click.option(
        "--verbose",
        "-v",
        is_flag=True,
        help="Verbose mode (Show DEBUG messages).",
    )(func)
    func = click.option(
        "--dry-run",
        "-n",
        is_flag=True,
        help="Print commands but do not execute them.",
    )(func)
    return func


def layout_option(func):
    """Define layout option for the CLI."""
    func = click.option(
        "--layout",
        "fpath_layout",
        type=click.Path(exists=True, path_type=Path, resolve_path=True, dir_okay=False),
        help=(
            "Path to a custom layout specification file,"
            " to be used instead of the default layout."
        ),
    )(func)
    return func


def pipeline_options(func):
    """Define pipeline options for the CLI."""
    func = click.option(
        "--session-id",
        type=str,
        help=f"Session ID (with or without the {BIDS_SESSION_PREFIX} prefix).",
    )(func)
    func = click.option(
        "--participant-id",
        type=str,
        help=f"Participant ID (with or without the {BIDS_SUBJECT_PREFIX} prefix).",
    )(func)
    func = click.option(
        "--pipeline-step",
        type=str,
        help="Pipeline step, as specified in the config file (default: first step).",
    )(func)
    func = click.option(
        "--pipeline-version",
        type=str,
        help="Pipeline version, as specified in the config file.",
    )(func)
    func = click.option(
        "--pipeline",
        "pipeline_name",
        type=str,
        required=True,
        help="Pipeline name, as specified in the config file.",
    )(func)
    return func


def runners_options(func):
    """Define options for the pipeline runner commands."""
    func = click.option(
        "--simulate",
        is_flag=True,
        help="Simulate the pipeline run without executing the generated command-line.",
    )(func)
    func = click.option(
        "--write-list",
        type=click.Path(path_type=Path, resolve_path=True, dir_okay=False),
        help=(
            "Path to a participant-session TSV file to be written. If this is "
            "provided, the pipeline will not be run: instead, a list of "
            "participant and session IDs will be written to this file."
        ),
    )(func)
    func = pipeline_options(func)
    return func


class OrderedGroup(click.RichGroup):
    """Group that lists commands in the order they were added."""

    def list_commands(self, ctx):
        """List commands in the order they were added."""
        return list(self.commands.keys())


<<<<<<< HEAD
click.rich_click.OPTION_GROUPS = {
    "nipoppy *": [
        {
            "name": "Command-specific",
            "options": [
                "--dataset",
                "--pipeline",
                "--pipeline-version",
                "--pipeline-step",
                "--bids-source",
                "--mode",
                "--empty",
                "--regenerate",
                "--copy-files",
                "--check-dicoms",
                "--tar",
                "--query",
                "--size",
                "--zenodo-token",
                "--sandbox",
                "--force",
            ],
        },
        {
            "name": "Filtering",
            "options": [
                "--participant-id",
                "--session-id",
            ],
        },
        {
            "name": "Parallelization",
            "options": [
                "--hpc",
                "--write-list",
            ],
        },
        {
            "name": "Troubleshooting",
            "options": [
                "--verbose",
                "--dry-run",
                "--simulate",
                "--keep-workdir",
            ],
        },
        {
            "name": "Miscellaneous",
            "options": [
                "--layout",
                "--help",
            ],
        },
    ]
}


=======
>>>>>>> 0b149a7b
@click.group(
    cls=OrderedGroup,
    context_settings={"help_option_names": ["-h", "--help"]},
    epilog=(
        "Run 'nipoppy COMMAND --help' for more information on a subcommand.\n\n"
        "Or visit the documentation at https://nipoppy.readthedocs.io"
    ),
)
@click.version_option(version=__version__)
def cli():
    """Organize and process neuroimaging-clinical datasets."""
    pass


@cli.command()
@dataset_option
@click.option(
    "--bids-source",
    type=click.Path(exists=True, file_okay=False, path_type=Path, resolve_path=True),
    help=("Path to a BIDS dataset to initialize the layout with."),
)
@click.option(
    "--mode",
    type=click.Choice(["copy", "move", "symlink"]),
    default="symlink",
    show_default=True,
    help=(
        "If using a BIDS source, specify whether to copy, move, or symlink the files."
    ),
)
@global_options
@layout_option
def init(**params):
    """Initialize a new dataset."""
    from nipoppy.workflows.dataset_init import InitWorkflow

    params = dep_params(**params)
    with handle_exception(InitWorkflow(**params)) as workflow:
        workflow.run()


@cli.command()
@dataset_option
@click.option(
    "--empty",
    is_flag=True,
    help=(
        "Set all statuses to False in newly added records"
        " (regardless of what is on disk). May be useful to reduce runtime."
    ),
)
@click.option(
    "--regenerate",
    "--force",
    "-f",
    is_flag=True,
    help=(
        "Regenerate the curation status file even if it already exists"
        " (default: only append rows for new records)"
    ),
)
@global_options
@layout_option
def track_curation(**params):
    """Create or update a dataset's curation status file."""
    from nipoppy.workflows.track_curation import TrackCurationWorkflow

    params = dep_params(**params)
    with handle_exception(TrackCurationWorkflow(**params)) as workflow:
        workflow.run()


@cli.command()
@dataset_option
@click.option(
    "--copy-files",
    is_flag=True,
    help="Copy files when reorganizing (default: create symlinks).",
)
@click.option(
    "--check-dicoms",
    is_flag=True,
    help=(
        "Read DICOM file headers when reorganizing and check if they have the "
        '"DERIVED" image type (which can be problematic for some BIDS '
        "converters). The paths to the derived DICOMs will be written to the log."
    ),
)
@global_options
@layout_option
def reorg(**params):
    """(Re)organize raw (DICOM) files.

    From ``<DATASET_ROOT>/sourcedata/imaging/pre_reorg`` to
    ``<DATASET_ROOT>/sourcedata/imaging/post_reorg``
    """
    from nipoppy.workflows.dicom_reorg import DicomReorgWorkflow

    params = dep_params(**params)
    with handle_exception(DicomReorgWorkflow(**params)) as workflow:
        workflow.run()


@cli.command()
@dataset_option
@runners_options
@global_options
@layout_option
def bidsify(**params):
    """Run a BIDS conversion pipeline."""
    from nipoppy.workflows.bids_conversion import BidsConversionRunner

    params = dep_params(**params)
    with handle_exception(BidsConversionRunner(**params)) as workflow:
        workflow.run()


@cli.command()
@dataset_option
@runners_options
@click.option(
    "--keep-workdir",
    is_flag=True,
    help=(
        "Keep pipeline working directory upon success "
        "(default: working directory deleted unless a run failed)"
    ),
)
@click.option(
    "--tar",
    is_flag=True,
    help=(
        "Archive participant-session-level results into a tarball upon "
        "successful completion. The path to be archived should be specified "
        "in the tracker configuration file."
    ),
)
@global_options
@layout_option
def run(**params):
    """Run a processing pipeline."""
    from nipoppy.workflows.runner import PipelineRunner

    params = dep_params(**params)
    with handle_exception(PipelineRunner(**params)) as workflow:
        workflow.run()


@cli.command()
@dataset_option
@pipeline_options
@global_options
@layout_option
def track(**params):
    """Track the processing status of a pipeline."""
    from nipoppy.workflows.tracker import PipelineTracker

    params = dep_params(**params)
    with handle_exception(PipelineTracker(**params)) as workflow:
        workflow.run()


@cli.command()
@dataset_option
@runners_options
@global_options
@layout_option
def extract(**params):
    """Extract imaging-derived phenotypes (IDPs) from processed data."""
    from nipoppy.workflows.extractor import ExtractionRunner

    params = dep_params(**params)
    with handle_exception(ExtractionRunner(**params)) as workflow:
        workflow.run()


@cli.command()
@dataset_option
@global_options
@layout_option
def status(**params):
    """Print a summary of the dataset."""
    from nipoppy.workflows.dataset_status import StatusWorkflow

    params = dep_params(**params)
    with handle_exception(StatusWorkflow(**params)) as workflow:
        workflow.run()


@cli.group(cls=OrderedGroup, context_settings={"help_option_names": ["-h", "--help"]})
def pipeline():
    """Pipeline store operations."""
    pass


def zenodo_options(func):
    """Define Zenodo options for the CLI."""
    func = click.option(
        "--zenodo-token",
        "access_token",
        envvar="ZENODO_TOKEN",
        type=str,
        required=False,
        help="Zenodo access token.",
    )(func)
    func = click.option(
        "--sandbox",
        "sandbox",
        is_flag=True,
        help="Use the Zenodo sandbox API for tests.",
    )(func)
    return func


@pipeline.command("search")
@click.argument("query", type=str, default="")
@click.option(
    "--size",
    "-s",
    type=click.IntRange(min=1),
    help="Number of items to show",
    default=10,
    show_default=True,
)
@zenodo_options
@global_options
def pipeline_search(**params):
    """Search for available pipelines on Zenodo."""
    from nipoppy.workflows.pipeline_store.search import PipelineSearchWorkflow

    params["zenodo_api"] = ZenodoAPI(
        sandbox=params.pop("sandbox"),
        access_token=params.pop("access_token"),
    )
    with handle_exception(PipelineSearchWorkflow(**params)) as workflow:
        workflow.run()


@pipeline.command("install")
@click.argument(
    "source",
    type=str,
)
@zenodo_options
@dataset_option
@click.option(
    "--force",
    "-f",
    "--overwrite",
    is_flag=True,
    help="Overwrite existing pipeline directory if it exists.",
)
@global_options
@layout_option
def pipeline_install(**params):
    """
    Install a new pipeline into a dataset.

    The source of the pipeline can be a local directory or a Zenodo ID.
    """
    from nipoppy.workflows.pipeline_store.install import PipelineInstallWorkflow

    params = dep_params(**params)
    params["zenodo_api"] = ZenodoAPI(
        sandbox=params.pop("sandbox"),
        access_token=params.pop("access_token"),
    )
    with handle_exception(PipelineInstallWorkflow(**params)) as workflow:
        workflow.run()


@pipeline.command("list")
@dataset_option
def pipeline_list(**params):
    """List installed pipelines for a dataset."""
    from nipoppy.workflows.pipeline_store.list import PipelineListWorkflow

    params = dep_params(**params)
    with handle_exception(PipelineListWorkflow(**params)) as workflow:
        workflow.run()


@pipeline.command("validate")
@click.argument(
    "path",
    required=True,
    type=click.Path(path_type=Path, exists=True, file_okay=False, resolve_path=True),
)
@global_options
def pipeline_validate(**params):
    """Validate a pipeline config directory."""
    from nipoppy.workflows.pipeline_store.validate import PipelineValidateWorkflow

    params["dpath_pipeline"] = params.pop("path")
    with handle_exception(PipelineValidateWorkflow(**params)) as workflow:
        workflow.run()


@pipeline.command("upload")
@click.argument(
    "pipeline_dir",
    type=str,
)
@click.option(
    "--zenodo-id",
    "record_id",
    type=str,
    required=False,
    help="To update an existing pipeline, provide the Zenodo ID.",
)
@zenodo_options
@global_options
def pipeline_upload(**params):
    """Upload a pipeline config directory to Zenodo."""
    from nipoppy.workflows.pipeline_store.zenodo import ZenodoUploadWorkflow

    params["zenodo_api"] = ZenodoAPI(
        sandbox=params.pop("sandbox"),
        access_token=params.pop("access_token"),
    )
    params["dpath_pipeline"] = params.pop("pipeline_dir")
    with handle_exception(ZenodoUploadWorkflow(**params)) as workflow:
        workflow.run()<|MERGE_RESOLUTION|>--- conflicted
+++ resolved
@@ -229,66 +229,6 @@
         return list(self.commands.keys())
 
 
-<<<<<<< HEAD
-click.rich_click.OPTION_GROUPS = {
-    "nipoppy *": [
-        {
-            "name": "Command-specific",
-            "options": [
-                "--dataset",
-                "--pipeline",
-                "--pipeline-version",
-                "--pipeline-step",
-                "--bids-source",
-                "--mode",
-                "--empty",
-                "--regenerate",
-                "--copy-files",
-                "--check-dicoms",
-                "--tar",
-                "--query",
-                "--size",
-                "--zenodo-token",
-                "--sandbox",
-                "--force",
-            ],
-        },
-        {
-            "name": "Filtering",
-            "options": [
-                "--participant-id",
-                "--session-id",
-            ],
-        },
-        {
-            "name": "Parallelization",
-            "options": [
-                "--hpc",
-                "--write-list",
-            ],
-        },
-        {
-            "name": "Troubleshooting",
-            "options": [
-                "--verbose",
-                "--dry-run",
-                "--simulate",
-                "--keep-workdir",
-            ],
-        },
-        {
-            "name": "Miscellaneous",
-            "options": [
-                "--layout",
-                "--help",
-            ],
-        },
-    ]
-}
-
-
-=======
->>>>>>> 0b149a7b
 @click.group(
     cls=OrderedGroup,
     context_settings={"help_option_names": ["-h", "--help"]},
