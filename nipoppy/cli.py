--- conflicted
+++ resolved
@@ -520,7 +520,6 @@
         workflow.run()
 
 
-<<<<<<< HEAD
 @pipeline.command("list")
 @dataset_option
 def pipeline_list(**params):
@@ -529,7 +528,9 @@
 
     params = dep_params(**params)
     with handle_exception(PipelineListWorkflow(**params)) as workflow:
-=======
+        workflow.run()
+
+
 @pipeline.command("search")
 @click.argument("query", type=str, default="")
 @click.option(
@@ -551,5 +552,4 @@
         access_token=params.pop("access_token"),
     )
     with handle_exception(PipelineSearchWorkflow(**params)) as workflow:
->>>>>>> 7c840890
         workflow.run()