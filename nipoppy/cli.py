"""Nipoppy CLI."""

import os
import sys
from contextlib import contextmanager
from pathlib import Path

import rich_click as click

from nipoppy._version import __version__
from nipoppy.env import (
    BIDS_SESSION_PREFIX,
    BIDS_SUBJECT_PREFIX,
    PROGRAM_NAME,
    ReturnCode,
)
from nipoppy.logger import get_logger
from nipoppy.zenodo_api import ZenodoAPI

logger = get_logger(
    name=f"{PROGRAM_NAME}.{__name__}",
)


@contextmanager
def handle_exception(workflow):
    """Handle exceptions raised during workflow execution."""
    try:
        yield workflow
    except SystemExit:
        workflow.return_code = ReturnCode.UNKNOWN_FAILURE
    except Exception:
        workflow.logger.exception("Error while running nipoppy")
        if workflow.return_code == ReturnCode.SUCCESS:
            workflow.return_code = ReturnCode.UNKNOWN_FAILURE
    finally:
        sys.exit(workflow.return_code)


def dataset_option(func):
    """Define dataset options for the CLI.

    It is separated from global_options to allow for a different ordering when printing
    the `--help`.
    """
    # The dataset argument is deprecated, but we keep it for backward compatibility.
    func = click.argument(
        "dataset_argument",
        required=False,
        type=click.Path(file_okay=False, path_type=Path, resolve_path=True),
        is_eager=True,
    )(func)
    return click.option(
        "--dataset",
        "dpath_root",
        type=click.Path(file_okay=False, path_type=Path, resolve_path=True),
        required=False,
        default=Path().cwd(),
        show_default=(False if os.environ.get("READTHEDOCS") else True),
        help=(
            "Path to the root of the dataset (default is current working directory)."
        ),
    )(func)


def dep_params(**params):
    """Verify either the dataset option or argument is provided, but not both.

    Raise and exit if both are provided or none are provided.
    """
    _dep_dpath_root = params.pop("dataset_argument")

    if _dep_dpath_root:
        logger.warning(
            (
                "Giving the dataset path without --dataset is deprecated and will "
                "cause an error in a future version."
            ),
        )
    params["dpath_root"] = _dep_dpath_root or params.get("dpath_root")

    return params


def global_options(func):
    """Define global options for the CLI."""
    func = click.option(
        "--verbose",
        "-v",
        is_flag=True,
        help="Verbose mode (Show DEBUG messages).",
    )(func)
    func = click.option(
        "--dry-run",
        "-n",
        is_flag=True,
        help="Print commands but do not execute them.",
    )(func)
    func = click.option(
        "--layout",
        "fpath_layout",
        type=click.Path(exists=True, path_type=Path, resolve_path=True, dir_okay=False),
        help=(
            "Path to a custom layout specification file,"
            " to be used instead of the default layout."
        ),
    )(func)
    return func


def pipeline_options(func):
    """Define pipeline options for the CLI."""
    func = click.option(
        "--session-id",
        type=str,
        help=f"Session ID (with or without the {BIDS_SESSION_PREFIX} prefix).",
    )(func)
    func = click.option(
        "--participant-id",
        type=str,
        help=f"Participant ID (with or without the {BIDS_SUBJECT_PREFIX} prefix).",
    )(func)
    func = click.option(
        "--pipeline-step",
        type=str,
        help="Pipeline step, as specified in the config file (default: first step).",
    )(func)
    func = click.option(
        "--pipeline-version",
        type=str,
        help="Pipeline version, as specified in the config file.",
    )(func)
    func = click.option(
        "--pipeline",
        "pipeline_name",
        type=str,
        required=True,
        help="Pipeline name, as specified in the config file.",
    )(func)
    return func


def runners_options(func):
    """Define options for the pipeline runner commands."""
    func = click.option(
        "--simulate",
        is_flag=True,
        help="Simulate the pipeline run without executing the generated command-line.",
    )(func)
    func = click.option(
        "--write-list",
        type=click.Path(path_type=Path, resolve_path=True, dir_okay=False),
        help=(
            "Path to a participant-session TSV file to be written. If this is "
            "provided, the pipeline will not be run: instead, a list of "
            "participant and session IDs will be written to this file."
        ),
    )(func)
    func = pipeline_options(func)
    return func


class OrderedGroup(click.RichGroup):
    """Group that lists commands in the order they were added."""

    def list_commands(self, ctx):
        """List commands in the order they were added."""
        return list(self.commands.keys())


click.rich_click.OPTION_GROUPS = {
    "nipoppy *": [
        {
            "name": "Command-specific",
            "options": [
                "--dataset",
                "--pipeline",
                "--pipeline-version",
                "--pipeline-step",
                "--bids-source",
                "--mode",
                "--empty",
                "--regenerate",
                "--copy-files",
                "--check-dicoms",
                "--tar",
<<<<<<< HEAD
                "--zenodo-token",
                "--sandbox",
                "--force",
=======
>>>>>>> 4da4691a
            ],
        },
        {
            "name": "Filtering",
            "options": [
                "--participant-id",
                "--session-id",
            ],
        },
        {
            "name": "Parallelization",
            "options": [
                "--hpc",
                "--write-list",
            ],
        },
        {
            "name": "Troubleshooting",
            "options": [
                "--verbose",
                "--dry-run",
                "--simulate",
                "--keep-workdir",
            ],
        },
        {
            "name": "Miscellaneous",
            "options": [
                "--layout",
                "--help",
            ],
        },
    ]
}


@click.group(
    cls=OrderedGroup,
    context_settings={"help_option_names": ["-h", "--help"]},
    epilog=(
        "Run 'nipoppy COMMAND --help' for more information on a subcommand.\n\n"
        "Or visit the documentation at https://nipoppy.readthedocs.io"
    ),
)
@click.version_option(version=__version__)
def cli():
    """Organize and process neuroimaging-clinical datasets."""
    pass


@cli.command()
@dataset_option
@click.option(
    "--bids-source",
    type=click.Path(exists=True, file_okay=False, path_type=Path, resolve_path=True),
    help=("Path to a BIDS dataset to initialize the layout with."),
)
@click.option(
    "--mode",
    type=click.Choice(["copy", "move", "symlink"]),
    default="symlink",
    show_default=True,
    help=(
        "If using a BIDS source, specify whether to copy, move, or symlink the files."
    ),
)
@global_options
def init(**params):
    """Initialize a new dataset."""
    from nipoppy.workflows.dataset_init import InitWorkflow

    params = dep_params(**params)
    with handle_exception(InitWorkflow(**params)) as workflow:
        workflow.run()


@cli.command()
@dataset_option
@click.option(
    "--empty",
    is_flag=True,
    help=(
        "Set all statuses to False in newly added records"
        " (regardless of what is on disk). May be useful to reduce runtime."
    ),
)
@click.option(
    "--regenerate",
    "--force",
    "-f",
    is_flag=True,
    help=(
        "Regenerate the curation status file even if it already exists"
        " (default: only append rows for new records)"
    ),
)
@global_options
def track_curation(**params):
    """Create or update a dataset's curation status file."""
    from nipoppy.workflows.track_curation import TrackCurationWorkflow

    params = dep_params(**params)
    with handle_exception(TrackCurationWorkflow(**params)) as workflow:
        workflow.run()


@cli.command()
@dataset_option
@click.option(
    "--copy-files",
    is_flag=True,
    help="Copy files when reorganizing (default: create symlinks).",
)
@click.option(
    "--check-dicoms",
    is_flag=True,
    help=(
        "Read DICOM file headers when reorganizing and check if they have the "
        '"DERIVED" image type (which can be problematic for some BIDS '
        "converters). The paths to the derived DICOMs will be written to the log."
    ),
)
@global_options
def reorg(**params):
    """(Re)organize raw (DICOM) files.

    From ``<DATASET_ROOT>/sourcedata/imaging/pre_reorg`` to
    ``<DATASET_ROOT>/sourcedata/imaging/post_reorg``
    """
    from nipoppy.workflows.dicom_reorg import DicomReorgWorkflow

    params = dep_params(**params)
    with handle_exception(DicomReorgWorkflow(**params)) as workflow:
        workflow.run()


@cli.command()
@dataset_option
@runners_options
@global_options
def bidsify(**params):
    """Run a BIDS conversion pipeline."""
    from nipoppy.workflows.bids_conversion import BidsConversionRunner

    params = dep_params(**params)
    with handle_exception(BidsConversionRunner(**params)) as workflow:
        workflow.run()


@cli.command()
@dataset_option
@runners_options
@click.option(
    "--keep-workdir",
    is_flag=True,
    help=(
        "Keep pipeline working directory upon success "
        "(default: working directory deleted unless a run failed)"
    ),
)
@click.option(
    "--tar",
    is_flag=True,
    help=(
        "Archive participant-session-level results into a tarball upon "
        "successful completion. The path to be archived should be specified "
        "in the tracker configuration file."
    ),
)
@global_options
def run(**params):
    """Run a processing pipeline."""
    from nipoppy.workflows.runner import PipelineRunner

    params = dep_params(**params)
    with handle_exception(PipelineRunner(**params)) as workflow:
        workflow.run()


@cli.command()
@dataset_option
@pipeline_options
@global_options
def track(**params):
    """Track the processing status of a pipeline."""
    from nipoppy.workflows.tracker import PipelineTracker

    params = dep_params(**params)
    with handle_exception(PipelineTracker(**params)) as workflow:
        workflow.run()


@cli.command()
@dataset_option
@runners_options
@global_options
def extract(**params):
    """Extract imaging-derived phenotypes (IDPs) from processed data."""
    from nipoppy.workflows.extractor import ExtractionRunner

    params = dep_params(**params)
    with handle_exception(ExtractionRunner(**params)) as workflow:
        workflow.run()


@cli.command()
@dataset_option
@global_options
def status(**params):
    """Print a summary of the dataset."""
    from nipoppy.workflows.dataset_status import StatusWorkflow

    params = dep_params(**params)
    with handle_exception(StatusWorkflow(**params)) as workflow:
        workflow.run()


@cli.group(cls=OrderedGroup, context_settings={"help_option_names": ["-h", "--help"]})
def pipeline():
    """Pipeline store operations."""
    pass


def zenodo_options(func):
    """Define Zenodo options for the CLI."""
    func = click.option(
        "--zenodo-token",
        "access_token",
        envvar="ZENODO_TOKEN",
        type=str,
        required=False,
        help="Zenodo access token.",
    )(func)
    func = click.option(
        "--sandbox",
        "sandbox",
        is_flag=True,
        help="Use the Zenodo sandbox API for tests.",
    )(func)
    return func


@pipeline.command("upload")
@click.argument(
    "pipeline_dir",
    type=str,
)
@click.option(
    "--zenodo-id",
    "record_id",
    type=str,
    required=False,
    help="To update an existing pipeline, provide the Zenodo ID.",
)
@zenodo_options
def pipeline_upload(**params):
    """Add a new pipeline."""
    from nipoppy.workflows.pipeline_store.zenodo import ZenodoUploadWorkflow

    params["zenodo_api"] = ZenodoAPI(
        sandbox=params.pop("sandbox"),
        access_token=params.pop("access_token"),
    )
    params["dpath_pipeline"] = params.pop("pipeline_dir")
    with handle_exception(ZenodoUploadWorkflow(**params)) as workflow:
        workflow.run()


@pipeline.command("install")
@click.argument(
    "path_or_zenodo_id",
    type=str,
)
@zenodo_options
@dataset_option
@click.option(
    "--force",
    "-f",
    "--overwrite",
    is_flag=True,
    help="Overwrite existing pipeline directory if it exists.",
)
@global_options
def pipeline_install(**params):
    """Install a new pipeline into the pipeline store."""
    from nipoppy.workflows.pipeline_store.install import PipelineInstallWorkflow

    params = dep_params(**params)
    params["zenodo_api"] = ZenodoAPI(
        sandbox=params.pop("sandbox"),
        access_token=params.pop("access_token"),
    )
    params["dpath_pipeline_or_zenodo_id"] = params.pop("path_or_zenodo_id")
    with handle_exception(PipelineInstallWorkflow(**params)) as workflow:
        workflow.run()


@pipeline.command("validate")
@click.argument(
    "path",
    required=True,
    type=click.Path(path_type=Path, exists=True, file_okay=False, resolve_path=True),
)
def pipeline_validate(**params):
    """Validate a pipeline store directory."""
    from nipoppy.workflows.pipeline_store.validate import PipelineValidateWorkflow

    params["dpath_pipeline"] = params.pop("path")
    with handle_exception(PipelineValidateWorkflow(**params)) as workflow:
        workflow.run()<|MERGE_RESOLUTION|>--- conflicted
+++ resolved
@@ -184,12 +184,9 @@
                 "--copy-files",
                 "--check-dicoms",
                 "--tar",
-<<<<<<< HEAD
                 "--zenodo-token",
                 "--sandbox",
                 "--force",
-=======
->>>>>>> 4da4691a
             ],
         },
         {
