"""Nipoppy CLI."""

import os
import sys
from contextlib import contextmanager
from pathlib import Path

import rich_click as click

from nipoppy._version import __version__
from nipoppy.env import (
    BIDS_SESSION_PREFIX,
    BIDS_SUBJECT_PREFIX,
    PROGRAM_NAME,
    ReturnCode,
)
from nipoppy.logger import get_logger

logger = get_logger(
    name=f"{PROGRAM_NAME}.{__name__}",
)


@contextmanager
def handle_exception(workflow):
    """Handle exceptions raised during workflow execution."""
    try:
        yield workflow
    except Exception:
        workflow.logger.exception("Error while running nipoppy")
        if workflow.return_code == ReturnCode.SUCCESS:
            workflow.return_code = ReturnCode.UNKNOWN_FAILURE
    finally:
        sys.exit(workflow.return_code)


def dataset_option(func):
    """Define dataset options for the CLI.

    It is separated from global_options to allow for a different ordering when printing
    the `--help`.
    """
    # The dataset argument is deprecated, but we keep it for backward compatibility.
    func = click.argument(
        "dataset_argument",
        required=False,
        type=click.Path(file_okay=False, path_type=Path, resolve_path=True),
        is_eager=True,
    )(func)
    return click.option(
        "--dataset",
        "dpath_root",
        type=click.Path(file_okay=False, path_type=Path, resolve_path=True),
        required=False,
        default=Path().cwd(),
        show_default=(False if os.environ.get("READTHEDOCS") else True),
        help=(
            "Path to the root of the dataset (default is current working directory)."
        ),
    )(func)


def dep_params(**params):
    """Verify either the dataset option or argument is provided, but not both.

    Raise and exit if both are provided or none are provided.
    """
    _dep_dpath_root = params.pop("dataset_argument")

    if _dep_dpath_root:
        logger.warning(
            (
                "Giving the dataset path without --dataset is deprecated and will "
                "cause an error in a future version."
            ),
        )
    params["dpath_root"] = _dep_dpath_root or params.get("dpath_root")

    return params


def global_options(func):
    """Define global options for the CLI."""
    func = click.option(
        "--verbose",
        "-v",
        is_flag=True,
        help="Verbose mode (Show DEBUG messages).",
    )(func)
    func = click.option(
        "--dry-run",
        "-n",
        is_flag=True,
        help="Print commands but do not execute them.",
    )(func)
    func = click.option(
        "--layout",
        "fpath_layout",
        type=click.Path(exists=True, path_type=Path, resolve_path=True, dir_okay=False),
        help=(
            "Path to a custom layout specification file,"
            " to be used instead of the default layout."
        ),
    )(func)
    return func


def pipeline_options(func):
    """Define pipeline options for the CLI."""
    func = click.option(
        "--session-id",
        type=str,
        help=f"Session ID (with or without the {BIDS_SESSION_PREFIX} prefix).",
    )(func)
    func = click.option(
        "--participant-id",
        type=str,
        help=f"Participant ID (with or without the {BIDS_SUBJECT_PREFIX} prefix).",
    )(func)
    func = click.option(
        "--pipeline-step",
        type=str,
        help="Pipeline step, as specified in the config file (default: first step).",
    )(func)
    func = click.option(
        "--pipeline-version",
        type=str,
        help="Pipeline version, as specified in the config file.",
    )(func)
    func = click.option(
        "--pipeline",
        "pipeline_name",
        type=str,
        required=True,
        help="Pipeline name, as specified in the config file.",
    )(func)
    return func


def runners_options(func):
    """Define options for the pipeline runner commands."""
    func = click.option(
        "--simulate",
        is_flag=True,
        help="Simulate the pipeline run without executing the generated command-line.",
    )(func)
    func = click.option(
        "--write-list",
        type=click.Path(path_type=Path, resolve_path=True, dir_okay=False),
        help=(
            "Path to a participant-session TSV file to be written. If this is "
            "provided, the pipeline will not be run: instead, a list of "
            "participant and session IDs will be written to this file."
        ),
    )(func)
    func = pipeline_options(func)
    return func


class OrderedGroup(click.RichGroup):
    """Group that lists commands in the order they were added."""

    def list_commands(self, ctx):
        """List commands in the order they were added."""
        return list(self.commands.keys())


@click.group(
    cls=OrderedGroup,
    context_settings={"help_option_names": ["-h", "--help"]},
    epilog=(
        "Run 'nipoppy COMMAND --help' for more information on a subcommand.\n\n"
        "Or visit the documentation at https://nipoppy.readthedocs.io"
    ),
)
@click.version_option(version=__version__)
def cli():
    """Organize and process neuroimaging-clinical datasets."""
    pass


@cli.command()
@dataset_option
@click.option(
    "--bids-source",
    type=click.Path(exists=True, file_okay=False, path_type=Path, resolve_path=True),
    help=("Path to a BIDS dataset to initialize the layout with."),
)
@click.option(
    "--mode",
    type=click.Choice(["copy", "move", "symlink"]),
    default="symlink",
    show_default=True,
    help=(
        "If using a BIDS source, specify whether to copy, move, or symlink the files."
    ),
)
@global_options
def init(**params):
    """Initialize a new dataset."""
    from nipoppy.workflows.dataset_init import InitWorkflow

    params = dep_params(**params)
    with handle_exception(InitWorkflow(**params)) as workflow:
        workflow.run()


@cli.command()
@dataset_option
@click.option(
    "--empty",
    is_flag=True,
    help=(
        "Set all statuses to False in newly added records"
        " (regardless of what is on disk). May be useful to reduce runtime."
    ),
)
@click.option(
    "--regenerate",
    "--force",
    "-f",
    is_flag=True,
    help=(
        "Regenerate the doughnut file even if it already exists"
        " (default: only append rows for new records)"
    ),
)
@global_options
def doughnut(**params):
    """Create or update a dataset's doughnut file."""
    from nipoppy.workflows.doughnut import DoughnutWorkflow

    params = dep_params(**params)
    with handle_exception(DoughnutWorkflow(**params)) as workflow:
        workflow.run()


@cli.command()
@dataset_option
@click.option(
    "--copy-files",
    is_flag=True,
    help="Copy files when reorganizing (default: create symlinks).",
)
@click.option(
    "--check-dicoms",
    is_flag=True,
    help=(
        "Read DICOM file headers when reorganizing and check if they have the "
        '"DERIVED" image type (which can be problematic for some BIDS '
        "converters). The paths to the derived DICOMs will be written to the log."
    ),
)
@global_options
def reorg(**params):
    """(Re)organize raw (DICOM) files.

    From ``<DATASET_ROOT>/sourcedata/imaging/pre_reorg`` to
    ``<DATASET_ROOT>/sourcedata/imaging/post_reorg``
    """
    from nipoppy.workflows.dicom_reorg import DicomReorgWorkflow

    params = dep_params(**params)
    with handle_exception(DicomReorgWorkflow(**params)) as workflow:
        workflow.run()


@cli.command()
@dataset_option
@runners_options
@global_options
def bidsify(**params):
    """Run a BIDS conversion pipeline."""
    from nipoppy.workflows.bids_conversion import BidsConversionRunner

    params = dep_params(**params)
    with handle_exception(BidsConversionRunner(**params)) as workflow:
        workflow.run()


@cli.command()
@dataset_option
@runners_options
@click.option(
    "--keep-workdir",
    is_flag=True,
    help=(
        "Keep pipeline working directory upon success "
        "(default: working directory deleted unless a run failed)"
    ),
)
@click.option(
    "--tar",
    is_flag=True,
    help=(
        "Archive participant-session-level results into a tarball upon "
        "successful completion. The path to be archived should be specified "
        "in the tracker configuration file."
    ),
)
@global_options
def run(**params):
    """Run a processing pipeline."""
    from nipoppy.workflows.runner import PipelineRunner

    params = dep_params(**params)
    with handle_exception(PipelineRunner(**params)) as workflow:
        workflow.run()


@cli.command()
@dataset_option
@pipeline_options
@global_options
def track(**params):
    """Track the processing status of a pipeline."""
    from nipoppy.workflows.tracker import PipelineTracker

    params = dep_params(**params)
    with handle_exception(PipelineTracker(**params)) as workflow:
        workflow.run()


@cli.command()
@dataset_option
@runners_options
@global_options
def extract(**params):
    """Extract imaging-derived phenotypes (IDPs) from processed data."""
    from nipoppy.workflows.extractor import ExtractionRunner

    params = dep_params(**params)
    with handle_exception(ExtractionRunner(**params)) as workflow:
        workflow.run()


@cli.command()
@dataset_option
@global_options
def status(**params):
    """Print a summary of the dataset."""
    from nipoppy.workflows.dataset_status import StatusWorkflow

    params = dep_params(**params)
    with handle_exception(StatusWorkflow(**params)) as workflow:
        workflow.run()


@cli.group(cls=OrderedGroup, context_settings={"help_option_names": ["-h", "--help"]})
def pipeline():
    """Pipeline store operations."""
    pass


<<<<<<< HEAD
@pipeline.command("list")
@dataset_option
def pipeline_list(**params):
    """List available pipelines for a dataset."""
    from nipoppy.workflows.pipeline_store.list import PipelineListWorkflow

    params = dep_params(**params)
    with handle_exception(PipelineListWorkflow(**params)) as workflow:
=======
@pipeline.command("validate")
@click.argument(
    "path",
    required=True,
    type=click.Path(path_type=Path, exists=True, file_okay=False, resolve_path=True),
)
def pipeline_validate(**params):
    """Validate a pipeline store directory."""
    from nipoppy.workflows.pipeline_store.validate import PipelineValidateWorkflow

    params["dpath_pipeline"] = params.pop("path")
    with handle_exception(PipelineValidateWorkflow(**params)) as workflow:
>>>>>>> c03e2c30
        workflow.run()<|MERGE_RESOLUTION|>--- conflicted
+++ resolved
@@ -352,16 +352,6 @@
     pass
 
 
-<<<<<<< HEAD
-@pipeline.command("list")
-@dataset_option
-def pipeline_list(**params):
-    """List available pipelines for a dataset."""
-    from nipoppy.workflows.pipeline_store.list import PipelineListWorkflow
-
-    params = dep_params(**params)
-    with handle_exception(PipelineListWorkflow(**params)) as workflow:
-=======
 @pipeline.command("validate")
 @click.argument(
     "path",
@@ -374,5 +364,15 @@
 
     params["dpath_pipeline"] = params.pop("path")
     with handle_exception(PipelineValidateWorkflow(**params)) as workflow:
->>>>>>> c03e2c30
+        workflow.run()
+
+
+@pipeline.command("list")
+@dataset_option
+def pipeline_list(**params):
+    """List available pipelines for a dataset."""
+    from nipoppy.workflows.pipeline_store.list import PipelineListWorkflow
+
+    params = dep_params(**params)
+    with handle_exception(PipelineListWorkflow(**params)) as workflow:
         workflow.run()