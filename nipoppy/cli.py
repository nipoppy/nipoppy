"""Nipoppy CLI."""

import os
import sys
from contextlib import contextmanager
from pathlib import Path

import rich_click as click

from nipoppy._version import __version__
from nipoppy.env import (
    BIDS_SESSION_PREFIX,
    BIDS_SUBJECT_PREFIX,
    PROGRAM_NAME,
    ReturnCode,
)
from nipoppy.logger import get_logger
from nipoppy.zenodo_api import ZenodoAPI

logger = get_logger(
    name=f"{PROGRAM_NAME}.{__name__}",
)


@contextmanager
def handle_exception(workflow):
    """Handle exceptions raised during workflow execution."""
    try:
        yield workflow
    except SystemExit:
        workflow.return_code = ReturnCode.UNKNOWN_FAILURE
    except Exception:
        workflow.logger.exception("Error while running nipoppy")
        if workflow.return_code == ReturnCode.SUCCESS:
            workflow.return_code = ReturnCode.UNKNOWN_FAILURE
    finally:
        sys.exit(workflow.return_code)


click.rich_click.OPTION_GROUPS = {
    "nipoppy *": [
        {
            "name": "Command-specific",
            "options": [
                "--dataset",
                "--pipeline",
                "--pipeline-version",
                "--pipeline-step",
                "--bids-source",
                "--mode",
                "--empty",
                "--copy-files",
                "--check-dicoms",
                "--tar",
                "--query",
                "--size",
                "--password-file",
                "--assume-yes",
                "--sandbox",
                "--force",
            ],
        },
        {
            "name": "Filtering",
            "options": [
                "--participant-id",
                "--session-id",
            ],
        },
        {
            "name": "Parallelization",
            "options": [
                "--hpc",
                "--write-list",
            ],
        },
        {
            "name": "Troubleshooting",
            "options": [
                "--verbose",
                "--dry-run",
                "--simulate",
                "--keep-workdir",
            ],
        },
        {
            "name": "Miscellaneous",
            "options": [
                "--layout",
                "--help",
            ],
        },
    ]
}


def dataset_option(func):
    """Define dataset options for the CLI.

    It is separated from global_options to allow for a different ordering when printing
    the `--help`.
    """
    # The dataset argument is deprecated, but we keep it for backward compatibility.
    func = click.argument(
        "dataset_argument",
        required=False,
        type=click.Path(file_okay=False, path_type=Path, resolve_path=True),
        is_eager=True,
    )(func)
    return click.option(
        "--dataset",
        "dpath_root",
        type=click.Path(file_okay=False, path_type=Path, resolve_path=True),
        required=False,
        default=Path().cwd(),
        show_default=(False if os.environ.get("READTHEDOCS") else True),
        help=(
            "Path to the root of the dataset (default is current working directory)."
        ),
    )(func)


def dep_params(**params):
    """Verify either the dataset option or argument is provided, but not both.

    Raise and exit if both are provided or none are provided.
    """
    _dep_dpath_root = params.pop("dataset_argument")

    if _dep_dpath_root:
        logger.warning(
            (
                "Giving the dataset path without --dataset is deprecated and will "
                "cause an error in a future version."
            ),
        )
    params["dpath_root"] = _dep_dpath_root or params.get("dpath_root")

    return params


def global_options(func):
    """Define global options (no layout) for the CLI."""
    func = click.option(
        "--verbose",
        "-v",
        is_flag=True,
        help="Verbose mode (Show DEBUG messages).",
    )(func)
    func = click.option(
        "--dry-run",
        "-n",
        is_flag=True,
        help="Print commands but do not execute them.",
    )(func)
    return func


def layout_option(func):
    """Define layout option for the CLI."""
    func = click.option(
        "--layout",
        "fpath_layout",
        type=click.Path(exists=True, path_type=Path, resolve_path=True, dir_okay=False),
        help=(
            "Path to a custom layout specification file,"
            " to be used instead of the default layout."
        ),
    )(func)
    return func


def pipeline_options(func):
    """Define pipeline options for the CLI."""
    func = click.option(
        "--session-id",
        type=str,
        help=f"Session ID (with or without the {BIDS_SESSION_PREFIX} prefix).",
    )(func)
    func = click.option(
        "--participant-id",
        type=str,
        help=f"Participant ID (with or without the {BIDS_SUBJECT_PREFIX} prefix).",
    )(func)
    func = click.option(
        "--pipeline-step",
        type=str,
        help=(
<<<<<<< HEAD
            "Pipeline step, as specified in the pipeline config file "
            "(default: first step)."
=======
            "Pipeline step, as specified in the config file"
            " (default: first step in list)."
>>>>>>> 7dcb34f9
        ),
    )(func)
    func = click.option(
        "--pipeline-version",
        type=str,
        help=(
<<<<<<< HEAD
            "Pipeline version, as specified in the pipeline config file "
            "(default: latest out of the installed versions)."
=======
            "Pipeline version, as specified in the config file"
            " (default: latest version)."
>>>>>>> 7dcb34f9
        ),
    )(func)
    func = click.option(
        "--pipeline",
        "pipeline_name",
        type=str,
        required=True,
        help="Pipeline name, as specified in the config file.",
    )(func)
    return func


def runners_options(func):
    """Define options for the pipeline runner commands."""
    func = click.option(
        "--write-list",
        type=click.Path(path_type=Path, resolve_path=True, dir_okay=False),
        help=(
            "Path to a participant-session TSV file to be written. If this is "
            "provided, the pipeline will not be run: instead, a list of "
            "participant and session IDs will be written to this file."
        ),
    )(func)
    func = click.option(
        "--hpc",
        help=(
            "Submit HPC jobs instead of running the pipeline directly. "
            "The value should be the HPC cluster type. Currently, "
            "'slurm' and 'sge' have built-in support, but it is possible to add "
            "other cluster types supported by PySQA (https://pysqa.readthedocs.io/)."
        ),
    )(func)
    func = click.option(
        "--keep-workdir",
        is_flag=True,
        help=(
            "Keep pipeline working directory upon success "
            "(default: working directory deleted unless a run failed)"
        ),
    )(func)
    func = click.option(
        "--simulate",
        is_flag=True,
        help="Simulate the pipeline run without executing the generated command-line.",
    )(func)
    func = pipeline_options(func)
    return func


class OrderedAliasedGroup(click.RichGroup):
    """Group that lists commands in the order they were added and supports aliases."""

    alias_map = {
        "doughnut": "track-curation",
        "run": "process",
        "track": "track-processing",
    }

    def list_commands(self, ctx):
        """List commands in the order they were added."""
        return list(self.commands.keys())

    def get_command(self, ctx, cmd_name):
        """Handle aliases.

        Given a context and a command name, this returns a Command object if it exists
        or returns None.
        """
        # recognized command
        command = click.Group.get_command(self, ctx, cmd_name)
        if command is not None:
            return command

        # aliases (to be deprecated)
        try:
            new_cmd_name = self.alias_map[cmd_name]
        except KeyError:
            return None

        logger.warning(
            (
                f"The '{cmd_name}' subcommand is deprecated and will cause an error "
                f"in a future version. Use '{new_cmd_name}' instead."
            ),
        )
        return click.Group.get_command(self, ctx, new_cmd_name)


@click.group(
    cls=OrderedAliasedGroup,
    context_settings={"help_option_names": ["-h", "--help"]},
    epilog=(
        "Run 'nipoppy COMMAND --help' for more information on a subcommand.\n\n"
        "Or visit the documentation at https://nipoppy.readthedocs.io"
    ),
)
@click.version_option(version=__version__)
def cli():
    """Organize and process neuroimaging-clinical datasets."""
    pass


@cli.command()
@dataset_option
@click.option(
    "--bids-source",
    type=click.Path(exists=True, file_okay=False, path_type=Path, resolve_path=True),
    help=("Path to a BIDS dataset to initialize the layout with."),
)
@click.option(
    "--mode",
    type=click.Choice(["copy", "move", "symlink"]),
    default="symlink",
    show_default=True,
    help=(
        "If using a BIDS source, specify whether to copy, move, or symlink the files."
    ),
)
@global_options
@layout_option
def init(**params):
    """Initialize a new dataset."""
    from nipoppy.workflows.dataset_init import InitWorkflow

    params = dep_params(**params)
    with handle_exception(InitWorkflow(**params)) as workflow:
        workflow.run()


@cli.command()
@dataset_option
@click.option(
    "--empty",
    is_flag=True,
    help=(
        "Set all statuses to False in newly added records"
        " (regardless of what is on disk). May be useful to reduce runtime."
    ),
)
@click.option(
    "--regenerate",
    "--force",
    "-f",
    is_flag=True,
    help=(
        "Regenerate the curation status file even if it already exists"
        " (default: only append rows for new records)"
    ),
)
@global_options
@layout_option
def track_curation(**params):
    """Create or update a dataset's curation status file."""
    from nipoppy.workflows.track_curation import TrackCurationWorkflow

    params = dep_params(**params)
    with handle_exception(TrackCurationWorkflow(**params)) as workflow:
        workflow.run()


@cli.command()
@dataset_option
@click.option(
    "--copy-files",
    is_flag=True,
    help="Copy files when reorganizing (default: create symlinks).",
)
@click.option(
    "--check-dicoms",
    is_flag=True,
    help=(
        "Read DICOM file headers when reorganizing and check if they have the "
        '"DERIVED" image type (which can be problematic for some BIDS '
        "converters). The paths to the derived DICOMs will be written to the log."
    ),
)
@global_options
@layout_option
def reorg(**params):
    """(Re)organize raw (DICOM) files.

    From ``<DATASET_ROOT>/sourcedata/imaging/pre_reorg`` to
    ``<DATASET_ROOT>/sourcedata/imaging/post_reorg``
    """
    from nipoppy.workflows.dicom_reorg import DicomReorgWorkflow

    params = dep_params(**params)
    with handle_exception(DicomReorgWorkflow(**params)) as workflow:
        workflow.run()


@cli.command()
@dataset_option
@runners_options
@global_options
@layout_option
def bidsify(**params):
    """Run a BIDS conversion pipeline."""
    from nipoppy.workflows.bids_conversion import BidsConversionRunner

    params = dep_params(**params)
    with handle_exception(BidsConversionRunner(**params)) as workflow:
        workflow.run()


@cli.command()
@dataset_option
@runners_options
@click.option(
    "--tar",
    is_flag=True,
    help=(
        "Archive participant-session-level results into a tarball upon "
        "successful completion. The path to be archived should be specified "
        "in the tracker configuration file."
    ),
)
@global_options
@layout_option
def process(**params):
    """Run a processing pipeline."""
    from nipoppy.workflows.runner import PipelineRunner

    params = dep_params(**params)
    with handle_exception(PipelineRunner(**params)) as workflow:
        workflow.run()


@cli.command()
@dataset_option
@pipeline_options
@global_options
@layout_option
def track_processing(**params):
    """Track the processing status of a pipeline."""
    from nipoppy.workflows.tracker import PipelineTracker

    params = dep_params(**params)
    with handle_exception(PipelineTracker(**params)) as workflow:
        workflow.run()


@cli.command()
@dataset_option
@runners_options
@global_options
@layout_option
def extract(**params):
    """Extract imaging-derived phenotypes (IDPs) from processed data."""
    from nipoppy.workflows.extractor import ExtractionRunner

    params = dep_params(**params)
    with handle_exception(ExtractionRunner(**params)) as workflow:
        workflow.run()


@cli.command()
@dataset_option
@global_options
@layout_option
def status(**params):
    """Print a summary of the dataset."""
    from nipoppy.workflows.dataset_status import StatusWorkflow

    params = dep_params(**params)
    with handle_exception(StatusWorkflow(**params)) as workflow:
        workflow.run()


@cli.group(
    cls=OrderedAliasedGroup, context_settings={"help_option_names": ["-h", "--help"]}
)
def pipeline():
    """Pipeline store operations."""
    pass


def zenodo_options(func):
    """Define Zenodo options for the CLI."""
    func = click.option(
        "--sandbox",
        "sandbox",
        is_flag=True,
        help="Use the Zenodo sandbox API for tests.",
    )(func)
    return func


@pipeline.command("search")
@click.argument("query", type=str, default="")
@click.option(
    "--size",
    "-s",
    type=click.IntRange(min=1),
    help="Number of items to show",
    default=10,
    show_default=True,
)
@zenodo_options
@global_options
def pipeline_search(**params):
    """Search for available pipelines on Zenodo."""
    from nipoppy.workflows.pipeline_store.search import PipelineSearchWorkflow

    params["zenodo_api"] = ZenodoAPI(
        sandbox=params.pop("sandbox"),
    )
    with handle_exception(PipelineSearchWorkflow(**params)) as workflow:
        workflow.run()


@pipeline.command("install")
@click.argument(
    "source",
    type=str,
)
@zenodo_options
@dataset_option
@click.option(
    "--force",
    "-f",
    "--overwrite",
    is_flag=True,
    help="Overwrite existing pipeline directory if it exists.",
)
@global_options
@layout_option
def pipeline_install(**params):
    """
    Install a new pipeline into a dataset.

    The source of the pipeline can be a local directory or a Zenodo ID.
    """
    from nipoppy.workflows.pipeline_store.install import PipelineInstallWorkflow

    params = dep_params(**params)
    params["zenodo_api"] = ZenodoAPI(
        sandbox=params.pop("sandbox"),
    )
    with handle_exception(PipelineInstallWorkflow(**params)) as workflow:
        workflow.run()


@pipeline.command("list")
@dataset_option
def pipeline_list(**params):
    """List installed pipelines for a dataset."""
    from nipoppy.workflows.pipeline_store.list import PipelineListWorkflow

    params = dep_params(**params)
    with handle_exception(PipelineListWorkflow(**params)) as workflow:
        workflow.run()


@pipeline.command("validate")
@click.argument(
    "path",
    required=True,
    type=click.Path(path_type=Path, exists=True, file_okay=False, resolve_path=True),
)
@global_options
def pipeline_validate(**params):
    """Validate a pipeline config directory."""
    from nipoppy.workflows.pipeline_store.validate import PipelineValidateWorkflow

    params["dpath_pipeline"] = params.pop("path")
    with handle_exception(PipelineValidateWorkflow(**params)) as workflow:
        workflow.run()


@pipeline.command("upload")
@click.argument(
    "pipeline_dir",
    type=str,
)
@click.option(
    "--zenodo-id",
    "record_id",
    type=str,
    required=False,
    help="To update an existing pipeline, provide the Zenodo ID.",
)
@click.option(
    "--assume-yes",
    "--yes",
    "-y",
    is_flag=True,
    help="Assume yes to all questions.",
)
@click.option(
    "--password-file",
    type=click.Path(exists=True, path_type=Path, resolve_path=True, dir_okay=False),
    required=True,
    help="Path to file containing Zenodo access token (and nothing else)",
)
@zenodo_options
@global_options
def pipeline_upload(**params):
    """Upload a pipeline config directory to Zenodo."""
    from nipoppy.workflows.pipeline_store.zenodo import ZenodoUploadWorkflow

    params["zenodo_api"] = ZenodoAPI(
        sandbox=params.pop("sandbox"),
        password_file=params.pop("password_file"),
    )
    params["dpath_pipeline"] = params.pop("pipeline_dir")
    with handle_exception(ZenodoUploadWorkflow(**params)) as workflow:
        workflow.run()<|MERGE_RESOLUTION|>--- conflicted
+++ resolved
@@ -186,26 +186,16 @@
         "--pipeline-step",
         type=str,
         help=(
-<<<<<<< HEAD
             "Pipeline step, as specified in the pipeline config file "
             "(default: first step)."
-=======
-            "Pipeline step, as specified in the config file"
-            " (default: first step in list)."
->>>>>>> 7dcb34f9
         ),
     )(func)
     func = click.option(
         "--pipeline-version",
         type=str,
         help=(
-<<<<<<< HEAD
             "Pipeline version, as specified in the pipeline config file "
             "(default: latest out of the installed versions)."
-=======
-            "Pipeline version, as specified in the config file"
-            " (default: latest version)."
->>>>>>> 7dcb34f9
         ),
     )(func)
     func = click.option(
