--- conflicted
+++ resolved
@@ -141,6 +141,13 @@
                     "[[NIPOPPY_DPATH_SCRATCH]]/deno:/deno-dir"
                 ]
             },
+            "HPC_CONFIG": {
+                "ACCOUNT": "[[HPC_ACCOUNT_NAME]]",
+                "TIME": "1:00:00",
+                "CORES": "1",
+                "MEMORY": "4G",
+                "ARRAY_CONCURRENCY_LIMIT": ""
+            },
             "STEPS": [
                 {
                     "INVOCATION_FILE": "[[NIPOPPY_DPATH_PIPELINES]]/[[PIPELINE_NAME]]-[[PIPELINE_VERSION]]/invocation.json",
@@ -261,11 +268,7 @@
     "EXTRACTION_PIPELINES": [
         {
             "NAME": "fs_stats",
-<<<<<<< HEAD
-            "VERSION": "0.2.0",
-=======
             "VERSION": "0.2.1",
->>>>>>> 591dd267
             "CONTAINER_INFO": {
                 "FILE": "[[NIPOPPY_DPATH_CONTAINERS]]/freesurfer_7.3.2.sif",
                 "URI": "docker://freesurfer/freesurfer:7.3.2"
@@ -309,7 +312,6 @@
                     "VERSION": "23.1.3"
                 }
             ],
-<<<<<<< HEAD
             "HPC_CONFIG": {
                 "ACCOUNT": "[[HPC_ACCOUNT_NAME]]",
                 "TIME": "2:00:00",
@@ -317,8 +319,6 @@
                 "MEMORY": "12G",
                 "ARRAY_CONCURRENCY_LIMIT": ""
             },
-=======
->>>>>>> 591dd267
             "STEPS": [
                 {
                     "INVOCATION_FILE": "[[NIPOPPY_DPATH_PIPELINES]]/[[PIPELINE_NAME]]-[[PIPELINE_VERSION]]/invocation.json",
