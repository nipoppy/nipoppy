{
    "DATASET_NAME": "<DATASET_NAME>",
    "VISIT_IDS": [
        "<VISIT_LABEL>",
        "<OTHER_VISIT_LABEL>"
    ],
    "SESSION_IDS": [
        "<SESSION_LABEL>",
        "<OTHER_SESSION_LABEL>"
    ],
    "SUBSTITUTIONS": {
        "[[NIPOPPY_DPATH_CONTAINERS]]": "<PATH_TO_CONTAINER_STORE_DIRECTORY>",
        "[[HEUDICONV_HEURISTIC_FILE]]": "<PATH_TO_HEURISTIC_FILE>",
        "[[DCM2BIDS_CONFIG_FILE]]": "<PATH_TO_CONFIG_FILE>",
        "[[FREESURFER_LICENSE_FILE]]": "<PATH_TO_FREESURFER_LICENSE_FILE>",
        "[[TEMPLATEFLOW_HOME]]": "<PATH_TO_TEMPLATEFLOW_DIRECTORY>"
    },
    "DICOM_DIR_PARTICIPANT_FIRST": true,
    "CONTAINER_CONFIG": {
        "COMMAND": "apptainer",
        "ARGS": [
            "--cleanenv"
        ]
    },
    "BIDS_PIPELINES": [
        {
            "NAME": "heudiconv",
            "VERSION": "0.12.2",
            "CONTAINER_INFO": {
                "FILE": "[[NIPOPPY_DPATH_CONTAINERS]]/[[PIPELINE_NAME]]_[[PIPELINE_VERSION]].sif",
                "URI": "docker://nipy/[[PIPELINE_NAME]]:[[PIPELINE_VERSION]]"
            },
            "STEPS": [
                {
                    "NAME": "prepare",
                    "INVOCATION_FILE": "[[NIPOPPY_DPATH_PIPELINES]]/[[PIPELINE_NAME]]-[[PIPELINE_VERSION]]/invocation-[[STEP_NAME]].json",
                    "DESCRIPTOR_FILE": "[[NIPOPPY_DPATH_PIPELINES]]/[[PIPELINE_NAME]]-[[PIPELINE_VERSION]]/descriptor.json"
                },
                {
                    "NAME": "convert",
                    "INVOCATION_FILE": "[[NIPOPPY_DPATH_PIPELINES]]/[[PIPELINE_NAME]]-[[PIPELINE_VERSION]]/invocation-[[STEP_NAME]].json",
                    "DESCRIPTOR_FILE": "[[NIPOPPY_DPATH_PIPELINES]]/[[PIPELINE_NAME]]-[[PIPELINE_VERSION]]/descriptor.json",
                    "CONTAINER_CONFIG": {
                        "ARGS": [
                            "--bind",
                            "[[HEUDICONV_HEURISTIC_FILE]]"
                        ]
                    },
                    "UPDATE_DOUGHNUT": true
                }
            ]
        },
        {
            "NAME": "dcm2bids",
            "VERSION": "3.1.0",
            "CONTAINER_INFO": {
                "FILE": "[[NIPOPPY_DPATH_CONTAINERS]]/[[PIPELINE_NAME]]_[[PIPELINE_VERSION]].sif",
                "URI": "docker://unfmontreal/[[PIPELINE_NAME]]:[[PIPELINE_VERSION]]"
            },
            "STEPS": [
                {
                    "NAME": "prepare",
                    "INVOCATION_FILE": "[[NIPOPPY_DPATH_PIPELINES]]/[[PIPELINE_NAME]]-[[PIPELINE_VERSION]]/invocation-[[STEP_NAME]].json",
                    "DESCRIPTOR_FILE": "[[NIPOPPY_DPATH_PIPELINES]]/[[PIPELINE_NAME]]-[[PIPELINE_VERSION]]/descriptor-dcm2bids_helper.json"
                },
                {
                    "NAME": "convert",
                    "INVOCATION_FILE": "[[NIPOPPY_DPATH_PIPELINES]]/[[PIPELINE_NAME]]-[[PIPELINE_VERSION]]/invocation-[[STEP_NAME]].json",
                    "DESCRIPTOR_FILE": "[[NIPOPPY_DPATH_PIPELINES]]/[[PIPELINE_NAME]]-[[PIPELINE_VERSION]]/descriptor-dcm2bids.json",
                    "CONTAINER_CONFIG": {
                        "ARGS": [
                            "--bind",
                            "[[DCM2BIDS_CONFIG_FILE]]"
                        ]
                    },
                    "UPDATE_DOUGHNUT": true
                }
            ]
        },
        {
            "NAME": "bidscoin",
            "VERSION": "4.3.2",
            "STEPS": [
                {
                    "NAME": "prepare",
                    "INVOCATION_FILE": "[[NIPOPPY_DPATH_PIPELINES]]/[[PIPELINE_NAME]]-[[PIPELINE_VERSION]]/invocation-[[STEP_NAME]].json",
                    "DESCRIPTOR_FILE": "[[NIPOPPY_DPATH_PIPELINES]]/[[PIPELINE_NAME]]-[[PIPELINE_VERSION]]/descriptor-bidsmapper.json",
                    "ANALYSIS_LEVEL": "group"
                },
                {
                    "NAME": "edit",
                    "INVOCATION_FILE": "[[NIPOPPY_DPATH_PIPELINES]]/[[PIPELINE_NAME]]-[[PIPELINE_VERSION]]/invocation-[[STEP_NAME]].json",
                    "DESCRIPTOR_FILE": "[[NIPOPPY_DPATH_PIPELINES]]/[[PIPELINE_NAME]]-[[PIPELINE_VERSION]]/descriptor-bidseditor.json",
                    "ANALYSIS_LEVEL": "group"
                },
                {
                    "NAME": "convert",
                    "INVOCATION_FILE": "[[NIPOPPY_DPATH_PIPELINES]]/[[PIPELINE_NAME]]-[[PIPELINE_VERSION]]/invocation-[[STEP_NAME]].json",
                    "DESCRIPTOR_FILE": "[[NIPOPPY_DPATH_PIPELINES]]/[[PIPELINE_NAME]]-[[PIPELINE_VERSION]]/descriptor-bidscoiner.json",
                    "ANALYSIS_LEVEL": "participant",
                    "UPDATE_DOUGHNUT": true
                }
            ]
        }
    ],
    "PROC_PIPELINES": [
        {
            "NAME": "fmriprep",
            "VERSION": "23.1.3",
            "CONTAINER_INFO": {
                "FILE": "[[NIPOPPY_DPATH_CONTAINERS]]/[[PIPELINE_NAME]]_[[PIPELINE_VERSION]].sif",
                "URI": "docker://nipreps/[[PIPELINE_NAME]]:[[PIPELINE_VERSION]]"
            },
            "CONTAINER_CONFIG": {
                "ENV_VARS": {
                    "TEMPLATEFLOW_HOME": "[[TEMPLATEFLOW_HOME]]"
                },
                "ARGS": [
                    "--bind",
                    "[[FREESURFER_LICENSE_FILE]]",
                    "--bind",
                    "[[TEMPLATEFLOW_HOME]]"
                ]
            },
            "STEPS": [
                {
                    "INVOCATION_FILE": "[[NIPOPPY_DPATH_PIPELINES]]/[[PIPELINE_NAME]]-[[PIPELINE_VERSION]]/invocation.json",
                    "DESCRIPTOR_FILE": "[[NIPOPPY_DPATH_PIPELINES]]/[[PIPELINE_NAME]]-[[PIPELINE_VERSION]]/descriptor.json",
                    "TRACKER_CONFIG_FILE": "[[NIPOPPY_DPATH_PIPELINES]]/[[PIPELINE_NAME]]-[[PIPELINE_VERSION]]/tracker_config.json"
                }
            ]
        },
        {
            "NAME": "freesurfer",
            "VERSION": "7.3.2",
            "DESCRIPTION": "Freesurfer version associated with fMRIPrep 23.1.3",
            "STEPS": [
                {
                    "TRACKER_CONFIG_FILE": "[[NIPOPPY_DPATH_PIPELINES]]/[[PIPELINE_NAME]]-[[PIPELINE_VERSION]]/tracker_config.json"
                }
            ]
        },
        {
            "NAME": "mriqc",
            "VERSION": "23.1.0",
            "CONTAINER_INFO": {
                "FILE": "[[NIPOPPY_DPATH_CONTAINERS]]/[[PIPELINE_NAME]]_[[PIPELINE_VERSION]].sif",
                "URI": "docker://nipreps/[[PIPELINE_NAME]]:[[PIPELINE_VERSION]]"
            },
            "CONTAINER_CONFIG": {
                "ENV_VARS": {
                    "TEMPLATEFLOW_HOME": "[[TEMPLATEFLOW_HOME]]"
                },
                "ARGS": [
                    "--bind",
                    "[[TEMPLATEFLOW_HOME]]"
                ]
            },
            "STEPS": [
                {
                    "INVOCATION_FILE": "[[NIPOPPY_DPATH_PIPELINES]]/[[PIPELINE_NAME]]-[[PIPELINE_VERSION]]/invocation.json",
                    "DESCRIPTOR_FILE": "[[NIPOPPY_DPATH_PIPELINES]]/[[PIPELINE_NAME]]-[[PIPELINE_VERSION]]/descriptor.json",
                    "TRACKER_CONFIG_FILE": "[[NIPOPPY_DPATH_PIPELINES]]/[[PIPELINE_NAME]]-[[PIPELINE_VERSION]]/tracker_config.json"
                }
<<<<<<< HEAD
            ],
            "TRACKER_CONFIG_FILE": "[[NIPOPPY_DPATH_TRACKER_CONFIGS]]/[[PIPELINE_NAME]]-[[PIPELINE_VERSION]].json"
        },
        {
            "NAME": "qsiprep",
            "VERSION": "0.21.4",
            "CONTAINER_INFO": {
                "FILE": "[[NIPOPPY_DPATH_CONTAINERS]]/[[PIPELINE_NAME]]_[[PIPELINE_VERSION]].sif",
                "URI": "docker://pennbbl/[[PIPELINE_NAME]]:[[PIPELINE_VERSION]]"
            },
            "CONTAINER_CONFIG": {
                "ENV_VARS": {
                    "TEMPLATEFLOW_HOME": "[[TEMPLATEFLOW_HOME]]"
                },
                "ARGS": [
                    "--bind",
                    "[[FREESURFER_LICENSE_FILE]]",
                    "--bind",
                    "[[TEMPLATEFLOW_HOME]]"
                ]
            },
            "STEPS": [
                {
                    "INVOCATION_FILE": "[[NIPOPPY_DPATH_INVOCATIONS]]/[[PIPELINE_NAME]]-[[PIPELINE_VERSION]].json",
                    "DESCRIPTOR_FILE": "[[NIPOPPY_DPATH_DESCRIPTORS]]/[[PIPELINE_NAME]]-[[PIPELINE_VERSION]].json"
                }
=======
>>>>>>> 67451cf8
            ]
        }
    ],
    "CUSTOM": {}
}<|MERGE_RESOLUTION|>--- conflicted
+++ resolved
@@ -162,9 +162,7 @@
                     "DESCRIPTOR_FILE": "[[NIPOPPY_DPATH_PIPELINES]]/[[PIPELINE_NAME]]-[[PIPELINE_VERSION]]/descriptor.json",
                     "TRACKER_CONFIG_FILE": "[[NIPOPPY_DPATH_PIPELINES]]/[[PIPELINE_NAME]]-[[PIPELINE_VERSION]]/tracker_config.json"
                 }
-<<<<<<< HEAD
-            ],
-            "TRACKER_CONFIG_FILE": "[[NIPOPPY_DPATH_TRACKER_CONFIGS]]/[[PIPELINE_NAME]]-[[PIPELINE_VERSION]].json"
+            ]
         },
         {
             "NAME": "qsiprep",
@@ -189,8 +187,6 @@
                     "INVOCATION_FILE": "[[NIPOPPY_DPATH_INVOCATIONS]]/[[PIPELINE_NAME]]-[[PIPELINE_VERSION]].json",
                     "DESCRIPTOR_FILE": "[[NIPOPPY_DPATH_DESCRIPTORS]]/[[PIPELINE_NAME]]-[[PIPELINE_VERSION]].json"
                 }
-=======
->>>>>>> 67451cf8
             ]
         }
     ],
