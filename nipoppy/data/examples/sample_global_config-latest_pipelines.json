{
    "DATASET_NAME": "<DATASET_NAME>",
    "VISIT_IDS": [
        "<VISIT_LABEL>",
        "<OTHER_VISIT_LABEL>"
    ],
    "SESSION_IDS": [
        "<SESSION_LABEL>",
        "<OTHER_SESSION_LABEL>"
    ],
    "SUBSTITUTIONS": {
        "[[NIPOPPY_DPATH_CONTAINERS]]": "<PATH_TO_CONTAINER_STORE_DIRECTORY>",
        "[[HEUDICONV_HEURISTIC_FILE]]": "<PATH_TO_HEURISTIC_FILE>",
        "[[DCM2BIDS_CONFIG_FILE]]": "<PATH_TO_CONFIG_FILE>",
        "[[FREESURFER_LICENSE_FILE]]": "<PATH_TO_FREESURFER_LICENSE_FILE>",
        "[[TEMPLATEFLOW_HOME]]": "<PATH_TO_TEMPLATEFLOW_DIRECTORY>"
    },
    "DICOM_DIR_PARTICIPANT_FIRST": true,
    "CONTAINER_CONFIG": {
        "COMMAND": "apptainer",
        "ARGS": [
            "--cleanenv"
        ]
    },
    "BIDS_PIPELINES": [
        {
            "NAME": "heudiconv",
            "VERSION": "0.12.2",
            "CONTAINER_INFO": {
                "FILE": "[[NIPOPPY_DPATH_CONTAINERS]]/[[PIPELINE_NAME]]_[[PIPELINE_VERSION]].sif",
                "URI": "docker://nipy/[[PIPELINE_NAME]]:[[PIPELINE_VERSION]]"
            },
            "STEPS": [
                {
                    "NAME": "prepare",
                    "INVOCATION_FILE": "[[NIPOPPY_DPATH_PIPELINES]]/[[PIPELINE_NAME]]-[[PIPELINE_VERSION]]/invocation-[[STEP_NAME]].json",
                    "DESCRIPTOR_FILE": "[[NIPOPPY_DPATH_PIPELINES]]/[[PIPELINE_NAME]]-[[PIPELINE_VERSION]]/descriptor.json"
                },
                {
                    "NAME": "convert",
                    "INVOCATION_FILE": "[[NIPOPPY_DPATH_PIPELINES]]/[[PIPELINE_NAME]]-[[PIPELINE_VERSION]]/invocation-[[STEP_NAME]].json",
                    "DESCRIPTOR_FILE": "[[NIPOPPY_DPATH_PIPELINES]]/[[PIPELINE_NAME]]-[[PIPELINE_VERSION]]/descriptor.json",
                    "CONTAINER_CONFIG": {
                        "ARGS": [
                            "--bind",
                            "[[HEUDICONV_HEURISTIC_FILE]]"
                        ]
                    },
                    "UPDATE_DOUGHNUT": true
                }
            ]
        },
        {
            "NAME": "dcm2bids",
            "VERSION": "3.1.0",
            "CONTAINER_INFO": {
                "FILE": "[[NIPOPPY_DPATH_CONTAINERS]]/[[PIPELINE_NAME]]_[[PIPELINE_VERSION]].sif",
                "URI": "docker://unfmontreal/[[PIPELINE_NAME]]:[[PIPELINE_VERSION]]"
            },
            "STEPS": [
                {
                    "NAME": "prepare",
                    "INVOCATION_FILE": "[[NIPOPPY_DPATH_PIPELINES]]/[[PIPELINE_NAME]]-[[PIPELINE_VERSION]]/invocation-[[STEP_NAME]].json",
                    "DESCRIPTOR_FILE": "[[NIPOPPY_DPATH_PIPELINES]]/[[PIPELINE_NAME]]-[[PIPELINE_VERSION]]/descriptor-dcm2bids_helper.json"
                },
                {
                    "NAME": "convert",
                    "INVOCATION_FILE": "[[NIPOPPY_DPATH_PIPELINES]]/[[PIPELINE_NAME]]-[[PIPELINE_VERSION]]/invocation-[[STEP_NAME]].json",
                    "DESCRIPTOR_FILE": "[[NIPOPPY_DPATH_PIPELINES]]/[[PIPELINE_NAME]]-[[PIPELINE_VERSION]]/descriptor-dcm2bids.json",
                    "CONTAINER_CONFIG": {
                        "ARGS": [
                            "--bind",
                            "[[DCM2BIDS_CONFIG_FILE]]"
                        ]
                    },
                    "UPDATE_DOUGHNUT": true
                }
            ]
        },
        {
            "NAME": "bidscoin",
            "VERSION": "4.3.2",
            "STEPS": [
                {
                    "NAME": "prepare",
                    "INVOCATION_FILE": "[[NIPOPPY_DPATH_PIPELINES]]/[[PIPELINE_NAME]]-[[PIPELINE_VERSION]]/invocation-[[STEP_NAME]].json",
                    "DESCRIPTOR_FILE": "[[NIPOPPY_DPATH_PIPELINES]]/[[PIPELINE_NAME]]-[[PIPELINE_VERSION]]/descriptor-bidsmapper.json",
                    "ANALYSIS_LEVEL": "group"
                },
                {
                    "NAME": "edit",
                    "INVOCATION_FILE": "[[NIPOPPY_DPATH_PIPELINES]]/[[PIPELINE_NAME]]-[[PIPELINE_VERSION]]/invocation-[[STEP_NAME]].json",
                    "DESCRIPTOR_FILE": "[[NIPOPPY_DPATH_PIPELINES]]/[[PIPELINE_NAME]]-[[PIPELINE_VERSION]]/descriptor-bidseditor.json",
                    "ANALYSIS_LEVEL": "group"
                },
                {
                    "NAME": "convert",
                    "INVOCATION_FILE": "[[NIPOPPY_DPATH_PIPELINES]]/[[PIPELINE_NAME]]-[[PIPELINE_VERSION]]/invocation-[[STEP_NAME]].json",
                    "DESCRIPTOR_FILE": "[[NIPOPPY_DPATH_PIPELINES]]/[[PIPELINE_NAME]]-[[PIPELINE_VERSION]]/descriptor-bidscoiner.json",
                    "ANALYSIS_LEVEL": "participant",
                    "UPDATE_DOUGHNUT": true
                }
            ]
        }
    ],
    "PROC_PIPELINES": [
        {
            "NAME": "fmriprep",
            "VERSION": "24.1.1",
            "CONTAINER_INFO": {
                "FILE": "[[NIPOPPY_DPATH_CONTAINERS]]/[[PIPELINE_NAME]]_[[PIPELINE_VERSION]].sif",
                "URI": "docker://nipreps/[[PIPELINE_NAME]]:[[PIPELINE_VERSION]]"
            },
            "CONTAINER_CONFIG": {
                "ENV_VARS": {
                    "TEMPLATEFLOW_HOME": "[[TEMPLATEFLOW_HOME]]"
                },
                "ARGS": [
                    "--bind",
                    "[[FREESURFER_LICENSE_FILE]]",
                    "--bind",
                    "[[TEMPLATEFLOW_HOME]]"
                ]
            },
            "HPC_CONFIG": {
                "account_name": "<HPC_ACCOUNT_NAME>",
                "cores": "<NUM_CORES>",
                "memory_max": "<MAX_MEMORY_IN_GB>",
                "run_time_max": "<MAX_RUNTIME_IN_MINUTES>"
            },
            "STEPS": [
                {
                    "INVOCATION_FILE": "[[NIPOPPY_DPATH_PIPELINES]]/[[PIPELINE_NAME]]-[[PIPELINE_VERSION]]/invocation.json",
                    "DESCRIPTOR_FILE": "[[NIPOPPY_DPATH_PIPELINES]]/[[PIPELINE_NAME]]-[[PIPELINE_VERSION]]/descriptor.json",
                    "TRACKER_CONFIG_FILE": "[[NIPOPPY_DPATH_PIPELINES]]/[[PIPELINE_NAME]]-[[PIPELINE_VERSION]]/tracker_config.json"
                }
            ]
        },
        {
            "NAME": "freesurfer",
            "VERSION": "7.3.2",
<<<<<<< HEAD
            "DESCRIPTION": "Freesurfer version associated with fMRIPrep 23.1.3",
            "HPC_CONFIG": {
                "account_name": "<HPC_ACCOUNT_NAME>",
                "cores": "<NUM_CORES>",
                "memory_max": "<MAX_MEMORY_IN_GB>",
                "run_time_max": "<MAX_RUNTIME_IN_MINUTES>"
            },
=======
            "DESCRIPTION": "Freesurfer version associated with fMRIPrep version 23.0.0 and later",
>>>>>>> a7f83ae6
            "STEPS": [
                {
                    "TRACKER_CONFIG_FILE": "[[NIPOPPY_DPATH_PIPELINES]]/[[PIPELINE_NAME]]-[[PIPELINE_VERSION]]/tracker_config.json"
                }
            ]
        },
        {
            "NAME": "mriqc",
            "VERSION": "23.1.0",
            "CONTAINER_INFO": {
                "FILE": "[[NIPOPPY_DPATH_CONTAINERS]]/[[PIPELINE_NAME]]_[[PIPELINE_VERSION]].sif",
                "URI": "docker://nipreps/[[PIPELINE_NAME]]:[[PIPELINE_VERSION]]"
            },
            "CONTAINER_CONFIG": {
                "ENV_VARS": {
                    "TEMPLATEFLOW_HOME": "[[TEMPLATEFLOW_HOME]]"
                },
                "ARGS": [
                    "--bind",
                    "[[TEMPLATEFLOW_HOME]]"
                ]
            },
            "HPC_CONFIG": {
                "account_name": "<HPC_ACCOUNT_NAME>",
                "cores": "<NUM_CORES>",
                "memory_max": "<MAX_MEMORY_IN_GB>",
                "run_time_max": "<MAX_RUNTIME_IN_MINUTES>"
            },
            "STEPS": [
                {
                    "INVOCATION_FILE": "[[NIPOPPY_DPATH_PIPELINES]]/[[PIPELINE_NAME]]-[[PIPELINE_VERSION]]/invocation.json",
                    "DESCRIPTOR_FILE": "[[NIPOPPY_DPATH_PIPELINES]]/[[PIPELINE_NAME]]-[[PIPELINE_VERSION]]/descriptor.json",
                    "TRACKER_CONFIG_FILE": "[[NIPOPPY_DPATH_PIPELINES]]/[[PIPELINE_NAME]]-[[PIPELINE_VERSION]]/tracker_config.json"
                }
            ]
        }
    ],
    "CUSTOM": {}
}<|MERGE_RESOLUTION|>--- conflicted
+++ resolved
@@ -139,17 +139,13 @@
         {
             "NAME": "freesurfer",
             "VERSION": "7.3.2",
-<<<<<<< HEAD
-            "DESCRIPTION": "Freesurfer version associated with fMRIPrep 23.1.3",
+            "DESCRIPTION": "Freesurfer version associated with fMRIPrep version 23.0.0 and later",
             "HPC_CONFIG": {
                 "account_name": "<HPC_ACCOUNT_NAME>",
                 "cores": "<NUM_CORES>",
                 "memory_max": "<MAX_MEMORY_IN_GB>",
                 "run_time_max": "<MAX_RUNTIME_IN_MINUTES>"
             },
-=======
-            "DESCRIPTION": "Freesurfer version associated with fMRIPrep version 23.0.0 and later",
->>>>>>> a7f83ae6
             "STEPS": [
                 {
                     "TRACKER_CONFIG_FILE": "[[NIPOPPY_DPATH_PIPELINES]]/[[PIPELINE_NAME]]-[[PIPELINE_VERSION]]/tracker_config.json"
