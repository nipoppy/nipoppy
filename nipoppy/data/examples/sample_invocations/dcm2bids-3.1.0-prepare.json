{
    "dicom_dir": [
<<<<<<< HEAD
        "[[NIPOPPY_DPATH_POST_REORG]]/[[NIPOPPY_BIDS_PARTICIPANT]]/[[NIPOPPY_BIDS_SESSION]]"
=======
        "[[NIPOPPY_DPATH_SOURCEDATA]]/[[NIPOPPY_BIDS_PARTICIPANT_ID]]/[[NIPOPPY_BIDS_SESSION_ID]]"
>>>>>>> b9882cd8
    ],
    "output_dir": "[[NIPOPPY_DPATH_SCRATCH]]/dcm2bids_helper"
}<|MERGE_RESOLUTION|>--- conflicted
+++ resolved
@@ -1,10 +1,6 @@
 {
     "dicom_dir": [
-<<<<<<< HEAD
-        "[[NIPOPPY_DPATH_POST_REORG]]/[[NIPOPPY_BIDS_PARTICIPANT]]/[[NIPOPPY_BIDS_SESSION]]"
-=======
-        "[[NIPOPPY_DPATH_SOURCEDATA]]/[[NIPOPPY_BIDS_PARTICIPANT_ID]]/[[NIPOPPY_BIDS_SESSION_ID]]"
->>>>>>> b9882cd8
+        "[[NIPOPPY_DPATH_POST_REORG]]/[[NIPOPPY_BIDS_PARTICIPANT_ID]]/[[NIPOPPY_BIDS_SESSION_ID]]"
     ],
     "output_dir": "[[NIPOPPY_DPATH_SCRATCH]]/dcm2bids_helper"
 }