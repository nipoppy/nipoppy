--- conflicted
+++ resolved
@@ -12,11 +12,8 @@
 from nipoppy.base import Base
 from nipoppy.config.container import ContainerConfig
 from nipoppy.env import ContainerCommandEnum, StrOrPathLike
-<<<<<<< HEAD
+from nipoppy.exceptions import ContainerError
 from nipoppy.logger import get_logger
-=======
-from nipoppy.exceptions import ContainerError
->>>>>>> 80338449
 
 BIND_SEP = ":"
 
