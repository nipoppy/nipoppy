--- conflicted
+++ resolved
@@ -11,9 +11,8 @@
     COL_ORG_STATUS, 
     COL_SESSION_MANIFEST,
     COL_SUBJECT_MANIFEST,
-<<<<<<< HEAD
     COL_BIDS_ID_MANIFEST,
-    load_status,
+    load_doughnut,
 )
 
 from nipoppy.trackers.tracker import (
@@ -22,13 +21,7 @@
     UNAVAILABLE
 )
 
-def read_and_process_status(status_csv, session_id, logger):
-=======
-    load_doughnut,
-)
-
 def read_and_process_doughnut(fpath_doughnut, session_id, logger):
->>>>>>> 82112122
     # read current participant manifest 
     df_doughnut = load_doughnut(fpath_doughnut)
     session = f"ses-{session_id}"
