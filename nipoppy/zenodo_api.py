--- conflicted
+++ resolved
@@ -7,12 +7,8 @@
 
 import httpx
 
-<<<<<<< HEAD
-from nipoppy.console import CONSOLE_STDOUT
 from nipoppy.exceptions import NipoppyExit
-from nipoppy.logger import get_logger
-=======
->>>>>>> 53775061
+
 
 class ChecksumError(Exception):
     """Exception raised from checksums mismatch."""
