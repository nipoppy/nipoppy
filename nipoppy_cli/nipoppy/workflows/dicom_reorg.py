--- conflicted
+++ resolved
@@ -175,22 +175,25 @@
         ) in self.get_participants_sessions_to_run():
             self.n_total += 1
             try:
-<<<<<<< HEAD
-                self.run_single(participant, session)
+                self.run_single(participant_id, session_id)
                 self.n_success += 1
-=======
-                self.run_single(participant_id, session_id)
->>>>>>> 5f107e0e
             except Exception as exception:
                 self.return_code = 1
                 self.logger.error(
-<<<<<<< HEAD
-                    "Error reorganizing DICOM files"
-                    f" for participant {participant} session {session}: {exception}"
+                    "Error reorganizing DICOM files for participant "
+                    f"{participant_id} session {session_id}: {exception}"
                 )
 
     def run_cleanup(self):
-        """Log a summary message."""
+        """
+        Clean up after main DICOM reorg part is run.
+
+        Specifically:
+        - Write updated doughnut file
+        - Log a summary message
+        """
+        self.save_tabular_file(self.doughnut, self.layout.fpath_doughnut)
+
         if self.n_total == 0:
             self.logger.warning(
                 "No participant-session pairs to reorganize. Make sure there are no "
@@ -216,18 +219,5 @@
                     f"{self.n_total} participant-session pairs{suffix}[/]"
                 )
             )
-=======
-                    "Error reorganizing DICOM files for participant "
-                    f"{participant_id} session {session_id}: {exception}"
-                )
-
-    def run_cleanup(self):
-        """
-        Clean up after main DICOM reorg part is run.
-
-        Specifically:
-        - Write updated doughnut file
-        """
-        self.save_tabular_file(self.doughnut, self.layout.fpath_doughnut)
->>>>>>> 5f107e0e
+
         return super().run_cleanup()