"""Workflow for init command."""

import logging
from pathlib import Path
from typing import Optional

from nipoppy.env import LogColor, StrOrPathLike
from nipoppy.utils import (
    DPATH_DESCRIPTORS,
    DPATH_INVOCATIONS,
    DPATH_TRACKER_CONFIGS,
    FPATH_SAMPLE_CONFIG,
    FPATH_SAMPLE_MANIFEST,
)
from nipoppy.workflows.base import BaseWorkflow


class InitWorkflow(BaseWorkflow):
    """Workflow for init command."""

    # do not validate since the dataset has not been created yet
    validate_layout = False

    def __init__(
        self,
        dpath_root: Path,
        fpath_layout: Optional[StrOrPathLike] = None,
        logger: Optional[logging.Logger] = None,
        dry_run: bool = False,
    ):
        """Initialize the workflow."""
        super().__init__(
            dpath_root=dpath_root,
            name="init",
            fpath_layout=fpath_layout,
            logger=logger,
            dry_run=dry_run,
        )
        self.fname_readme = "README.md"

    def run_main(self):
        """Create dataset directory structure."""
        # dataset must not already exist
        if self.dpath_root.exists():
            raise FileExistsError("Dataset directory already exists")

        # create directories
        for dpath in self.layout.dpaths:
            self.mkdir(dpath)

        for dpath, description in self.layout.dpath_descriptions:
            fpath_readme = dpath / self.fname_readme
            if description is not None and not self.dry_run:
                fpath_readme.write_text(f"{description}\n")

        # copy descriptor files
        for fpath_descriptor in DPATH_DESCRIPTORS.iterdir():
            self.copy(
                fpath_descriptor,
                self.layout.dpath_descriptors / fpath_descriptor.name,
                log_level=logging.DEBUG,
            )

        # copy sample invocation files
        for fpath_invocation in DPATH_INVOCATIONS.iterdir():
            self.copy(
                fpath_invocation,
                self.layout.dpath_invocations / fpath_invocation.name,
                log_level=logging.DEBUG,
            )

        # copy sample tracker config files
        for fpath_tracker_config in DPATH_TRACKER_CONFIGS.iterdir():
            self.copy(
                fpath_tracker_config,
                self.layout.dpath_tracker_configs / fpath_tracker_config.name,
                log_level=logging.DEBUG,
            )

        # copy sample config and manifest files
        self.copy(
            FPATH_SAMPLE_CONFIG, self.layout.fpath_config, log_level=logging.DEBUG
        )
        self.copy(
            FPATH_SAMPLE_MANIFEST, self.layout.fpath_manifest, log_level=logging.DEBUG
        )

        # inform user to edit the sample files
        self.logger.warning(
            f"Sample config and manifest files copied to {self.layout.fpath_config}"
            f" and {self.layout.fpath_manifest} respectively. They should be edited"
            " to match your dataset"
<<<<<<< HEAD
=======
        )

    def run_cleanup(self):
        """Log a success message."""
        self.logger.info(
            f"[{LogColor.SUCCESS}]Successfully initialized a dataset "
            f"at {self.dpath_root}![/]"
        )
        return super().run_cleanup()

    @property
    def config(self):
        """Raise an error because the dataset/config file does not yet exist."""
        raise RuntimeError(
            "The config property (and any other that require loading the config)"
            " is not available in this workflow since the dataset does not exist yet"
            " (and so does not have an associated config file)"
>>>>>>> 994456e0
        )<|MERGE_RESOLUTION|>--- conflicted
+++ resolved
@@ -90,8 +90,6 @@
             f"Sample config and manifest files copied to {self.layout.fpath_config}"
             f" and {self.layout.fpath_manifest} respectively. They should be edited"
             " to match your dataset"
-<<<<<<< HEAD
-=======
         )
 
     def run_cleanup(self):
@@ -100,14 +98,4 @@
             f"[{LogColor.SUCCESS}]Successfully initialized a dataset "
             f"at {self.dpath_root}![/]"
         )
-        return super().run_cleanup()
-
-    @property
-    def config(self):
-        """Raise an error because the dataset/config file does not yet exist."""
-        raise RuntimeError(
-            "The config property (and any other that require loading the config)"
-            " is not available in this workflow since the dataset does not exist yet"
-            " (and so does not have an associated config file)"
->>>>>>> 994456e0
-        )+        return super().run_cleanup()