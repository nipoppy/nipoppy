"""Base class for pipeline workflows."""

from __future__ import annotations

import json
import logging
import re
from abc import ABC, abstractmethod
from functools import cached_property
from pathlib import Path
from typing import Optional

import bids
from pydantic import ValidationError

from nipoppy.config.boutiques import (
    BoutiquesConfig,
    get_boutiques_config_from_descriptor,
)
from nipoppy.config.pipeline import ProcPipelineConfig
from nipoppy.utils import (
    BIDS_SESSION_PREFIX,
    BIDS_SUBJECT_PREFIX,
    StrOrPathLike,
    add_pybids_ignore_patterns,
    check_participant_id,
    check_session_id,
    create_bids_db,
    get_pipeline_tag,
    load_json,
    participant_id_to_bids_participant,
    process_template_str,
    session_id_to_bids_session,
)
from nipoppy.workflows.base import BaseWorkflow


class BasePipelineWorkflow(BaseWorkflow, ABC):
    """A workflow for a pipeline that has a Boutiques descriptor."""

    def __init__(
        self,
        dpath_root: StrOrPathLike,
        name: str,
        pipeline_name: str,
        pipeline_version: Optional[str] = None,
        pipeline_step: Optional[str] = None,
        participant_id: str = None,
        session_id: str = None,
        fpath_layout: Optional[StrOrPathLike] = None,
        logger: Optional[logging.Logger] = None,
        dry_run=False,
    ):
        super().__init__(
            dpath_root=dpath_root,
            name=name,
            fpath_layout=fpath_layout,
            logger=logger,
            dry_run=dry_run,
        )
        self.pipeline_name = pipeline_name
        self.pipeline_version = pipeline_version
        self.pipeline_step = pipeline_step
        self.participant_id = check_participant_id(participant_id)
        self.session_id = check_session_id(session_id)

        # the message logged in run_cleanup will depend on
        # the final values for these attributes (updated in run_main)
        self.n_success = 0
        self.n_total = 0

    @cached_property
    def dpaths_to_check(self) -> list[Path]:
        """Directory paths to create if needed during the setup phase."""
        return [self.dpath_pipeline]

    @cached_property
    def dpath_pipeline(self) -> Path:
        """Return the path to the pipeline's derivatives directory."""
        return self.layout.get_dpath_pipeline(
            pipeline_name=self.pipeline_name, pipeline_version=self.pipeline_version
        )

    @cached_property
    def dpath_pipeline_output(self) -> Path:
        """Return the path to the pipeline's output directory."""
        return self.layout.get_dpath_pipeline_output(
            pipeline_name=self.pipeline_name,
            pipeline_version=self.pipeline_version,
        )

    @cached_property
    def dpath_pipeline_work(self) -> Path:
        """Return the path to the pipeline's working directory."""
        return self.layout.get_dpath_pipeline_work(
            pipeline_name=self.pipeline_name,
            pipeline_version=self.pipeline_version,
            participant_id=self.participant_id,
            session_id=self.session_id,
        )

    @cached_property
    def dpath_pipeline_bids_db(self) -> Path:
        """Return the path to the pipeline's BIDS database directory."""
        return self.layout.get_dpath_bids_db(
            pipeline_name=self.pipeline_name,
            pipeline_version=self.pipeline_version,
            participant_id=self.participant_id,
            session_id=self.session_id,
        )

    @cached_property
    def pipeline_config(self) -> ProcPipelineConfig:
        """Get the user config for the pipeline."""
        return self.config.get_pipeline_config(
            self.pipeline_name, self.pipeline_version
        )

    @cached_property
    def fpath_container(self) -> Path:
        """Return the full path to the pipeline's container."""
        fpath_container = self.pipeline_config.get_fpath_container()
        if fpath_container is None:
            raise RuntimeError(
                f"No container image file specified in config for pipeline"
                f" {self.pipeline_name} {self.pipeline_version}"
            )

        elif not fpath_container.exists():
            raise FileNotFoundError(
                f"No container image file found at {fpath_container} for pipeline"
                f" {self.pipeline_name} {self.pipeline_version}"
            )
        return fpath_container

    @cached_property
    def descriptor(self) -> dict:
        """Load the pipeline step's Boutiques descriptor."""
        fpath_descriptor = self.pipeline_config.get_descriptor_file(
            step_name=self.pipeline_step
        )
        if fpath_descriptor is None:
            raise ValueError(
                "No descriptor file specified for pipeline"
                f" {self.pipeline_name} {self.pipeline_version}"
            )
        self.logger.info(f"Loading descriptor from {fpath_descriptor}")
        descriptor = load_json(fpath_descriptor)
        descriptor = self.config.apply_substitutions_to_json(descriptor)
        return descriptor

    @cached_property
    def invocation(self) -> dict:
        """Load the pipeline step's Boutiques invocation."""
        fpath_invocation = self.pipeline_config.get_invocation_file(
            step_name=self.pipeline_step
        )
        if fpath_invocation is None:
            raise ValueError(
                "No invocation file specified for pipeline"
                f" {self.pipeline_name} {self.pipeline_version}"
            )
        self.logger.info(f"Loading invocation from {fpath_invocation}")
        invocation = load_json(fpath_invocation)
        invocation = self.config.apply_substitutions_to_json(invocation)
        return invocation

    @cached_property
    def pybids_ignore_patterns(self) -> list[str]:
        """
        Load the pipeline step's PyBIDS ignore pattern list.

        Note: this does not apply any substitutions, since the subject/session
        patterns are always added.
        """
        fpath_pybids_ignore = self.pipeline_config.get_pybids_ignore_file(
            step_name=self.pipeline_step
        )

        # no file specified
        if fpath_pybids_ignore is None:
            return []

        # load patterns from file
        patterns = load_json(fpath_pybids_ignore)

        # validate format
        if not isinstance(patterns, list):
            raise ValueError(
                f"Expected a list of strings in {fpath_pybids_ignore}"
                f", got {patterns} ({type(patterns)})"
            )

        return [re.compile(pattern) for pattern in patterns]

    @cached_property
    def boutiques_config(self):
        """Get the Boutiques configuration."""
        try:
            boutiques_config = get_boutiques_config_from_descriptor(
                self.descriptor,
            )
        except ValidationError as exception:
            error_message = str(exception) + str(exception.errors())
            raise ValueError(
                f"Error when loading the Boutiques config from descriptor"
                f": {error_message}"
            )
        except RuntimeError as exception:
            self.logger.debug(
                "Caught exception when trying to load Boutiques config"
                f": {type(exception).__name__}: {exception}"
            )
            self.logger.debug(
                "Assuming Boutiques config is not in descriptor. Using default"
            )
            return BoutiquesConfig()

        self.logger.info(f"Loaded Boutiques config from descriptor: {boutiques_config}")
        return boutiques_config

    def process_template_json(
        self,
        template_json: dict,
        participant_id: str,
        session_id: str,
        bids_participant: Optional[str] = None,
        bids_session: Optional[str] = None,
        objs: Optional[list] = None,
        return_str: bool = False,
        **kwargs,
    ):
        """Replace template strings in a JSON object."""
        if not (isinstance(participant_id, str) and isinstance(session_id, str)):
            raise ValueError(
                "participant_id and session_id must be strings"
                f", got {participant_id} ({type(participant_id)})"
                f" and {session_id} ({type(session_id)})"
            )

        if bids_participant is None:
            bids_participant = participant_id_to_bids_participant(participant_id)
        if bids_session is None:
            bids_session = session_id_to_bids_session(session_id)

        if objs is None:
            objs = []
        objs.extend([self, self.layout])

        kwargs["participant_id"] = participant_id
        kwargs["session_id"] = session_id
        kwargs["bids_participant"] = bids_participant
        kwargs["bids_session"] = bids_session

        self.logger.debug("Available replacement strings: ")
        max_len = max(len(k) for k in kwargs)
        for k, v in kwargs.items():
            self.logger.debug(f"\t{k}:".ljust(max_len + 3) + v)
        self.logger.debug(f"\t+ all attributes in: {objs}")

        template_json_str = process_template_str(
            json.dumps(template_json),
            objs=objs,
            **kwargs,
        )

        return template_json_str if return_str else json.loads(template_json_str)

    def set_up_bids_db(
        self,
        dpath_bids_db: StrOrPathLike,
        participant_id: Optional[str] = None,
        session_id: Optional[str] = None,
    ) -> bids.BIDSLayout:
        """Set up the BIDS database."""
        dpath_bids_db: Path = Path(dpath_bids_db)

        pybids_ignore_patterns = self.pybids_ignore_patterns.copy()

        if participant_id is not None:
            add_pybids_ignore_patterns(
                current=pybids_ignore_patterns,
                new=f"^(?!/{BIDS_SUBJECT_PREFIX}({participant_id}))",
            )
        if session_id is not None:
            add_pybids_ignore_patterns(
                current=pybids_ignore_patterns,
                new=f".*?/{BIDS_SESSION_PREFIX}(?!{session_id})",
            )

        self.logger.info(
            f"Building BIDSLayout with {len(pybids_ignore_patterns)} ignore "
            f"patterns: {pybids_ignore_patterns}"
        )

        if dpath_bids_db.exists() and list(dpath_bids_db.iterdir()):
            self.logger.warning(
                f"Overwriting existing BIDS database directory: {dpath_bids_db}"
            )

        self.logger.debug(f"Path to BIDS data: {self.layout.dpath_bids}")
        bids_layout: bids.BIDSLayout = create_bids_db(
            dpath_bids=self.layout.dpath_bids,
            dpath_bids_db=dpath_bids_db,
            ignore_patterns=pybids_ignore_patterns,
            reset_database=True,
        )

        # list all the files in BIDSLayout
        # since we are selecting for specific a specific subject and
        # session, there should not be too many files
        filenames = bids_layout.get(return_type="filename")
        self.logger.debug(f"Found {len(filenames)} files in BIDS database:")
        for filename in filenames:
            self.logger.debug(filename)

        if len(filenames) == 0:
            self.logger.warning("BIDS database is empty")

        return bids_layout

    def check_dir(self, dpath: Path):
        """Create directory if it does not exist."""
        if not dpath.exists():
            self.mkdir(dpath, log_level=logging.WARNING)

    def check_pipeline_version(self):
        """Set the pipeline version based on the config if it is not given."""
        if self.pipeline_version is None:
            self.pipeline_version = self.config.get_pipeline_version(
                pipeline_name=self.pipeline_name
            )
            self.logger.warning(
                f"Pipeline version not specified, using version {self.pipeline_version}"
            )

    def run_setup(self):
        """Run pipeline setup."""
        to_return = super().run_setup()

        self.check_pipeline_version()

        for dpath in self.dpaths_to_check:
            self.check_dir(dpath)

        return to_return

    def run_main(self):
        """Run the pipeline."""
        for participant_id, session_id in self.get_participants_sessions_to_run(
            self.participant_id, self.session_id
        ):
            self.n_total += 1
            self.logger.info(
                f"Running for participant {participant_id}, session {session_id}"
            )
            try:
                self.run_single(participant_id, session_id)
                self.n_success += 1
            except Exception as exception:
                self.return_code = 1
                self.logger.error(
                    f"Error running {self.pipeline_name} {self.pipeline_version}"
                    f" on participant {participant_id}, session {session_id}"
                    f": {exception}"
                )

<<<<<<< HEAD
    def run_cleanup(self):
        """Delete the working directory and log a summary message."""
        if self.dpath_pipeline_work.exists():
            self.rm(self.dpath_pipeline_work)

        if self.n_total == 0:
            self.logger.warning(
                "No participant-session pairs to run. Make sure there are no mistakes "
                "in the input arguments, the dataset's manifest or config file, "
                f"and/or check the doughnut file at {self.layout.fpath_doughnut}"
            )
        else:
            # change the message depending on how successful the run was
            prefix = "Ran"
            suffix = ""
            if self.n_success == 0:
                color = "red"
            elif self.n_success == self.n_total:
                color = "green"
                prefix = f"Successfully {prefix.lower()}"
                suffix = "!"
            else:
                color = "yellow"

            self.logger.info(
                (
                    f"[{color}]{prefix} for {self.n_success} out of "
                    f"{self.n_total} participant-session pairs{suffix}[/]"
                )
            )

        return super().run_cleanup()

=======
>>>>>>> 72e841a7
    @abstractmethod
    def get_participants_sessions_to_run(
        self, participant_id: Optional[str], session_id: Optional[str]
    ):
        """
        Return participant-session pairs to loop over with run_single().

        This is an abstract method that should be defined explicitly in subclasses.
        """

    @abstractmethod
    def run_single(self, participant_id: Optional[str], session_id: Optional[str]):
        """
        Run on a single participant/session.

        This is an abstract method that should be defined explicitly in subclasses.
        """

    def generate_fpath_log(
        self,
        dnames_parent: Optional[str | list[str]] = None,
        fname_stem: Optional[str] = None,
    ) -> Path:
        """Generate a log file path."""
        # make sure that pipeline version is not None
        self.check_pipeline_version()
        if dnames_parent is None:
            dnames_parent = get_pipeline_tag(
                pipeline_name=self.pipeline_name,
                pipeline_version=self.pipeline_version,
            )
        if fname_stem is None:
            fname_stem = get_pipeline_tag(
                pipeline_name=self.pipeline_name,
                pipeline_version=self.pipeline_version,
                participant_id=self.participant_id,
                session_id=self.session_id,
            )
        return super().generate_fpath_log(
            dnames_parent=dnames_parent, fname_stem=fname_stem
        )<|MERGE_RESOLUTION|>--- conflicted
+++ resolved
@@ -365,12 +365,8 @@
                     f": {exception}"
                 )
 
-<<<<<<< HEAD
     def run_cleanup(self):
-        """Delete the working directory and log a summary message."""
-        if self.dpath_pipeline_work.exists():
-            self.rm(self.dpath_pipeline_work)
-
+        """Log a summary message."""
         if self.n_total == 0:
             self.logger.warning(
                 "No participant-session pairs to run. Make sure there are no mistakes "
@@ -399,8 +395,6 @@
 
         return super().run_cleanup()
 
-=======
->>>>>>> 72e841a7
     @abstractmethod
     def get_participants_sessions_to_run(
         self, participant_id: Optional[str], session_id: Optional[str]
