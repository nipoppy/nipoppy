--- conflicted
+++ resolved
@@ -113,7 +113,28 @@
     assert "[[NIPOPPY_SESSION]]" not in invocation_str
 
 
-<<<<<<< HEAD
+def test_process_container_config_boutiques_subcommand(config: Config, tmp_path: Path):
+    # check that the container subcommand from the Boutiques container config is used
+    runner = PipelineRunner(
+        dpath_root=tmp_path / "my_dataset",
+        pipeline_name="dummy_pipeline",
+        pipeline_version="1.0.0",
+    )
+
+    config.save(runner.layout.fpath_config)
+
+    participant = "01"
+    session = "ses-BL"
+
+    # the container command in the config is "echo"
+    # because otherwise the check for the container command fails
+    # if Singularity/Apptainer is not on the PATH
+    assert (
+        runner.process_container_config(participant=participant, session=session)
+        == "echo exec"
+    )
+
+
 @pytest.mark.parametrize(
     "doughnut_data,bagel_data,pipeline_name,pipeline_version,expected",
     [
@@ -223,26 +244,4 @@
         for x in runner.get_participants_sessions_to_run(
             participant=participant, session=session
         )
-    ] == expected
-=======
-def test_process_container_config_boutiques_subcommand(config: Config, tmp_path: Path):
-    # check that the container subcommand from the Boutiques container config is used
-    runner = PipelineRunner(
-        dpath_root=tmp_path / "my_dataset",
-        pipeline_name="dummy_pipeline",
-        pipeline_version="1.0.0",
-    )
-
-    config.save(runner.layout.fpath_config)
-
-    participant = "01"
-    session = "ses-BL"
-
-    # the container command in the config is "echo"
-    # because otherwise the check for the container command fails
-    # if Singularity/Apptainer is not on the PATH
-    assert (
-        runner.process_container_config(participant=participant, session=session)
-        == "echo exec"
-    )
->>>>>>> 2741d490
+    ] == expected