"""Tests for BidsConversionWorkflow."""

from pathlib import Path

import pytest

from nipoppy.config.main import Config
from nipoppy.tabular.doughnut import Doughnut
from nipoppy.workflows.bids_conversion import BidsConversionRunner

from .conftest import create_empty_dataset, get_config


@pytest.fixture
def config() -> Config:
    return get_config(
        bids_pipelines=[
            {
                "NAME": "heudiconv",
                "VERSION": "0.12.2",
                "STEPS": [{"NAME": "prepare"}, {"NAME": "convert"}],
            },
            {
                "NAME": "dcm2bids",
                "VERSION": "3.1.0",
                "STEPS": [{"NAME": "prepare"}, {"NAME": "convert"}],
            },
        ]
    )


def test_setup(config: Config, tmp_path: Path):
    workflow = BidsConversionRunner(
        dpath_root=tmp_path / "my_dataset",
        pipeline_name="heudiconv",
        pipeline_version="0.12.2",
        pipeline_step="prepare",
    )
    create_empty_dataset(workflow.dpath_root)
    config.save(workflow.layout.fpath_config)
    workflow.run_setup()
    assert not workflow.dpath_pipeline.exists()


@pytest.mark.parametrize(
<<<<<<< HEAD
    "doughnut",
    [
        Doughnut(),
        Doughnut(
            data={
                Doughnut.col_participant_id: ["01"],
                Doughnut.col_visit: ["1"],
                Doughnut.col_session: ["ses-1"],
                Doughnut.col_datatype: "['anat']",
                Doughnut.col_bids_id: ["sub-01"],
                Doughnut.col_dicom_id: ["01"],
                Doughnut.col_participant_dicom_dir: ["01"],
                Doughnut.col_downloaded: [True],
                Doughnut.col_organized: [True],
                Doughnut.col_bidsified: [True],
            }
        ).validate(),
    ],
)
def test_cleanup(doughnut: Doughnut, tmp_path: Path):
    workflow = BidsConversionRunner(
        dpath_root=tmp_path / "my_dataset",
        pipeline_name="",
        pipeline_version="",
        pipeline_step="",
    )
    workflow.doughnut = doughnut

    workflow.run_cleanup()

    assert workflow.layout.fpath_doughnut.exists()
    assert Doughnut.load(workflow.layout.fpath_doughnut).equals(doughnut)


@pytest.mark.parametrize(
    "doughnut_data,participant,session,expected",
=======
    "doughnut_data,participant_id,session_id,expected",
>>>>>>> 3f028878
    [
        (
            [
                ["S01", "1", True, False],
                ["S01", "2", True, True],
                ["S02", "3", False, False],
            ],
            None,
            None,
            [("S01", "1")],
        ),
        (
            [
                ["P01", "A", True, False],
                ["P01", "B", True, False],
                ["P02", "B", True, False],
            ],
            "P01",
            "B",
            [("P01", "B")],
        ),
    ],
)
def test_get_participants_sessions_to_run(
    doughnut_data, participant_id, session_id, expected, tmp_path: Path
):
    workflow = BidsConversionRunner(
        dpath_root=tmp_path / "my_dataset",
        pipeline_name="heudiconv",
        pipeline_version="0.12.2",
        pipeline_step="prepare",
    )
    workflow.doughnut = Doughnut().add_or_update_records(
        records=[
            {
                Doughnut.col_participant_id: data[0],
                Doughnut.col_session_id: data[1],
                Doughnut.col_in_sourcedata: data[2],
                Doughnut.col_in_bids: data[3],
                Doughnut.col_visit_id: data[1],
                Doughnut.col_datatype: None,
                Doughnut.col_participant_dicom_dir: "",
                Doughnut.col_in_raw_imaging: False,
            }
            for data in doughnut_data
        ]
    )
    assert [
        tuple(x)
        for x in workflow.get_participants_sessions_to_run(
            participant_id=participant_id, session_id=session_id
        )
    ] == expected<|MERGE_RESOLUTION|>--- conflicted
+++ resolved
@@ -43,22 +43,19 @@
 
 
 @pytest.mark.parametrize(
-<<<<<<< HEAD
     "doughnut",
     [
         Doughnut(),
         Doughnut(
             data={
                 Doughnut.col_participant_id: ["01"],
-                Doughnut.col_visit: ["1"],
-                Doughnut.col_session: ["ses-1"],
+                Doughnut.col_visit_id: ["1"],
+                Doughnut.col_session_id: ["1"],
                 Doughnut.col_datatype: "['anat']",
-                Doughnut.col_bids_id: ["sub-01"],
-                Doughnut.col_dicom_id: ["01"],
                 Doughnut.col_participant_dicom_dir: ["01"],
-                Doughnut.col_downloaded: [True],
-                Doughnut.col_organized: [True],
-                Doughnut.col_bidsified: [True],
+                Doughnut.col_in_raw_imaging: [True],
+                Doughnut.col_in_sourcedata: [True],
+                Doughnut.col_in_bids: [True],
             }
         ).validate(),
     ],
@@ -79,10 +76,7 @@
 
 
 @pytest.mark.parametrize(
-    "doughnut_data,participant,session,expected",
-=======
     "doughnut_data,participant_id,session_id,expected",
->>>>>>> 3f028878
     [
         (
             [
