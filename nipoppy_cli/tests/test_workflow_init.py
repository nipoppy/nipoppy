--- conflicted
+++ resolved
@@ -69,23 +69,10 @@
 
     # check some of the paths from the old spec exist
     assert (dpath_root / "proc").exists()
-<<<<<<< HEAD
-    assert (dpath_root / "dicom").exists()
-=======
     assert (dpath_root / "dicom").exists()
 
 
 def test_run_cleanup(tmp_path: Path, caplog: pytest.LogCaptureFixture):
     workflow = InitWorkflow(dpath_root=tmp_path)
     workflow.run_cleanup()
-    assert f"Successfully initialized a dataset at {workflow.dpath_root}" in caplog.text
-
-
-@pytest.mark.parametrize("attr", ["config", "manifest", "doughnut"])
-def test_config_attrs_error(attr):
-    with pytest.raises(
-        RuntimeError,
-        match="The config property .* is not available*",
-    ):
-        getattr(InitWorkflow(dpath_root="my_dataset"), attr)
->>>>>>> 994456e0
+    assert f"Successfully initialized a dataset at {workflow.dpath_root}" in caplog.text